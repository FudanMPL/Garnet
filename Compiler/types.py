--- conflicted
+++ resolved
@@ -6854,21 +6854,11 @@
         div.delete()
         return res
     
-<<<<<<< HEAD
 
     def mm(self,other,res=None): #not MP-SPDZ,added by zhou,For example:we compute A*B,call A.mm(B)
         assert self.value_type==other.value_type,"Invalid Data Type"
         assert len(self.shape)==len(other.shape)==2 and self.shape[1]==other.shape[0],"Invalid Dimension"
         output_col=other.shape[1]
-=======
-    def mm(self,other,res=None): #not MP-SPDZ,added by zhou
-        assert self.value_type==other.value_type,"Invalid Data Type"
-        assert len(self.sizes)==2 and self.sizes[1]==other.sizes[0] ,"Invalid Dimension"
-        if isinstance(other,Array):
-            output_col=1
-        else:
-            output_col=other.shape[1]
->>>>>>> 82bec89d
         N=self.shape[0]
         n_threads=1 if N>=10 else os.cpu_count()
         if res is None:
@@ -6878,9 +6868,6 @@
             res.assign_part_vector(self.direct_mul(other,indices=(regint.inc(size,base=base),regint.inc(self.shape[1]), regint.inc(self.shape[1]),regint.inc(output_col))),base)
             # res.assign_part_vector(self.get_part(base,size).direct_mul(other),base) # it uses address not create new. These two are the same in time and online or offline round.
         return res
-<<<<<<< HEAD
-    
-=======
 
     def single_bmm(self, other, res = None): # i think single_bmm is a part of mm
         """
@@ -6954,7 +6941,6 @@
                
         return res
 
->>>>>>> 82bec89d
     def delete(self):
         self.array.delete()
 
