"""
This module defines all types available in high-level programs.  These
include basic types such as secret integers or floating-point numbers
and container types. A single instance of the former uses one or more
so-called registers in the virtual machine while the latter use the
so-called memory.  For every register type, there is a corresponding
dedicated memory.

Registers are used for computation, allocated on an ongoing basis,
and thread-specific. The memory is allocated statically and shared
between threads. This means that memory-based types such as
:py:class:`Array` can be used to transfer information between threads.
Note that creating memory-based types outside the main thread is not
supported.

If viewing this documentation in processed form, many function signatures
appear generic because of the use of decorators. See the source code for the
correct signature.

Basic types
-----------

All basic can be used as vectors, that is one instance representing
several values, with all operations being executed element-wise. For
example, the following computes ten multiplications of integers input
by party 0 and 1::

   sint.get_input_from(0, size=10) * sint.get_input_from(1, size=10)

.. autosummary::
   :nosignatures:

   sint
   cint
   regint
   sfix
   cfix
   sfloat
   sgf2n
   cgf2n

Container types
---------------

.. autosummary::
   :nosignatures:

   MemValue
   Array
   Matrix
   MultiArray

"""

from Compiler.program import Tape,Program
from Compiler.exceptions import *
from Compiler.instructions import *
from Compiler.instructions_base import *
from .floatingpoint import two_power
from . import comparison, floatingpoint
import math
from . import util
from . import instructions
from .util import is_zero, is_one
import operator
from functools import reduce
import re,os
from Compiler.cost_config import Cost

class ClientMessageType:
    """ Enum to define type of message sent to external client. Each may be array of length n."""
    # No client message type to be sent, for backwards compatibility - virtual machine relies on this value
    NoType = 0
    # 3 x sint x n
    TripleShares = 1
    # 1 x cint x n
    ClearModpInt = 2
    # 1 x regint x n
    Int32 = 3
    # 1 x cint (fixed point left shifted by precision) x n
    ClearModpFix = 4


class MPCThread(object):
    def __init__(self, target, name, args = [], runtime_arg = 0,
                 single_thread = False):
        """ Create a thread from a callable object. """
        if not callable(target):
            raise CompilerError('Target %s for thread %s is not callable' % (target,name))
        self.name = name
        self.tape = Tape(program.name + '-' + name, program)
        self.target = target
        self.args = args
        self.runtime_arg = runtime_arg
        self.running = 0
        self.tape_handle = program.new_tape(target, args, name,
                                            single_thread=single_thread)
        self.run_handles = []
    
    def start(self, runtime_arg = None):
        self.running += 1
        self.run_handles.append(program.run_tape(self.tape_handle, \
                                           runtime_arg or self.runtime_arg))
    
    def join(self):
        if not self.running:
            raise CompilerError('Thread %s is not running' % self.name)
        self.running -= 1
        program.join_tape(self.run_handles.pop(0))


def copy_doc(a, b):
    try:
        a.__doc__ = b.__doc__
    except:
        pass

def no_doc(operation):
    def wrapper(*args, **kwargs):
        return operation(*args, **kwargs)
    return wrapper

def vectorize(operation):
    def vectorized_operation(self, *args, **kwargs):
        if len(args):
            from .GC.types import bits
            if (isinstance(args[0], Tape.Register) or isinstance(args[0], sfloat)) \
                    and not isinstance(args[0], bits) \
                    and args[0].size != self.size:
                if min(args[0].size, self.size) == 1:
                    size = max(args[0].size, self.size)
                    self = self.expand_to_vector(size)
                    args = list(args)
                    args[0] = args[0].expand_to_vector(size)
                else:
                    raise VectorMismatch('Different vector sizes of operands: %d/%d'
                                         % (self.size, args[0].size))
        set_global_vector_size(self.size)
        try:
            res = operation(self, *args, **kwargs)
        finally:
            reset_global_vector_size()
        return res
    copy_doc(vectorized_operation, operation)
    return vectorized_operation

def vectorize_max(operation):
    def vectorized_operation(self, *args, **kwargs):
        size = self.size
        for arg in args:
            try:
                size = max(size, arg.size)
            except AttributeError:
                pass
        set_global_vector_size(size)
        try:
            res = operation(self, *args, **kwargs)
        finally:
            reset_global_vector_size()
        return res
    copy_doc(vectorized_operation, operation)
    return vectorized_operation

def vectorized_classmethod(function):
    def vectorized_function(cls, *args, **kwargs):
        size = None
        if 'size' in kwargs:
            size = kwargs.pop('size')
        if size:
            set_global_vector_size(size)
            try:
                res = function(cls, *args, **kwargs)
            finally:
                reset_global_vector_size()
        else:
            res = function(cls, *args, **kwargs)
        return res
    copy_doc(vectorized_function, function)
    return classmethod(vectorized_function)

def vectorize_init(function):
    def vectorized_init(*args, **kwargs):
        size = None
        if len(args) > 1 and (isinstance(args[1], _register) or \
                    isinstance(args[1], sfloat)):
            size = args[1].size
            if 'size' in kwargs and kwargs['size'] is not None \
                    and kwargs['size'] != size:
                raise CompilerError('Mismatch in vector size')
        if 'size' in kwargs and kwargs['size']:
            size = kwargs['size']
        if size is not None:
            set_global_vector_size(size)
            try:
                res = function(*args, **kwargs)
            finally:
                reset_global_vector_size()
        else:
            res = function(*args, **kwargs)
        return res
    copy_doc(vectorized_init, function)
    return vectorized_init

def set_instruction_type(operation):
    def instruction_typed_operation(self, *args, **kwargs):
        set_global_instruction_type(self.instruction_type)
        try:
            res = operation(self, *args, **kwargs)
        finally:
            reset_global_instruction_type()
        return res
    copy_doc(instruction_typed_operation, operation)
    return instruction_typed_operation

def read_mem_value(operation):
    def read_mem_operation(self, *args, **kwargs):
        if len(args) > 0 and isinstance(args[0], MemValue):
            args = (args[0].read(),) + args[1:]
        return operation(self, *args, **kwargs)
    copy_doc(read_mem_operation, operation)
    return read_mem_operation

def type_comp(operation):
    def type_check(self, other, *args, **kwargs):
        if not isinstance(other, (type(self), int, regint, self.clear_type)):
            return NotImplemented
        return operation(self, other, *args, **kwargs)
    copy_doc(type_check, operation)
    return type_check

def inputmixed(*args):
    # helper to cover both cases
    if isinstance(args[-1], int):
        instructions.inputmixed(*args)
    else:
        instructions.inputmixedreg(*(args[:-1] + (regint.conv(args[-1]),)))

class _number(Tape._no_truth):
    """ Number functionality. """

    def square(self):
        """ Square. """
        return self * self

    def __add__(self, other):
        """ Optimized addition.

        :param other: any compatible type """
        if is_zero(other):
            return self
        else:
            return self.add(other)

    def __mul__(self, other):
        """ Optimized multiplication.

        :param other: any compatible type """
        if is_zero(other):
            return 0
        elif is_one(other):
            return self
        else:
            try:
                return self.mul(other)
            except VectorMismatch:
                if type(self) != type(other) and 1 in (self.size, other.size):
                    # try reverse multiplication
                    return NotImplemented
                else:
                    raise

    __radd__ = __add__
    __rmul__ = __mul__

    @vectorize
    def __pow__(self, exp):
        """ Exponentation through square-and-multiply.

        :param exp: any type allowing bit decomposition """
        if isinstance(exp, int) and exp >= 0:
            if exp == 0:
                return self.__class__(1)
            exp = bin(exp)[3:]
            res = self
            for i in exp:
                res = res.square()
                if i == '1':
                    res *= self
            return res
        else:
            bits = exp.bit_decompose()
            powers = [self]
            while len(powers) < len(bits):
                powers.append(powers[-1] ** 2)
            multiplicands = [b.if_else(p, 1) for b, p in zip(bits, powers)]
            res = util.tree_reduce(operator.mul, multiplicands)
            return res

    def mul_no_reduce(self, other, res_params=None):
        return self * other

    def reduce_after_mul(self):
        return self

    def pow2(self, bit_length=None, security=None):
        return 2**self

    def min(self, other):
        """ Minimum.

        :param other: any compatible type """
        return (self < other).if_else(self, other)

    def max(self, other):
        """ Maximum.

        :param other: any compatible type """
        return (self < other).if_else(other, self)

    @classmethod
    def dot_product(cls, a, b):
        from Compiler.library import for_range_opt_multithread
        res = MemValue(cls(0))
        l = min(len(a), len(b))
        xx = [a, b]
        for i, x in enumerate((a, b)):
            if not isinstance(x, Array):
                xx[i] = Array(l, cls)
                xx[i].assign(x)
        aa, bb = xx
        @for_range_opt_multithread(None, l)
        def _(i):
            res.iadd(res.value_type.conv(aa[i] * bb[i]))
        return res.read()

    def __abs__(self):
        """ Absolute value. """
        return (self < 0).if_else(-self, self)

    @staticmethod
    def popcnt_bits(bits):
        return sum(bits)

    def zero_if_not(self, condition):
        return condition * self

class _int(Tape._no_truth):
    """ Integer functionality. """

    @staticmethod
    def bit_adder(*args, **kwargs):
        """ Binary adder in arithmetic circuits.

        :param a: summand (list of 0/1 in compatible type)
        :param b: summand (list of 0/1 in compatible type)
        :param carry_in: input carry (default 0)
        :param get_carry: add final carry to output
        :returns: list of 0/1 in relevant type
        """
        return intbitint.bit_adder(*args, **kwargs)

    @staticmethod
    def ripple_carry_adder(*args, **kwargs):
        return intbitint.ripple_carry_adder(*args, **kwargs)

    def if_else(self, a, b):
        """ MUX on bit in arithmetic circuits.

        :param a/b: any type supporting the necessary operations
        :return: a if :py:obj:`self` is 1, b if :py:obj:`self` is 0, undefined otherwise
        :rtype: depending on operands, secret if any of them is """
        if hasattr(a, 'for_mux'):
            f, a, b = a.for_mux(b)
        else:
            f = lambda x: x
        return f(self * (a - b) + b)

    def cond_swap(self, a, b):
        """ Swapping in arithmetic circuits.

        :param a/b: any type supporting the necessary operations
        :return: ``(a, b)`` if :py:obj:`self` is 0, ``(b, a)`` if :py:obj:`self` is 1, and undefined otherwise
        :rtype: depending on operands, secret if any of them is """
        prod = self * (a - b)
        return a - prod, b + prod

    def bit_xor(self, other):
        """ XOR in arithmetic circuits.

        :param self/other: 0 or 1 (any compatible type)
        :return: type depends on inputs (secret if any of them is) """
        if util.is_constant(other):
            if other:
                return 1 - self
            else:
                return self
        return self + other - 2 * self * other

    def bit_or(self, other):
        """ OR in arithmetic circuits.

        :param self/other: 0 or 1 (any compatible type)
        :return: type depends on inputs (secret if any of them is) """
        if util.is_constant(other):
            if other:
                return self
            else:
                return 0
        return self + other - self * other

    def bit_and(self, other):
        """ AND in arithmetic circuits.

        :param self/other: 0 or 1 (any compatible type)
        :rtype: depending on inputs (secret if any of them is) """
        return self * other

    def bit_not(self):
        """ NOT in arithmetic circuits. """
        return 1 - self

    def half_adder(self, other):
        """ Half adder in arithmetic circuits.

        :param self/other: 0 or 1 (any compatible type)
        :return: binary sum, carry
        :rtype: depending on inputs, secret if any is """
        carry = self * other
        return self + other - 2 * carry, carry

    @staticmethod
    def long_one():
        return 1

class _bit(Tape._no_truth):
    """ Binary functionality. """

    def bit_xor(self, other):
        """ XOR in binary circuits.

        :param self/other: 0 or 1 (any compatible type)
        :rtype: depending on inputs (secret if any of them is) """
        return self ^ other

    def bit_and(self, other):
        """ AND in binary circuits.

        :param self/other: 0 or 1 (any compatible type)
        :rtype: depending on inputs (secret if any of them is) """
        return self & other

    def bit_or(self, other):
        """ OR in binary circuits.

        :param self/other: 0 or 1 (any compatible type)
        :return: type depends on inputs (secret if any of them is) """
        return self ^ other - self & other

    def bit_not(self):
        """ NOT in binary circuits. """
        return ~self

    def half_adder(self, other):
        """ Half adder in binary circuits.

        :param self/other: 0 or 1 (any compatible type)
        :return: binary sum, carry
        :rtype: depending on inputs (secret if any of them is) """
        return self ^ other, self & other

    def carry_out(self, a, b):
        s = a ^ b
        return a ^ (s & (self ^ a))

    def cond_swap(self, a, b):
        prod = self * (a ^ b)
        return a ^ prod, b ^ prod

class _gf2n(_bit):
    """ :math:`\mathrm{GF}(2^n)` functionality. """

    def if_else(self, a, b):
        """ MUX in :math:`\mathrm{GF}(2^n)` circuits. Similar to :py:meth:`_int.if_else`. """
        return b ^ self * self.hard_conv(a ^ b)

    def cond_swap(self, a, b, t=None):
        """ Swapping in :math:`\mathrm{GF}(2^n)`. Similar to :py:meth:`_int.if_else`. """
        prod = self * self.hard_conv(a ^ b)
        res = a ^ prod, b ^ prod
        if t is None:
            return res
        else:
            return tuple(t.conv(r) for r in res)

    def bit_xor(self, other):
        """ XOR in :math:`\mathrm{GF}(2^n)` circuits.

        :param self/other: 0 or 1 (any compatible type)
        :rtype: depending on inputs (secret if any of them is) """
        return self ^ other

    def bit_not(self):
        return self ^ 1

class _structure(Tape._no_truth):
    """ Interface for type-dependent container types. """

    MemValue = classmethod(lambda cls, value: MemValue(cls.conv(value)))
    """ Type-dependent memory value. """

    @classmethod
    def Array(cls, size, *args, **kwargs):
        """ Type-dependent array. Example:

        .. code::

            a = sint.Array(10)
        """
        return Array(size, cls, *args, **kwargs)

    @classmethod
    def Matrix(cls, rows, columns, *args, **kwargs):
        """ Type-dependent matrix. Example:

        .. code::

            a = sint.Matrix(10, 10)
        """
        return Matrix(rows, columns, cls, *args, **kwargs)

    @classmethod
    def Tensor(cls, shape):
        """
        Type-dependent tensor of any dimension::

            a = sfix.Tensor([10, 10])
        """
        if len(shape) == 1:
            return Array(shape[0], cls)
        else:
            return MultiArray(shape, cls)

    @classmethod
    def row_matrix_mul(cls, row, matrix, res_params=None):
        return sum(row[k].mul_no_reduce(matrix[k].get_vector(),
                                        res_params) \
                   for k in range(len(row))).reduce_after_mul()

    @staticmethod
    def mem_size():
        return 1

class _secret_structure(_structure):
    @classmethod
    def input_tensor_from(cls, player, shape):
        """ Input tensor secretly from player.

        :param player: int/regint/cint
        :param shape: tensor shape

        """
        res = cls.Tensor(shape)
        res.input_from(player)
        return res

    @classmethod
    def input_tensor_from_client(cls, client_id, shape):
        """ Input tensor secretly from client.

        :param client_id: client identifier (public)
        :param shape: tensor shape

        """
        res = cls.Tensor(shape)
        res.assign_vector(cls.receive_from_client(1, client_id,
                                                  size=res.total_size())[0])
        return res

    @classmethod
    def input_tensor_via(cls, player, content=None, shape=None, binary=False,
                         one_hot=False):
        """
        Input tensor-like data via a player. This overwrites the input
        file for the relevant player. The following returns an
        :py:class:`sint` matrix of dimension 2 by 2::

          M = [[1, 2], [3, 4]]
          sint.input_tensor_via(0, M)

        Make sure to copy ``Player-Data/Input-P<player>-0`` or
        ``Player-Data/Input-Binary-P<player>-0`` if running
        on another host.

        :param player: player to input via (int)
        :param content: nested Python list or numpy array (binary mode only) or
          left out if not available
        :param shape: shape if content not given
        :param binary: binary mode (bool)
        :param one_hot: one-hot encoding (bool)

        """
        if program.curr_tape != program.tapes[0]:
            raise CompilerError('only available in main thread')
        if content is not None:
            requested_shape = shape
            if binary:
                import numpy
                content = numpy.array(content)
                if issubclass(cls, _fix):
                    min_k = \
                        math.ceil(math.log(abs(content).max(), 2)) + cls.f + 1
                    if cls.k < min_k:
                        raise CompilerError(
                            "data outside fixed-point range, "
                            "use 'sfix.set_precision(%d, %d)'" % (cls.f, min_k))
                    if binary == 2:
                        t = numpy.double
                    else:
                        t = numpy.single
                else:
                    t = numpy.int64
                if one_hot:
                    content = numpy.eye(content.max() + 1)[content]
                content = content.astype(t)
                f = program.get_binary_input_file(player)
                f.write(content.tobytes())
                f.flush()
                shape = content.shape
            else:
                shape = []
                tmp = content
                while True:
                    try:
                        shape.append(len(tmp))
                        tmp = tmp[0]
                    except:
                        break
                if not program.input_files.get(player, None):
                    print('ALice')
                    program.input_files[player] = open(
                        'Player-Data/Input-P%d-0' % player, 'w')
                f = program.input_files[player]

                def traverse(content, level):
                    assert len(content) == shape[level]
                    if level == len(shape) - 1:
                        for x in content:
                            f.write(' ')
                            f.write(str(x))
                    else:
                        for x in content:
                            traverse(x, level + 1)

                traverse(content, 0)
                f.write('\n')
                f.flush()
                # f.close()
            if requested_shape is not None and \
                    list(shape) != list(requested_shape):
                raise CompilerError('content contradicts shape')
        res = cls.Tensor(shape)
        res.input_from(player)
        return res

class _vec(Tape._no_truth):
    def link(self, other):
        assert len(self.v) == len(other.v)
        for x, y in zip(self.v, other.v):
            x.link(y)

class _register(Tape.Register, _number, _structure):
    @staticmethod
    def n_elements():
        return 1

    @vectorized_classmethod
    def conv(cls, val):
        if isinstance(val, MemValue):
            val = val.read()
        if isinstance(val, cls):
            return val
        elif not isinstance(val, (_register, _vec)):
            try:
                return type(val)(cls.conv(v) for v in val)
            except TypeError:
                pass
            except CompilerError:
                pass
        return cls(val)

    @vectorized_classmethod
    @read_mem_value
    def hard_conv(cls, val):
        if type(val) == cls:
            return val
        elif not isinstance(val, _register):
            try:
                return val.hard_conv_me(cls)
            except AttributeError:
                try:
                    return type(val)(cls.hard_conv(v) for v in val)
                except TypeError:
                    pass
        return cls(val)

    @vectorized_classmethod
    @set_instruction_type
    def _load_mem(cls, address, direct_inst, indirect_inst):
        if isinstance(address, _register):
            if address.size > 1:
                size = address.size
            else:
                size = get_global_vector_size()
            res = cls(size=size)
            indirect_inst(res, cls._expand_address(address,
                                                   get_global_vector_size()))
        else:
            res = cls()
            direct_inst(res, address)
        return res

    @staticmethod
    def _expand_address(address, size):
        address = regint.conv(address)
        if size > 1 and address.size == 1:
            res = regint(size=size)
            incint(res, address, 1)
            return res
        else:
            return address

    @set_instruction_type
    def _store_in_mem(self, address, direct_inst, indirect_inst):
        if isinstance(address, _register):
            indirect_inst(self, self._expand_address(address, self.size))
        else:
            direct_inst(self, address)

    @classmethod
    def prep_res(cls, other):
        return cls()

    @classmethod
    def bit_compose(cls, bits):
        """ Compose value from bits.

        :param bits: iterable of any type implementing left shift """
        return sum(cls.conv(b) << i for i,b in enumerate(bits))

    @classmethod
    def malloc(cls, size, creator_tape=None):
        """ Allocate memory (statically).

        :param size: compile-time (int) """
        return program.malloc(size, cls, creator_tape=creator_tape)

    @classmethod
    def free(cls, addr):
        program.free(addr, cls.reg_type)

    @set_instruction_type
    def __init__(self, reg_type, val, size):
        from .GC.types import sbits
        if isinstance(val, (tuple, list)):
            size = len(val)
        elif isinstance(val, sbits):
            size = val.n
        super(_register, self).__init__(reg_type, program.curr_tape, size=size)
        if isinstance(val, int):
            self.load_int(val)
        elif isinstance(val, (tuple, list)):
            for i, x in enumerate(val):
                if util.is_constant(x):
                    self[i].load_int(x)
                else:
                    self[i].load_other(x)
        elif val is not None:
            self.load_other(val)

    def _new_by_number(self, i, size=1):
        res = type(self)(size=size)
        res.i = i
        res.program = self.program
        return res

    def sizeof(self):
        return self.size

    def extend(self, n):
        return self

    def expand_to_vector(self, size=None):
        if size is None:
            size = get_global_vector_size()
        if self.size == size:
            return self
        assert self.size == 1
        res = type(self)(size=size)
        for i in range(size):
            self.mov(res[i], self)
        return res

class _arithmetic_register(_register):
    """ Arithmetic circuit type. """
    def __init__(self, *args, **kwargs):
        if program.options.garbled:
            raise CompilerError('functionality only available in arithmetic circuits')
        super(_arithmetic_register, self).__init__(*args, **kwargs)

class _clear(_arithmetic_register):
    """ Clear domain-dependent type. """
    __slots__ = []
    mov = staticmethod(movc)

    @set_instruction_type
    @vectorize
    def load_other(self, val):
        if isinstance(val, type(self)):
            movc(self, val)
        else:
            self.convert_from(val)

    @vectorize
    @read_mem_value
    def convert_from(self, val):
        if not isinstance(val, regint):
            val = regint(val)
        convint(self, val)

    @set_instruction_type
    @vectorize
    def print_reg(self, comment=''):
        print_reg(self, comment)

    @set_instruction_type
    @vectorize
    def print_reg_plain(self):
        """ Output. """
        print_reg_plain(self)

    @set_instruction_type
    @vectorize
    def raw_output(self):
        raw_output(self)

    @vectorize
    def binary_output(self, player=None):
        """ Write 64-bit signed integer to
        ``Player-Data/Binary-Output-P<playerno>-<threadno>``.

        :param player: only output on given player (default all)
        """
        regint(self).binary_output(player)

    @set_instruction_type
    @read_mem_value
    @vectorize
    def clear_op(self, other, c_inst, ci_inst, reverse=False):
        cls = self.__class__
        res = self.prep_res(other)
        if isinstance(other, regint):
            other = cls(other)
        if isinstance(other, cls):
            if reverse:
                c_inst(res, other, self)
            else:
                c_inst(res, self, other)
        elif isinstance(other, int):
            if self.in_immediate_range(other):
                ci_inst(res, self, other)
            else:
                if reverse:
                    c_inst(res, cls(other), self)
                else:
                    c_inst(res, self, cls(other))
        else:
            return NotImplemented
        return res

    @set_instruction_type
    @read_mem_value
    @vectorize
    def coerce_op(self, other, inst, reverse=False):
        cls = self.__class__
        res = cls()
        if isinstance(other, (int, regint)):
            other = cls(other)
        elif not isinstance(other, cls):
            return NotImplemented
        if reverse:
            inst(res, other, self)
        else:
            inst(res, self, other)
        return res

    def add(self, other):
        """ Addition of public values.

        :param other: convertible type (at least same as :py:obj:`self` and regint/int) """
        return self.clear_op(other, addc, addci)

    def mul(self, other):
        """ Multiplication of public values.

        :param other: convertible type (at least same as :py:obj:`self` and regint/int) """
        return self.clear_op(other, mulc, mulci)

    def __sub__(self, other):
        """ Subtraction of public values.

        :param other: convertible type (at least same as :py:obj:`self` and regint/int) """
        return self.clear_op(other, subc, subci)

    def __rsub__(self, other):
        return self.clear_op(other, subc, subcfi, True)
    __rsub__.__doc__ = __sub__.__doc__

    def __truediv__(self, other):
        """ Field division of public values. Not available for
        computation modulo a power of two.

        :param other: convertible type (at least same as :py:obj:`self` and regint/int) """
        return self.clear_op(other, divc, divci)

    def __rtruediv__(self, other):
        return self.coerce_op(other, divc, True)
    __rtruediv__.__doc__ = __truediv__.__doc__

    def __and__(self, other):
        """ Bit-wise AND of public values.

        :param other: convertible type (at least same as :py:obj:`self` and regint/int) """
        return self.clear_op(other, andc, andci)

    def __xor__(self, other):
        """ Bit-wise XOR of public values.

        :param other: convertible type (at least same as :py:obj:`self` and regint/int) """
        return self.clear_op(other, xorc, xorci)

    def __or__(self, other):
        """ Bit-wise OR of public values.

        :param other: convertible type (at least same as :py:obj:`self` and regint/int) """
        return self.clear_op(other, orc, orci)

    __rand__ = __and__
    __rxor__ = __xor__
    __ror__ = __or__

    def reveal(self):
        """ Identity. """
        return self


class cint(_clear, _int):
    """
    Clear integer in same domain as secure computation (depends on
    protocol). A number operators are supported (``+, -, *, /, //, **,
    %, ^, &, |, ~, ==, !=, <<, >>``), returning either
    :py:class:`cint` if the other operand is public (cint/regint/int)
    or :py:class:`sint` if the other operand is
    :py:class:`sint`. Comparison operators (``==, !=, <, <=, >, >=``)
    are also supported, returning :py:func:`regint`. Comparisons and
    ``~`` require that the value is within the global bit length. The
    same holds for :py:func:`abs`. ``/`` runs field division if the
    modulus is a prime while ``//`` runs integer floor
    division. ``**`` requires the exponent to be compile-time integer
    or the base to be two.

    :param val: initialization (cint/regint/int/cgf2n or list thereof)
    :param size: vector size (int), defaults to 1 or size of list

    """
    __slots__ = []
    instruction_type = 'modp'
    reg_type = 'c'

    @vectorized_classmethod
    def read_from_socket(cls, client_id, n=1):
        """ Receive clear value(s) from client.

        :param client_id: Client id (regint)
        :param n: number of values (default 1)
        :param size: vector size (default 1)
        :returns: cint (if n=1) or list of cint
        """
        res = [cls() for i in range(n)]
        readsocketc(client_id, get_global_vector_size(), *res)
        if n == 1:
            return res[0]
        else:
            return res

    @classmethod
    def write_to_socket(self, client_id, values, message_type=ClientMessageType.NoType):
        """ Send a list of clear values to a client.

        :param client_id: Client id (regint)
        :param values: list of cint
        """
        for value in values:
            assert(value.size == values[0].size)
        writesocketc(client_id, message_type, values[0].size, *values)

    @vectorized_classmethod
    def load_mem(cls, address, mem_type=None):
        """ Load from memory by public address. """
        return cls._load_mem(address, ldmc, ldmci)

    def store_in_mem(self, address):
        """ Store in memory by public address. """
        self._store_in_mem(address, stmc, stmci)

    @staticmethod
    def in_immediate_range(value):
        return value < 2**31 and value >= -2**31

    @vectorize_init
    def __init__(self, val=None, size=None):
        super(cint, self).__init__('c', val=val, size=size)

    @vectorize
    def load_int(self, val):
        if val:
            # +1 for sign
            bit_length = 1 + int(math.ceil(math.log(abs(val))))
            if program.options.ring:
                assert(bit_length <= int(program.options.ring))
            elif program.options.field:
                program.curr_tape.require_bit_length(bit_length)
        if self.in_immediate_range(val):
            ldi(self, val)
        else:
            max = 2**31 - 1
            sign = abs(val) // val
            val = abs(val)
            chunks = []
            while val:
                mod = val % max
                val = (val - mod) // max
                chunks.append(mod)
            sum = cint(sign * chunks.pop())
            for i,chunk in enumerate(reversed(chunks)):
                sum *= max
                if i == len(chunks) - 1:
                    addci(self, sum, sign * chunk)
                elif chunk:
                    sum += sign * chunk

    @vectorize
    def to_regint(self, n_bits=64, dest=None):
        """ Convert to regint.

        :param n_bits: bit length (int)
        :return: regint """
        dest = regint() if dest is None else dest
        convmodp(dest, self, bitlength=n_bits)
        return dest

    def __mod__(self, other):
        """ Clear modulo.

        :param other: cint/regint/int """
        return self.clear_op(other, modc, modci)

    def __rmod__(self, other):
        """ Clear modulo.

        :param other: cint/regint/int """
        return self.coerce_op(other, modc, True)

    def __floordiv__(self, other):
        return self.coerce_op(other, floordivc)

    def __rfloordiv__(self, other):
        return self.coerce_op(other, floordivc, True)

    @vectorize
    def less_than(self, other, bit_length):
        """ Clear comparison for particular bit length.

        :param other: cint/regint/int
        :param bit_length: signed bit length of inputs
        :return: 0/1 (regint), undefined if inputs outside range """
        if not isinstance(other, (cint, regint, int)):
            return NotImplemented
        if bit_length <= 64:
            return regint(self) < regint(other)
        else:
            sint.require_bit_length(bit_length + 1)
            diff = self - other
            diff += 1 << bit_length
            shifted = diff >> bit_length
            res = 1 - regint(shifted & 1)
            return res

    def __lt__(self, other):
        """ Clear comparison.

        :param other: cint/regint/int
        :return: 0/1 (regint) """
        return self.less_than(other, program.bit_length)

    @vectorize
    def __gt__(self, other):
        if isinstance(other, (cint, regint, int)):
            return self.conv(other) < self
        else:
            return NotImplemented

    def __le__(self, other):
        return 1 - (self > other)

    def __ge__(self, other):
        return 1 - (self < other)

    for op in __gt__, __le__, __ge__:
        op.__doc__ = __lt__.__doc__
    del op

    @vectorize
    def __eq__(self, other):
        """ Clear equality test.

        :param other: cint/regint/int
        :return: 0/1 (regint) """
        if not isinstance(other, (_clear, regint, int)):
            return NotImplemented
        res = 1
        remaining = program.bit_length
        while remaining > 0:
            if isinstance(other, cint):
                o = other.to_regint(min(remaining, 64))
            else:
                o = other % 2 ** 64
            res *= (self.to_regint(min(remaining, 64)) == o)
            self >>= 64
            other >>= 64
            remaining -= 64
        return res

    def __ne__(self, other):
        return 1 - (self == other)

    equal = lambda self, other, *args, **kwargs: self.__eq__(other)

    def __lshift__(self, other):
        """ Clear left shift.

        :param other: cint/regint/int """
        return self.clear_op(other, shlc, shlci)

    def __rshift__(self, other):
        """ Clear right shift.

        :param other: cint/regint/int """
        return self.clear_op(other, shrc, shrci)

    def __neg__(self):
        """ Clear negation. """
        return 0 - self

    def __abs__(self):
        """ Clear absolute. """
        return (self >= 0).if_else(self, -self)

    @vectorize
    def __invert__(self):
        """ Clear inversion using global bit length. """
        res = cint()
        notc(res, self, program.bit_length)
        return res

    def __rpow__(self, base):
        """ Clear power of two.

        :param other: 2 """
        if base == 2:
            return 1 << self
        else:
            return NotImplemented

    @vectorize
    def __rlshift__(self, other):
        """ Clear shift.

        :param other: cint/regint/int """
        return cint(other) << self

    @vectorize
    def __rrshift__(self, other):
        """ Clear shift.

        :param other: cint/regint/int """
        return cint(other) >> self

    @read_mem_value
    def mod2m(self, other, bit_length=None, signed=None):
        """ Clear modulo a power of two.

        :param other: cint/regint/int """
        return self % 2**other

    @read_mem_value
    def right_shift(self, other, bit_length=None):
        """ Clear shift.

        :param other: cint/regint/int """
        return self >> other

    @read_mem_value
    def greater_than(self, other, bit_length=None):
        return self > other

    @vectorize
    def bit_decompose(self, bit_length=None):
        """ Clear bit decomposition.

        :param bit_length: number of bits (default is global bit length)
        :return: list of cint """
        if bit_length == 0:
            return []
        bit_length = bit_length or program.bit_length
        return floatingpoint.bits(self, bit_length)

    @vectorize
    def legendre(self):
        """ Clear Legendre symbol computation. """
        res = cint()
        legendrec(res, self)
        return res

    @vectorize
    def digest(self, num_bytes):
        """ Clear hashing (libsodium default). """
        res = cint()
        digestc(res, self, num_bytes)
        return res

    def print_if(self, string):
        """ Output if value is non-zero.

        :param string: bytearray """
        cond_print_str(self, string)

    def output_if(self, cond):
        cond_print_plain(self.conv(cond), self, cint(0, size=self.size))


class cgf2n(_clear, _gf2n):
    """
    Clear :math:`\mathrm{GF}(2^n)` value. n is chosen at runtime.  A
    number operators are supported (``+, -, *, /, **, ^, &, |, ~, ==,
    !=, <<, >>``), returning either :py:class:`cgf2n` if the other
    operand is public (cgf2n/regint/int) or :py:class:`sgf2n` if the
    other operand is secret. The following operators require the other
    operand to be a compile-time integer: ``**, <<, >>``. ``*, /, **`` refer
    to field multiplication and division.

    :param val: initialization (cgf2n/cint/regint/int or list thereof)
    :param size: vector size (int), defaults to 1 or size of list

    """
    __slots__ = []
    instruction_type = 'gf2n'
    reg_type = 'cg'

    @classmethod
    def bit_compose(cls, bits, step=None):
        """ Clear :math:`\mathrm{GF}(2^n)` bit composition.

        :param bits: list of cgf2n
        :param step: set every :py:obj:`step`-th bit in output (defaults to 1) """
        size = bits[0].size
        res = cls(size=size)
        vgbitcom(size, res, step or 1, *bits)
        return res

    @vectorized_classmethod
    def load_mem(cls, address, mem_type=None):
        """ Load from memory by public address. """
        return cls._load_mem(address, gldmc, gldmci)

    def store_in_mem(self, address):
        """ Store in memory by public address. """
        self._store_in_mem(address, gstmc, gstmci)

    @staticmethod
    def in_immediate_range(value):
        return value < 2**32 and value >= 0

    def __init__(self, val=None, size=None):
        super(cgf2n, self).__init__('cg', val=val, size=size)

    @vectorize
    def load_int(self, val):
        if val < 0:
            raise CompilerError('Negative GF2n immediate')
        if self.in_immediate_range(val):
            gldi(self, val)
        else:
            chunks = []
            while val:
                mod = val % 2**32
                val >>= 32
                chunks.append(mod)
            sum = cgf2n(chunks.pop())
            for i,chunk in enumerate(reversed(chunks)):
                sum <<= 32
                if i == len(chunks) - 1:
                    gaddci(self, sum, chunk)
                elif chunk:
                    sum += chunk

    def __neg__(self):
        """ Identity. """
        return self

    @vectorize
    def __invert__(self):
        """ Clear bit-wise inversion. """
        res = cgf2n()
        gnotc(res, self)
        return res

    @vectorize
    def __lshift__(self, other):
        """ Left shift.

        :param other: compile-time (int) """
        if isinstance(other, int):
            res = cgf2n()
            gshlci(res, self, other)
            return res
        else:
            return NotImplemented

    @vectorize
    def __rshift__(self, other):
        """ Right shift.

        :param other: compile-time (int) """
        if isinstance(other, int):
            res = cgf2n()
            gshrci(res, self, other)
            return res
        else:
            return NotImplemented

    def __eq__(self, other):
        if isinstance(other, (cgf2n, int)):
            return (regint(self) == regint(other)) * \
                (regint(self >> 64) == regint(other >> 64))
        else:
            return NotImplemented

    def __ne__(self, other):
        return 1 - (self == other)

    @vectorize
    def bit_decompose(self, bit_length=None, step=None):
        """ Clear bit decomposition.

        :param bit_length: number of bits (defaults to global :math:`\mathrm{GF}(2^n)` bit length)
        :param step: extract every :py:obj:`step`-th bit (defaults to 1) """
        bit_length = bit_length or program.galois_length
        step = step or 1
        res = [type(self)() for _ in range(bit_length // step)]
        gbitdec(self, step, *res)
        return res

class regint(_register, _int):
    """
    Clear 64-bit integer.
    Unlike :py:class:`cint` this is always a 64-bit integer. The type
    supports the following operations with :py:class:`regint` or
    Python integers, always returning :py:class:`regint`: ``+, -, *, %,
    /, //, **, ^, &, |, <<, >>, ==, !=, <, <=, >, >=``. For operations
    with other types, see the respective descriptions. Both ``/`` and
    ``//`` stand for floor division.

    :param val: initialization (cint/cgf2n/regint/int or list thereof)
    :param size: vector size (int), defaults to 1 or size of list

    """
    __slots__ = []
    reg_type = 'ci'
    instruction_type = 'modp'
    mov = staticmethod(movint)

    @vectorized_classmethod
    def load_mem(cls, address, mem_type=None):
        """ Load from memory by public address. """
        return cls._load_mem(address, ldmint, ldminti)

    def store_in_mem(self, address):
        """ Store in memory by public address. """
        self._store_in_mem(address, stmint, stminti)

    @vectorized_classmethod
    def pop(cls):
        """ Pop from stack. """
        res = cls()
        popint(res)
        return res

    @vectorized_classmethod
    def push(cls, value):
        """ Push to stack.

        :param value: any convertible type """
        pushint(cls.conv(value))

    @vectorized_classmethod
    def get_random(cls, bit_length):
        """ Public insecure randomness.

        :param bit_length: number of bits (int)
        :param size: vector size (int, default 1)
        """
        if isinstance(bit_length, int):
            bit_length = regint(bit_length)
        res = cls()
        rand(res, bit_length)
        return res

    @classmethod
    def inc(cls, size, base=0, step=1, repeat=1, wrap=None):
        """
        Produce :py:class:`regint` vector with certain patterns.
        This is particularly useful for :py:meth:`SubMultiArray.direct_mul`.

        :param size: Result size
        :param base: First value
        :param step: Increase step
        :param repeat: Repeate this many times
        :param wrap: Start over after this many increases

        The following produces (1, 1, 1, 3, 3, 3, 5, 5, 5, 7)::

            regint.inc(10, 1, 2, 3)

        """
        res = regint(size=size)
        if wrap is None:
            wrap = size
        incint(res, cls.conv(base, size=1), step, repeat, wrap)
        return res

    @vectorized_classmethod
    def read_from_socket(cls, client_id, n=1):
        """ Receive clear integer value(s) from client.

        :param client_id: Client id (regint)
        :param n: number of values (default 1)
        :param size: vector size (default 1)
        :returns: regint (if n=1) or list of regint
        """
        res = [cls() for i in range(n)]
        readsocketint(client_id, get_global_vector_size(), *res)
        if n == 1:
            return res[0]
        else:
            return res

    @classmethod
    def write_to_socket(self, client_id, values, message_type=ClientMessageType.NoType):
        """ Send a list of clear integers to a client.

        :param client_id: Client id (regint)
        :param values: list of regint
        """
        for value in values:
            assert(value.size == values[0].size)
        writesocketint(client_id, message_type, values[0].size, *values)

    @vectorize_init
    def __init__(self, val=None, size=None):
        super(regint, self).__init__(self.reg_type, val=val, size=size)

    def load_int(self, val):
        if cint.in_immediate_range(val):
            ldint(self, val)
        else:
            lower = val % 2**32
            upper = val >> 32
            if lower >= 2**31:
                lower -= 2**32
                upper += 1
            addint(self, regint(upper) * regint(2**16)**2, regint(lower))

    @read_mem_value
    def load_other(self, val):
        if isinstance(val, cgf2n):
            gconvgf2n(self, val)
        elif isinstance(val, regint):
            addint(self, val, regint(0))
        else:
            try:
                val.to_regint(dest=self)
            except AttributeError:
                raise CompilerError("Cannot convert '%s' to integer" % \
                                    type(val))

    @vectorize
    @read_mem_value
    def int_op(self, other, inst, reverse=False):
        if isinstance(other, (int, regint)):
            other = self.conv(other)
        else:
            return NotImplemented
        res = regint()
        if reverse:
            inst(res, other, self)
        else:
            inst(res, self, other)
        return res

    def add(self, other):
        """ Clear addition.

        :param other: regint/cint/int """
        return self.int_op(other, addint)

    def __sub__(self, other):
        """ Clear subtraction.

        :param other: regint/cint/int """
        return self.int_op(other, subint)

    def __rsub__(self, other):
        return self.int_op(other, subint, True)
    __rsub__.__doc__ = __sub__.__doc__

    def mul(self, other):
        """ Clear multiplication.

        :param other: regint/cint/int """
        return self.int_op(other, mulint)

    def __neg__(self):
        """ Clear negation. """
        return 0 - self

    def __floordiv__(self, other):
        """ Clear integer division (rounding to floor).

        :param other: regint/cint/int """
        if util.is_constant(other) and other >= 2 ** 64:
            return 0
        return self.int_op(other, divint)

    def __rfloordiv__(self, other):
        return self.int_op(other, divint, True)
    __rfloordiv__.__doc__ = __floordiv__.__doc__

    __truediv__ = __floordiv__
    __rtruediv__ = __rfloordiv__

    def __mod__(self, other):
        """ Clear modulo computation.

        :param other: regint/cint/int """
        if util.is_constant(other) and other >= 2 ** 64:
            return self
        return self - (self / other) * other

    def __rmod__(self, other):
        """ Clear modulo computation.

        :param other: regint/cint/int """
        return regint(other) % self

    def __rpow__(self, other):
        """ Clear power of two computation.

        :param other: regint/cint/int
        :rtype: cint """
        return other**cint(self)

    def __eq__(self, other):
        """ Clear comparison.

        :param other: regint/cint/int
        :return: 0/1 """
        return self.int_op(other, eqc, False)

    def __ne__(self, other):
        return 1 - (self == other)

    def __lt__(self, other):
        return self.int_op(other, ltc, False)

    def __gt__(self, other):
        return self.int_op(other, gtc, False)

    def __le__(self, other):
        return 1 - (self > other)

    def __ge__(self, other):
        return 1 - (self < other)

    for op in __le__, __lt__, __ge__, __gt__, __ne__:
        op.__doc__ = __eq__.__doc__
    del op

    def cint_op(self, other, op):
        if isinstance(other, regint):
            return regint(op(cint(self), other))
        else:
            return NotImplemented

    def __lshift__(self, other):
        """ Clear shift.

        :param other: regint/cint/int """
        if isinstance(other, int):
            return self * 2**other
        else:
            return self.cint_op(other, operator.lshift)

    def __rshift__(self, other):
        if isinstance(other, int):
            return self / 2**other
        else:
            return self.cint_op(other, operator.rshift)

    def __rlshift__(self, other):
        return regint(other << cint(self))

    def __rrshift__(self, other):
        return regint(other >> cint(self))

    for op in __rshift__, __rlshift__, __rrshift__:
        op.__doc__ = __lshift__.__doc__
    del op

    def __and__(self, other):
        """ Clear bit-wise AND.

        :param other: regint/cint/int """
        return self.cint_op(other, operator.and_)

    def __or__(self, other):
        """ Clear bit-wise OR.

        :param other: regint/cint/int """
        return self.cint_op(other, operator.or_)

    def __xor__(self, other):
        """ Clear bit-wise XOR.

        :param other: regint/cint/int """
        return self.cint_op(other, operator.xor)

    __rand__ = __and__
    __ror__ = __or__
    __rxor__ = __xor__

    def mod2m(self, *args, **kwargs):
        """ Clear modulo a power of two.

        :rtype: cint """
        return cint(self).mod2m(*args, **kwargs)

    @vectorize
    def bit_decompose(self, bit_length=None):
        """ Clear bit decomposition.

        :param bit_length: number of bits (defaults to global bit length)
        :return: list of regint """
        bit_length = bit_length or min(64, program.bit_length)
        if bit_length > 64:
            raise CompilerError('too many bits demanded')
        res = [regint() for i in range(bit_length)]
        bitdecint(self, *res)
        return res

    @staticmethod
    def bit_compose(bits):
        """ Clear bit composition.

        :param bits: list of regint/cint/int """
        two = regint(2)
        res = 0
        for bit in reversed(bits):
            res *= two
            res += bit
        return res

    def shuffle(self):
        """ Returns insecure shuffle of vector. """
        res = regint(size=len(self))
        shuffle(res, self)
        return res

    def reveal(self):
        """ Identity. """
        return self

    def print_reg_plain(self):
        """ Output. """
        print_int(self)

    def print_if(self, string):
        """ Output string if value is non-zero.

        :param string: Python string """
        self._condition().print_if(string)

    def output_if(self, cond):
        self._condition().output_if(cond)

    def _condition(self):
        if program.options.binary:
            from .GC.types import cbits
            return cbits.get_type(64)(self)
        else:
            return cint(self)

    def binary_output(self, player=None):
        """ Write 64-bit signed integer to
        ``Player-Data/Binary-Output-P<playerno>-<threadno>``.

        :param player: only output on given player (default all)
        """
        if player == None:
            player = -1
        if not util.is_constant(player):
            raise CompilerError('Player number must be known at compile time')
        intoutput(player, self)

class localint(Tape._no_truth):
    """ Local integer that must prevented from leaking into the secure
    computation. Uses regint internally.

    :param value: initialization, convertible to regint
    """

    def __init__(self, value=None):
        self._v = regint(value)
        self.size = 1

    def output(self):
        """ Output. """
        self._v.print_reg_plain()

    """ Local comparison. """
    __lt__ = lambda self, other: localint(self._v < other)
    __le__ = lambda self, other: localint(self._v <= other)
    __gt__ = lambda self, other: localint(self._v > other)
    __ge__ = lambda self, other: localint(self._v >= other)
    __eq__ = lambda self, other: localint(self._v == other)
    __ne__ = lambda self, other: localint(self._v != other)

class personal(Tape._no_truth):
    """ Value known to one player. Supports operations with public
    values and personal values known to the same player. Can be used
    with :py:func:`~Compiler.library.print_ln_to`.

    :param player: player (int)
    :param value: cleartext value (cint, cfix, cfloat) or array thereof
    """
    def __init__(self, player, value):
        assert value is not NotImplemented
        assert not isinstance(value, _secret)
        while isinstance(value, personal):
            assert player == value.player
            value = value._v
        self.player = player
        self._v = value

    def binary_output(self):
        """ Write binary output to
        ``Player-Data/Binary-Output-P<playerno>-<threadno>`` if
        supported by underlying type. Player must be known at compile time."""
        self._v.binary_output(self.player)

    def reveal_to(self, player):
        """ Pass personal value to another player. """
        if isinstance(self._v, Array):
            source = self._v[:]
        else:
            source = self._v
        source = cint.conv(source)
        res = cint(size=source.size)
        sendpersonal(source.size, player, res, self.player, source)
        if isinstance(self._v, Array):
            res = Array.create_from(res)
        return personal(player, res)

    def bit_decompose(self, length=None):
        """ Bit decomposition.

        :param length: number of bits

        """
        return [personal(self.player, x) for x in self._v.bit_decompose(length)]

    def _san(self, other):
        if isinstance(other, personal):
            assert self.player == other.player
        return self._v

    def _div_san(self):
        return self._v.conv((library.get_player_id() == self.player)._v).if_else(self._v, 1)

    def __setitem__(self, index, value):
        self._san(value)
        self._v[index] = value

    __getitem__ = lambda self, index: personal(self.player, self._v[index])

    __add__ = lambda self, other: personal(self.player, self._san(other) + other)
    __sub__ = lambda self, other: personal(self.player, self._san(other) - other)
    __mul__ = lambda self, other: personal(self.player, self._san(other) * other)
    __pow__ = lambda self, other: personal(self.player, self._san(other) ** other)
    __truediv__ = lambda self, other: personal(self.player, self._san(other) / other)
    __floordiv__ = lambda self, other: personal(self.player, self._san(other) // other)
    __mod__ = lambda self, other: personal(self.player, self._san(other) % other)
    __lt__ = lambda self, other: personal(self.player, self._san(other) < other)
    __gt__ = lambda self, other: personal(self.player, self._san(other) > other)
    __le__ = lambda self, other: personal(self.player, self._san(other) <= other)
    __ge__ = lambda self, other: personal(self.player, self._san(other) >= other)
    __eq__ = lambda self, other: personal(self.player, self._san(other) == other)
    __ne__ = lambda self, other: personal(self.player, self._san(other) != other)
    __and__ = lambda self, other: personal(self.player, self._san(other) & other)
    __xor__ = lambda self, other: personal(self.player, self._san(other) ^ other)
    __or__ = lambda self, other: personal(self.player, self._san(other) | other)
    __lshift__ = lambda self, other: personal(self.player, self._san(other) << other)
    __rshift__ = lambda self, other: personal(self.player, self._san(other) >> other)

    __neg__ = lambda self: personal(self.player, -self._v)

    __radd__ = lambda self, other: personal(self.player, other + self._v)
    __rsub__ = lambda self, other: personal(self.player, other - self._v)
    __rmul__ = lambda self, other: personal(self.player, other * self._v)
    __rand__ = lambda self, other: personal(self.player, other & self._v)
    __rxor__ = lambda self, other: personal(self.player, other ^ self._v)
    __ror__ = lambda self, other: personal(self.player, other | self._v)
    __rlshift__ = lambda self, other: personal(self.player, other << self._v)
    __rrshift__ = lambda self, other: personal(self.player, other >> self._v)

    __rtruediv__ = lambda self, other: personal(self.player, other / self._div_san())
    __rfloordiv__ = lambda self, other: personal(self.player, other // self._div_san())
    __rmod__ = lambda self, other: personal(self.player, other % self._div_san())

class longint:
    def __init__(self, value, length=None, n_limbs=None):
        assert length is None or n_limbs is None
        if isinstance(value, longint):
            if n_limbs is None:
                n_limbs = int(math.ceil(length / 64))
            assert n_limbs <= len(value.v)
            self.v = value.v[:n_limbs]
        elif isinstance(value, list):
            assert length is None
            self.v = value[:]
        else:
            if length is None:
                length = 64 * n_limbs
            if isinstance(value, int):
                self.v = [(value >> i) for i in range(0, length, 64)]
            else:
                self.v = [(value >> i).to_regint(0)
                          for i in range(0, length, 64)]

    def coerce(self, other):
        return longint(other, n_limbs=len(self.v))

    def __eq__(self, other):
        return reduce(operator.mul, (x == y for x, y in
                                     zip(self.v, self.coerce(other).v)))

    def __add__(self, other):
        other = self.coerce(other)
        assert len(self.v) == len(other.v)
        res = []
        carry = 0
        for x, y in zip(self.v, other.v):
            res.append(x + y + carry)
            carry = util.if_else(carry, (res[-1] + 2 ** 63) <= (x + 2 ** 63),
                                 (res[-1] + 2 ** 63) < (x + 2 ** 63))
        return longint(res)

    __radd__ = __add__

    def __sub__(self, other):
        return self + -other

    def bit_decompose(self, bit_length):
        assert bit_length <= 64 * len(self.v)
        res = []
        for x in self.v:
            res += x.bit_decompose(64)
        return res[:bit_length]

class _secret(_arithmetic_register, _secret_structure):
    __slots__ = []

    mov = staticmethod(set_instruction_type(movs))
    PreOR = staticmethod(lambda l: floatingpoint.PreORC(l))
    PreOp = staticmethod(lambda op, l: floatingpoint.PreOpL(op, l))

    @vectorized_classmethod
    @set_instruction_type
    def get_input_from(cls, player):
        """ Secret input from player.

        :param player: public (regint/cint/int)
        :param size: vector size (int, default 1)
        """
        res = cls()
        asm_input(res, player)
        return res

    @vectorized_classmethod
    @set_instruction_type
    def get_random_triple(cls):
        """ Secret random triple according to security model.

        :return: :math:`(a, b, ab)`
        :param size: vector size (int, default 1)
        """
        res = (cls(), cls(), cls())
        triple(*res)
        return res

    @vectorized_classmethod
    @set_instruction_type
    def get_random_bit(cls):
        """ Secret random bit according to security model.

        :return: 0/1 50-50
        :param size: vector size (int, default 1)
        """
        res = cls()
        bit(res)
        return res

    @vectorized_classmethod
    @set_instruction_type
    def get_random_square(cls):
        """ Secret random square according to security model.

        :return: :math:`(a, a^2)`
        :param size: vector size (int, default 1)
        """
        res = (cls(), cls())
        square(*res)
        return res

    @vectorized_classmethod
    @set_instruction_type
    def get_random_inverse(cls):
        """ Secret random inverse tuple according to security model.

        :return: :math:`(a, a^{-1})`
        :param size: vector size (int, default 1)
        """
        res = (cls(), cls())
        inverse(*res)
        return res

    @vectorized_classmethod
    @set_instruction_type
    def get_random_input_mask_for(cls, player):
        """ Secret random input mask according to security model.

        :return: mask (sint), mask (personal cint)
        :param size: vector size (int, default 1)
        """
        res = cls(), personal(player, cls.clear_type())
        inputmask(res[0], res[1]._v, player)
        return res

    @classmethod
    @set_instruction_type
    def dot_product(cls, x, y):
        """
        Secret dot product.

        :param x: Iterable of secret values
        :param y: Iterable of secret values of same length and type

        :rtype: same as inputs
        """
        x = list(x)
        set_global_vector_size(x[0].size)
        res = cls()
        dotprods(res, x, y)
        reset_global_vector_size()
        return res

    @classmethod
    @set_instruction_type
    def row_matrix_mul(cls, row, matrix, res_params=None):
        assert len(row) == len(matrix)
        size = len(matrix[0])
        res = cls(size=size)
        dotprods(*sum(([res[j], row, [matrix[k][j] for k in range(len(row))]]
                       for j in range(size)), []))
        return res

    @classmethod
    @set_instruction_type
    def matrix_mul(cls, A, B, n, res_params=None):
        assert len(A) % n == 0
        assert len(B) % n == 0
        size = len(A) * len(B) // n**2
        res = cls(size=size)
        n_rows = len(A) // n
        n_cols = len(B) // n
        matmuls(res, A, B, n_rows, n, n_cols)
        return res

    @staticmethod
    def _new(self):
        # mirror sfix
        return self

    @no_doc
    def __init__(self, reg_type, val=None, size=None):
        if isinstance(val, self.clear_type):
            size = val.size
        super(_secret, self).__init__(reg_type, val=val, size=size)

    @set_instruction_type
    @vectorize
    def load_int(self, val):
        if self.clear_type.in_immediate_range(val):
            ldsi(self, val)
        else:
            self.load_clear(self.clear_type(val))

    @vectorize
    def load_clear(self, val):
        addm(self, self.__class__(0), val)

    @set_instruction_type
    @read_mem_value
    @vectorize
    def load_other(self, val):
        from Compiler.GC.types import sbits, sbitvec
        if isinstance(val, self.clear_type):
            self.load_clear(val)
        elif isinstance(val, type(self)):
            movs(self, val)
        elif isinstance(val, sbits):
            assert(val.n == self.size)
            r = self.get_dabit()
            movs(self, r[0].bit_xor((r[1] ^ val).reveal().to_regint_by_bit()))
        elif isinstance(val, sbitvec):
            movs(self, sint.bit_compose(val))
        else:
            self.load_clear(self.clear_type(val))

    @classmethod
    def bit_compose(cls, bits):
        """ Compose value from bits.

        :param bits: iterable of any type convertible to sint """
        from Compiler.GC.types import sbits, sbitintvec
        if isinstance(bits, sbits):
            bits = bits.bit_decompose()
        bits = list(bits)
        if (program.use_edabit() or program.use_split()) and isinstance(bits[0], sbits):
            if program.use_edabit():
                mask = cls.get_edabit(len(bits), strict=True, size=bits[0].n)
            else:
                tmp = sint(size=bits[0].n)
                randoms(tmp, len(bits))
                n_overflow_bits = min(program.use_split().bit_length(),
                                      int(program.options.ring) - len(bits))
                mask_bits = tmp.bit_decompose(len(bits) + n_overflow_bits,
                                              maybe_mixed=True)
                if n_overflow_bits:
                    overflow = sint.bit_compose(
                        sint.conv(x) for x in mask_bits[-n_overflow_bits:])
                    mask = tmp - (overflow << len(bits)), \
                        mask_bits[:-n_overflow_bits]
                else:
                    mask = tmp, mask_bits
            t = sbitintvec.get_type(len(bits) + 1)
            masked = t.from_vec(mask[1] + [0]) + t.from_vec(bits + [0])
            overflow = masked.v[-1]
            masked = cls.bit_compose(x.reveal().to_regint_by_bit() for x in masked.v[:-1])
            return masked - mask[0] + (cls(overflow) << len(bits))
        else:
            return super(_secret, cls).bit_compose(bits)

    @set_instruction_type
    @read_mem_value
    @vectorize
    def secret_op(self, other, s_inst, m_inst, si_inst, reverse=False):
        res = self.prep_res(other)
        cls = type(res)
        if isinstance(other, regint):
            other = res.clear_type(other)
        if isinstance(other, cls):
            if reverse:
                s_inst(res, other, self)
            else:
                s_inst(res, self, other)
        elif isinstance(other, res.clear_type):
            if reverse:
                m_inst(res, other, self)
            else:
                m_inst(res, self, other)
        elif isinstance(other, int):
            if self.clear_type.in_immediate_range(other):
                si_inst(res, self, other)
            else:
                if reverse:
                    m_inst(res, res.clear_type(other), self)
                else:
                    m_inst(res, self, res.clear_type(other))
        else:
            return NotImplemented
        return res


    def add(self, other):
        """ Secret addition.

        :param other: any compatible type """
        return self.secret_op(other, adds, addm, addsi)

    @set_instruction_type
    def mul(self, other):
        """ Secret multiplication. Either both operands have the same
        size or one size 1 for a value-vector multiplication.

        :param other: any compatible type """
        if isinstance(other, _register) and (1 in (self.size, other.size)) \
           and (self.size, other.size) != (1, 1):
            x, y = (other, self) if self.size < other.size else (self, other)
            if not isinstance(other, _secret):
                return y.expand_to_vector(x.size) * x
            res = type(self)(size=x.size)
            mulrs(res, x, y)
            return res
        return self.secret_op(other, muls, mulm, mulsi)

    def __sub__(self, other):
        """ Secret subtraction.

        :param other: any compatible type """
        return self.secret_op(other, subs, subml, subsi)

    def __rsub__(self, other):
        return self.secret_op(other, subs, submr, subsfi, True)
    __rsub__.__doc__ = __sub__.__doc__

    def __truediv__(self, other):
        """ Secret field division.

        :param other: any compatible type """
        try:
            one = self.clear_type(1, size=other.size)
        except AttributeError:
            one = self.clear_type(1)
        return self * (one / other)

    @vectorize
    def __rtruediv__(self, other):
        a,b = self.get_random_inverse()
        return other * a / (a * self).reveal()
    __rtruediv__.__doc__ = __truediv__.__doc__

    @set_instruction_type
    @vectorize
    def square(self):
        """ Secret square. """
        if program.use_square():
            res = self.__class__()
            sqrs(res, self)
            return res
        else:
            return self * self

    @set_instruction_type
    def secure_shuffle(self, unit_size=1):
        res = type(self)(size=self.size)
        secshuffle(res, self, unit_size)
        return res

    @set_instruction_type
    @vectorize
    def reveal(self, check=True):
        """ Reveal secret value publicly.

        :rtype: relevant clear type """
        res = self.clear_type()
        asm_open(check, res, self)
        return res

    @set_instruction_type
    def reveal_to(self, player):
        """ Reveal secret value to :py:obj:`player`.

        :param player: int
        :returns: :py:class:`personal`
        """
        mask = self.get_random_input_mask_for(player)
        masked = self + mask[0]
        res = personal(player, masked.reveal() - mask[1])
        return res

    @set_instruction_type
    @vectorize
    def raw_right_shift(self, length):
        """ Local right shift in supported protocols.
        In integer-like protocols, the output is potentially off by one.

        :param length: number of bits
        """
        res = type(self)()
        shrsi(res, self, length)
        return res

    def raw_mod2m(self, m):
        return self - (self.raw_right_shift(m) << m)


class sint(_secret, _int):
    """
    Secret integer in the protocol-specific domain. It supports
    operations with :py:class:`sint`, :py:class:`cint`,
    :py:class:`regint`, and Python integers. Operations where one of
    the operands is an :py:class:`sint` either result in an
    :py:class:`sint` or an :py:class:`sintbit`, the latter for
    comparisons.

    The following operations work as expected in the computation
    domain (modulo a prime or a power of two): ``+, -, *``. ``/``
    denotes the field division modulo a prime. It will reveal if the
    divisor is zero. Comparisons operators (``==, !=, <, <=, >, >=``)
    assume that the element in the computation domain represents a
    signed integer in a restricted range, see below. The same holds
    for ``abs()``, shift operators (``<<, >>``), modulo (``%``), and
    exponentation (``**``). Modulo only works if the right-hand
    operator is a compile-time power of two.

    Most non-linear operations require compile-time parameters for bit
    length and statistical security. They default to the global
    parameters set by :py:meth:`program.set_bit_length` and
    :py:meth:`program.set_security`. The acceptable minimum for statistical
    security is considered to be 40.  The defaults for the parameters
    is output at the beginning of the compilation.

    If the computation domain is modulo a power of two, the
    operands will be truncated to the bit length, and the security
    parameter does not matter. Modulo prime, the behaviour is
    undefined and potentially insecure if the operands are longer than
    the bit length.

    :param val: initialization (sint/cint/regint/int/cgf2n or list
        thereof, sbits/sbitvec/sfix, or :py:class:`personal`)
    :param size: vector size (int), defaults to 1 or size of list

    When converting :py:class:`~Compiler.GC.types.sbits`, the result is a
    vector of bits, and when converting
    :py:class:`~Compiler.GC.types.sbitvec`, the result is a vector of values
    with bit length equal the length of the input.

    Initializing from a :py:class:`personal` value implies the
    relevant party inputting their value securely.

    """
    __slots__ = []
    instruction_type = 'modp'
    clear_type = cint
    reg_type = 's'

    PreOp = staticmethod(floatingpoint.PreOpL)
    PreOR = staticmethod(floatingpoint.PreOR)
    get_type = staticmethod(lambda n: sint)


    @set_instruction_type
    @read_mem_value
    @vectorize
    def change_domain_from_to(self, k1, k2, bit_length=None):
        """ change to another domain  """
        if k1 < k2:
            res = self.prep_res(self)
            if bit_length is None:
                bit_length = k1
            csd(res, self, k1, bit_length)
            # temp = self + 2 ** (k1 - 1)
            # b1 = temp.__ge__(2 ** k1, bit_length=34)
            # b2 = temp.__ge__(2 ** (k1 + 1), bit_length=34)
            # b3 = temp.__ge__(3 * (2 ** k1), bit_length=34)
            # res = self - b1 * (2 ** k1) - b2 * (2 ** k1) - b3 ** (2 ** k1)
            return res
        else:
            res = self + 0
            return res

    @staticmethod
    def require_bit_length(n_bits):
        if program.options.ring:
            if int(program.options.ring) < n_bits:
                raise CompilerError('computation modulus too small')
        else:
            program.curr_tape.require_bit_length(n_bits)

    @vectorized_classmethod
    def get_random_int(cls, bits):
        """ Secret random n-bit number according to security model.

        :param bits: compile-time integer (int)
        :param size: vector size (int, default 1)
        """
        if program.use_edabit():
            return sint.get_edabit(bits, True)[0]
        elif program.use_split() > 2 and program.use_split() < 5:
            tmp = sint()
            randoms(tmp, bits)
            x = tmp.split_to_two_summands(bits, True)
            carry = comparison.CarryOutRawLE(x[1][:bits], x[0][:bits])
            if program.use_split() > 3:
                from .GC.types import sbitint
                x = sbitint.full_adder(carry, x[0][bits], x[1][bits])
                overflow = sint.conv(x[1]) * 2 + sint.conv(x[0])
            else:
                overflow = sint.conv(carry) + sint.conv(x[0][bits])
            return tmp - (overflow << bits)
        res = sint()
        comparison.PRandInt(res, bits)
        return res

    @vectorized_classmethod
    def get_random(cls):
        """ Secret random ring element according to security model.

        :param size: vector size (int, default 1)
        """
        res = sint()
        randomfulls(res)
        return res

    @vectorized_classmethod
    def get_input_from(cls, player):
        """ Secret input.

        :param player: public (regint/cint/int)
        :param size: vector size (int, default 1)
        """
        res = cls()
        inputmixed('int', res, player)
        return res

    @vectorized_classmethod
    def get_dabit(cls):
        """ Bit in arithmetic and binary circuit according to security model """
        from Compiler.GC.types import sbits
        res = cls(), sbits.get_type(get_global_vector_size())()
        dabit(*res)
        return res

    @vectorized_classmethod
    def get_edabit(cls, n_bits, strict=False):
        """ Bits in arithmetic and binary circuit """
        """ according to security model """
        if not program.use_edabit_for(strict, n_bits):
            if program.use_dabit:
                a, b = zip(*(sint.get_dabit() for i in range(n_bits)))
                return sint.bit_compose(a), b
            else:
                a = [sint.get_random_bit() for i in range(n_bits)]
                return sint.bit_compose(a), a
        program.curr_tape.require_bit_length(n_bits - 1)
        whole = cls()
        size = get_global_vector_size()
        from Compiler.GC.types import sbits, sbitvec
        bits = [sbits.get_type(size)() for i in range(n_bits)]
        if strict:
            sedabit(whole, *bits)
        else:
            edabit(whole, *bits)
        return whole, bits

    @staticmethod
    @vectorize
    def bit_decompose_clear(a, n_bits):
        return floatingpoint.bits(a, n_bits)

    @vectorized_classmethod
    def get_raw_input_from(cls, player):
        res = cls()
        rawinput(player, res)
        return res

    @vectorized_classmethod
    def receive_from_client(cls, n, client_id, message_type=ClientMessageType.NoType):
        """ Securely obtain shares of values input by a client.
        This uses the triple-based input protocol introduced by
        `Damgård et al. <http://eprint.iacr.org/2015/1006>`_

        :param n: number of inputs (int)
        :param client_id: regint
        :param size: vector size (default 1)
        :returns: list of sint
        """
        # send shares of a triple to client
        triples = list(itertools.chain(*(sint.get_random_triple() for i in range(n))))
        sint.write_shares_to_socket(client_id, triples, message_type)

        received = util.tuplify(cint.read_from_socket(client_id, n))
        y = [0] * n
        for i in range(n):
            y[i] = received[i] - triples[i * 3]
        return y

    @classmethod
    def reveal_to_clients(cls, clients, values):
        """ Reveal securely to clients.

        :param clients: client ids (list or array)
        :param values: list of sint to reveal

        """
        set_global_vector_size(values[0].size)
        to_send = []

        for value in values:
            assert(value.size == values[0].size)
            r = sint.get_random()
            to_send += [value, r, value * r]

        if isinstance(clients, Array):
            n_clients = clients.length
        else:
            n_clients = len(clients)
            set_global_vector_size(1)
            clients = Array.create_from(regint.conv(clients))
            reset_global_vector_size()

        @library.for_range(n_clients)
        def loop_body(i):
            sint.write_shares_to_socket(clients[i], to_send)
        reset_global_vector_size()

    @vectorized_classmethod
    def read_from_socket(cls, client_id, n=1):
        """ Receive secret-shared value(s) from client.

        :param client_id: Client id (regint)
        :param n: number of values (default 1)
        :param size: vector size of values (default 1)
        :returns: sint (if n=1) or list of sint
        """
        res = [cls() for i in range(n)]
        readsockets(client_id, get_global_vector_size(), *res)
        if n == 1:
            return res[0]
        else:
            return res

    @vectorized_classmethod
    def write_to_socket(cls, client_id, values,
                        message_type=ClientMessageType.NoType):
        """ Send a list of shares and MAC shares to a client socket.

        :param client_id: regint
        :param values: list of sint

        """
        writesockets(client_id, message_type, values[0].size, *values)

    @vectorize
    def write_share_to_socket(self, client_id, message_type=ClientMessageType.NoType):
        """ Send only share to socket """
        writesocketshare(client_id, message_type, self.size, self)

    @classmethod
    def write_shares_to_socket(cls, client_id, values,
                               message_type=ClientMessageType.NoType):
        """ Send shares of a list of values to a specified client socket.

        :param client_id: regint
        :param values: list of sint
        """
        writesocketshare(client_id, message_type, values[0].size, *values)

    @classmethod
    def read_from_file(cls, start, n_items):
        """ Read shares from ``Persistence/Transactions-P<playerno>.data``.

        :param start: starting position in number of shares from beginning (int/regint/cint)
        :param n_items: number of items (int)
        :returns: destination for final position, -1 for eof reached, or -2 for file not found (regint)
        :returns: list of shares
        """
        shares = [cls(size=1) for i in range(n_items)]
        stop = regint()
        readsharesfromfile(regint.conv(start), stop, *shares)
        return stop, shares

    @staticmethod
    def write_to_file(shares, position=None):
        """ Write shares to ``Persistence/Transactions-P<playerno>.data``
        (appending at the end).

        :param shares: (list or iterable of sint)
        :param position: start position (int/regint/cint),
            defaults to end of file
        """
        for share in shares:
            assert isinstance(share, sint)
            assert share.size == 1
        if position is None:
            position = -1
        writesharestofile(regint.conv(position), *shares)

    @vectorized_classmethod
    def load_mem(cls, address, mem_type=None):
        """ Load from memory by public address. """
        return cls._load_mem(address, ldms, ldmsi)

    def store_in_mem(self, address):
        """ Store in memory by public address. """
        self._store_in_mem(address, stms, stmsi)

    @classmethod
    def direct_matrix_mul(cls, A, B, n, m, l, reduce=None, indices=None):
        if indices is None:
            indices = [regint.inc(i) for i in (n, m, m, l)]
        res = cls(size=indices[0].size * indices[3].size)
        matmulsm(res, regint(A), regint(B), len(indices[0]), len(indices[1]),
                 len(indices[3]), *(list(indices) + [m, l]))
        return res

    @vectorize_init
    def __init__(self, val=None, size=None):
        from .GC.types import sbitvec
        if isinstance(val, personal):
            size = val._v.size
            super(sint, self).__init__('s', size=size)
            inputpersonal(size, val.player, self, self.clear_type.conv(val._v))
        elif isinstance(val, _fix):
            super(sint, self).__init__('s', size=val.v.size)
            self.load_other(val.v.round(val.k, val.f))
        elif isinstance(val, sbitvec):
            super(sint, self).__init__('s', val=val, size=val[0].n)
        else:
            super(sint, self).__init__('s', val=val, size=size)

    @vectorize
    def __neg__(self):
        """ Secret negation. """
        return 0 - self

    @vectorize
    def __abs__(self):
        """ Secret absolute. Uses global parameters for comparison. """
        return (self >= 0).if_else(self, -self)

    @read_mem_value
    @type_comp
    @vectorize
    def __lt__(self, other, bit_length=None, security=None):
        """ Secret comparison (signed).

        :param other: sint/cint/regint/int
        :param bit_length: bit length of input (default: global bit length)
        :return: 0/1 (sintbit) """
        res = sintbit()
        comparison.LTZ(res, self - other,
                       (bit_length or program.bit_length) + 1,
                       security or program.security)
        return res

    @read_mem_value
    @type_comp
    @vectorize
    def __gt__(self, other, bit_length=None, security=None):
        res = sintbit()
        comparison.LTZ(res, other - self,
                       (bit_length or program.bit_length) + 1,
                       security or program.security)
        return res

    @read_mem_value
    @type_comp
    def __le__(self, other, bit_length=None, security=None):
        return 1 - self.greater_than(other, bit_length, security)

    @read_mem_value
    @type_comp
    def __ge__(self, other, bit_length=None, security=None):
        return 1 - self.less_than(other, bit_length, security)

    @read_mem_value
    @type_comp
    @vectorize
    def __eq__(self, other, bit_length=None, security=None):
        return floatingpoint.EQZ(self - other, bit_length or program.bit_length,
                                 security or program.security)

    @read_mem_value
    @type_comp
    def __ne__(self, other, bit_length=None, security=None):
        return 1 - self.equal(other, bit_length, security)

    less_than = __lt__
    greater_than = __gt__
    less_equal = __le__
    greater_equal = __ge__
    equal = __eq__
    not_equal = __ne__

    for op in __gt__, __le__, __ge__, __eq__, __ne__:
        op.__doc__ = __lt__.__doc__
    del op

    @vectorize
    def __mod__(self, modulus):
        """ Secret modulo computation.
        Uses global parameters for bit length and security.

        :param modulus: power of two (int) """
        if isinstance(modulus, int):
            l = math.log(modulus, 2)
            if 2**int(round(l)) == modulus:
                return self.mod2m(int(l))
        raise NotImplementedError('Modulo only implemented for powers of two.')

    @vectorize
    @read_mem_value
    def mod2m(self, m, bit_length=None, security=None, signed=True):
        """ Secret modulo power of two.

        :param m: secret or public integer (sint/cint/regint/int)
        :param bit_length: bit length of input (default: global bit length)
        """
        bit_length = bit_length or program.bit_length
        security = security or program.security
        if isinstance(m, int):
            if m == 0:
                return 0
            if m >= bit_length:
                return self
            res = sint()
            comparison.Mod2m(res, self, bit_length, m, security, signed)
        else:
            res, pow2 = floatingpoint.Trunc(self, bit_length, m, security, True)
        return res

    @vectorize
    def __rpow__(self, base):
        """ Secret power computation. Base must be two.
        Uses global parameters for bit length and security. """
        if base == 2:
            return self.pow2()
        else:
            return NotImplemented

    @vectorize
    def pow2(self, bit_length=None, security=None):
        """ Secret power of two.

        :param bit_length: bit length of input (default: global bit length)
        """
        return floatingpoint.Pow2(self, bit_length or program.bit_length, \
                                      security or program.security)

    def __lshift__(self, other, bit_length=None, security=None):
        """ Secret left shift.

        :param other: secret or public integer (sint/cint/regint/int)
        :param bit_length: bit length of input (default: global bit length)
        """
        return self * util.pow2_value(other, bit_length, security)

    @vectorize
    @read_mem_value
    def __rshift__(self, other, bit_length=None, security=None, signed=True):
        """ Secret right shift.

        :param other: secret or public integer (sint/cint/regint/int)
        :param bit_length: bit length of input (default: global bit length)
        """
        bit_length = bit_length or program.bit_length
        security = security or program.security
        if isinstance(other, int):
            if other == 0:
                return self
            res = sint()
            comparison.Trunc(res, self, bit_length, other, security, signed)
            return res
        elif isinstance(other, sint):
            return floatingpoint.Trunc(self, bit_length, other, security)
        else:
            return floatingpoint.Trunc(self, bit_length, sint(other), security)

    left_shift = __lshift__
    right_shift = __rshift__

    def __rlshift__(self, other):
        """ Secret left shift.
        Bit length of :py:obj:`self` uses global value.

        :param other: secret or public integer (sint/cint/regint/int) """
        return other * 2**self

    @vectorize
    def __rrshift__(self, other):
        """ Secret right shift.

        :param other: secret or public integer (sint/cint/regint/int) of globale bit length if secret """
        return floatingpoint.Trunc(other, program.bit_length, self, program.security)

    @vectorize
    def bit_decompose(self, bit_length=None, security=None, maybe_mixed=False):
        """ Secret bit decomposition. """
        if bit_length == 0:
            return []
        bit_length = bit_length or program.bit_length
        assert program.security == security or program.security
        return program.non_linear.bit_dec(self, bit_length, bit_length,
                                          maybe_mixed)

    def TruncMul(self, other, k, m, kappa=None, nearest=False):
        return (self * other).round(k, m, kappa, nearest, signed=True)

    def TruncPr(self, k, m, kappa=None, signed=True):
        return floatingpoint.TruncPr(self, k, m, kappa, signed=signed)

    @vectorize
    def round(self, k, m, kappa=None, nearest=False, signed=False):
        """ Truncate and maybe round secret :py:obj:`k`-bit integer
        by :py:obj:`m` bits. :py:obj:`m` can be secret if
        :py:obj:`nearest` is false, in which case the truncation will be
        exact. For public :py:obj:`m`, :py:obj:`nearest` chooses
        between nearest rounding (rounding half up) and probablistic
        truncation.

        :param k: int
        :param m: secret or compile-time integer (sint/int)
        :param kappa: statistical security parameter (int)
        :param nearest: bool
        :param signed: bool """
        kappa = kappa or program.security
        secret = isinstance(m, sint)
        if nearest:
            if secret:
                raise NotImplementedError()
            return comparison.TruncRoundNearest(self, k, m, kappa,
                                                signed=signed)
        else:
            if secret:
                return floatingpoint.Trunc(self, k, m, kappa)
            
            return self.TruncPr(k, m, kappa, signed=signed)

    def Norm(self, k, f, kappa=None, simplex_flag=False):
        return library.Norm(self, k, f, kappa, simplex_flag)

    @vectorize
    def int_div(self, other, bit_length=None, security=None):
        """ Secret integer division.

        :param other: sint
        :param bit_length: bit length of input (default: global bit length)
        """
        k = bit_length or program.bit_length
        kappa = security or program.security
        tmp = library.IntDiv(self, other, k, kappa)
        res = type(self)()
        comparison.Trunc(res, tmp, 2 * k, k, kappa, True)
        return res

    @vectorize
    def int_mod(self, other, bit_length=None):
        """ Secret integer modulo.

        :param other: sint
        :param bit_length: bit length of input (default: global bit length)
        """
        return self - other * self.int_div(other, bit_length=bit_length)

    def trunc_zeros(self, n_zeros, bit_length=None, signed=True):
        bit_length = bit_length or program.bit_length
        return comparison.TruncZeros(self, bit_length, n_zeros, signed)

    @staticmethod
    def two_power(n, size=None):
        return floatingpoint.two_power(n)

    def split_to_n_summands(self, length, n):
        comparison.require_ring_size(length, 'splitting')
        from .GC.types import sbits
        from .GC.instructions import split
        columns = [[sbits.get_type(self.size)()
                    for i in range(n)] for i in range(length)]
        split(n, self, *sum(columns, []))
        return columns

    def split_to_two_summands(self, length, get_carry=False):
        n = program.use_split()
        assert n
        columns = self.split_to_n_summands(length, n)
        return _bitint.wallace_tree_without_finish(columns, get_carry)

    def reveal_to(self, player):
        """ Reveal secret value to :py:obj:`player`.

        :param player: public integer (int/regint/cint)
        :returns: :py:class:`personal`
        """
        if not util.is_constant(player):
            secret_mask = sint(size=self.size)
            player_mask = cint(size=self.size)
            inputmaskreg(secret_mask, player_mask,
                         regint.conv(player).expand_to_vector(self.size))
            return personal(player,
                            (self + secret_mask).reveal(False) - player_mask)
        else:
            res = personal(player, self.clear_type(size=self.size))
            privateoutput(self.size, player, res._v, self)
            return res

    def private_division(self, divisor, active=True, dividend_length=None,
                         divisor_length=None):
        """ Private integer division as per `Veugen and Abspoel
        <https://doi.org/10.2478/popets-2021-0073>`_

        :param divisor: public (cint/regint) or personal value thereof
        :param active: whether to check on the party knowing the
            divisor (active security)
        :param dividend_length: bit length of the dividend (default:
            global bit length)
        :param dividend_length: bit length of the divisor (default:
            global bit length)

        """
        d = divisor
        l = divisor_length or program.bit_length
        m = dividend_length or program.bit_length
        sigma = program.security

        min_length = m + l + 2 * sigma + 1
        if program.options.ring:
            comparison.require_ring_size(min_length, 'private division')
        else:
            program.curr_tape.require_bit_length(min_length)

        r = sint.get_random_int(l + sigma)
        r_prime = sint.get_random_int(m + sigma)
        r_pprime = sint.get_random_int(l + sigma)

        d_shared = sint(d)
        h = (r + (r_prime << (l + sigma))) * d_shared
        z_shared = ((self << (l + sigma)) + h + r_pprime)
        z = z_shared.reveal_to(0)

        if active:
            z_prime = [sint(x) for x in (z // d).bit_decompose(min_length)]
            check = [(x * (1 - x)).reveal() == 0 for x in z_prime]
            z_pp = [sint(x) for x in (z % d).bit_decompose(l)]
            check += [(x * (1 - x)).reveal() == 0 for x in z_pp]
            library.runtime_error_if(sum(check) != len(check),
                                     'private division')
            z_pp = sint.bit_compose(z_pp)
            beta1 = z_pp.less_than(d_shared, l)
            beta2 = z_shared - sint.bit_compose(z_prime) * d_shared - z_pp
            library.runtime_error_if(beta1.reveal() != 1, 'private div')
            library.runtime_error_if(beta2.reveal() != 0, 'private div')
            y_prime = sint.bit_compose(z_prime[:l + sigma])
            y = sint.bit_compose(z_prime[l + sigma:])
        else:
            y = sint(z // (d << (l + sigma)))
            y_prime = sint((z // d) % (2 ** (l + sigma)))

        b = r.greater_than(y_prime, l + sigma)
        w = y - b - r_prime

        return w

    @staticmethod
    def get_secure_shuffle(n):
        res = regint()
        gensecshuffle(res, n)
        return res

    def secure_permute(self, shuffle, unit_size=1, reverse=False):
        res = sint(size=self.size)
        applyshuffle(res, self, unit_size, shuffle, reverse)
        return res

    def inverse_permutation(self):
        if program.use_invperm():
            # If enabled, we use the low-level INVPERM instruction.
            # This instruction has only been implemented for a semi-honest two-party environement.
            res = sint(size=self.size)
            inverse_permutation(res, self)
        else:
            shuffle = sint.get_secure_shuffle(len(self))
            shuffled = self.secure_permute(shuffle).reveal()
            idx = Array.create_from(shuffled)
            res = Array.create_from(sint(regint.inc(len(self))))
            res.secure_permute(shuffle, reverse=False)
            res.assign_slice_vector(idx, res.get_vector())
            library.break_point()
            res = res.get_vector()
        return res

    @vectorize
    def prefix_sum(self):
        """ Prefix sum. """
        res = sint()
        prefixsums(res, self)
        return res

class sintbit(sint):
    """ :py:class:`sint` holding a bit, supporting binary operations
    (``&, |, ^``). """
    @classmethod
    def prep_res(cls, other):
        return sint()

    def load_other(self, other):
        if isinstance(other, sint):
            movs(self, other)
        else:
            super(sintbit, self).load_other(other)



    @vectorize
    def __and__(self, other):
        if isinstance(other, sintbit):
            res = sintbit()
            muls(res, self, other)
            return res
        elif util.is_zero(other):
            return 0
        elif util.is_one(other):
            return self
        else:
            return NotImplemented

    @vectorize
    def __or__(self, other):
        if isinstance(other, sintbit):
            res = sintbit()
            adds(res, self, other - self * other)
            return res
        elif util.is_zero(other):
            return self
        elif util.is_one(other):
            return 1
        else:
            return NotImplemented

    @vectorize
    def __xor__(self, other):
        if isinstance(other, sintbit):
            res = sintbit()
            adds(res, self, other - 2 * self * other)
            return res
        elif util.is_zero(other):
            return self
        elif util.is_one(other):
            res = sintbit()
            submr(res, cint(1), self)
            return res
        else:
            return NotImplemented

    @vectorize
    def __rsub__(self, other):
        if util.is_one(other):
            res = sintbit()
            subsfi(res, self, 1)
            return res
        else:
            return super(sintbit, self).__rsub__(other)

    __rand__ = __and__
    __rxor__ = __xor__
    __ror__ = __or__

class sgf2n(_secret, _gf2n):
    """
    Secret :math:`\mathrm{GF}(2^n)` value. n is chosen at runtime.  A
    number operators are supported (``+, -, *, /, **, ^, ~, ==, !=,
    <<``), :py:class:`sgf2n`. Operators generally work with
    cgf2n/regint/cint/int, except ``**, <<``, which require a
    compile-time integer. ``/`` refers to field division.  ``*, /,
    **`` refer to field multiplication and division.

    :param val: initialization (sgf2n/cgf2n/regint/int/cint or list thereof)
    :param size: vector size (int), defaults to 1 or size of list

    """
    __slots__ = []
    instruction_type = 'gf2n'
    clear_type = cgf2n
    reg_type = 'sg'
    long_one = staticmethod(lambda: 1)

    @classmethod
    def get_type(cls, length):
        return cls

    @classmethod
    def get_raw_input_from(cls, player):
        res = cls()
        grawinput(player, res)
        return res

    def add(self, other):
        """ Secret :math:`\mathrm{GF}(2^n)` addition (XOR).

        :param other: sg2fn/cgf2n/regint/int """
        if isinstance(other, sgf2nint):
            return NotImplemented
        else:
            return super(sgf2n, self).add(other)

    def mul(self, other):
        """ Secret :math:`\mathrm{GF}(2^n)` multiplication.

        :param other: sg2fn/cgf2n/regint/int """
        if isinstance(other, (sgf2nint)):
            return NotImplemented
        else:
            return super(sgf2n, self).mul(other)

    @vectorized_classmethod
    def load_mem(cls, address, mem_type=None):
        """ Load from memory by public address. """
        return cls._load_mem(address, gldms, gldmsi)

    def store_in_mem(self, address):
        """ Store in memory by public address. """
        self._store_in_mem(address, gstms, gstmsi)

    def __init__(self, val=None, size=None):
        super(sgf2n, self).__init__('sg', val=val, size=size)

    def __neg__(self):
        """ Identity. """
        return self

    @vectorize
    def __invert__(self):
        """ Secret bit-wise inversion. """
        return self ^ cgf2n(2**program.galois_length - 1)

    def __xor__(self, other):
        """ Secret bit-wise XOR.

        :param other: sg2fn/cgf2n/regint/int """
        if is_zero(other):
            return self
        else:
            return super(sgf2n, self).add(other)

    __rxor__ = __xor__

    @vectorize
    def __and__(self, other):
        """ Secret bit-wise AND.

        :param other: sg2fn/cgf2n/regint/int """
        if isinstance(other, int):
            other_bits = [(other >> i) & 1 \
                              for i in range(program.galois_length)]
        else:
            other_bits = other.bit_decompose()
        self_bits = self.bit_decompose()
        return sum((x * y) << i \
                       for i,(x,y) in enumerate(zip(self_bits, other_bits)))

    __rand__ = __and__

    @vectorize
    def __lshift__(self, other):
        """ Secret left shift py public value.

        :param other: regint/cint/int """
        return self * cgf2n(1 << other)

    @vectorize
    def right_shift(self, other, bit_length=None):
        """ Secret right shift by public value:

        :param other: compile-time (int)
        :param bit_length: number of bits of :py:obj:`self` (defaults to :math:`\mathrm{GF}(2^n)` bit length) """
        bits = self.bit_decompose(bit_length)
        return sum(b << i for i,b in enumerate(bits[other:]))

    def equal(self, other, bit_length=None, expand=1):
        """ Secret comparison.

        :param other: sgf2n/cgf2n/regint/int
        :return: 0/1 (sgf2n) """
        bits = [1 - bit for bit in (self - other).bit_decompose(bit_length)][::expand]
        while len(bits) > 1:
            bits.insert(0, bits.pop() * bits.pop())
        return bits[0]

    def not_equal(self, other, bit_length=None):
        """ Secret comparison. """
        return 1 - self.equal(other, bit_length)
    not_equal.__doc__ = equal.__doc__

    __eq__ = equal
    __ne__ = not_equal

    @vectorize
    def bit_decompose(self, bit_length=None, step=1):
        """ Secret bit decomposition.

        :param bit_length: number of bits
        :param step: use every :py:obj:`step`-th bit
        :return: list of sgf2n """
        if bit_length == 0:
            return []
        bit_length = bit_length or program.galois_length
        random_bits = [self.get_random_bit() \
                           for i in range(0, bit_length, step)]

        one = cgf2n(1)
        masked = sum([b * (one << (i * step)) for i,b in enumerate(random_bits)], self).reveal()
        masked_bits = masked.bit_decompose(bit_length,step=step)
        return [m + r for m,r in zip(masked_bits, random_bits)]

    @vectorize
    def bit_decompose_embedding(self):
        random_bits = [self.get_random_bit() \
                           for i in range(8)]
        one = cgf2n(1)
        wanted_positions = [0, 5, 10, 15, 20, 25, 30, 35]
        masked = sum([b * (one << wanted_positions[i]) for i,b in enumerate(random_bits)], self).reveal()
        return [self.clear_type((masked >> wanted_positions[i]) & one) + r for i,r in enumerate(random_bits)]

for t in (sint, sgf2n):
    t.basic_type = t
    t.default_type = t

sint.bit_type = sintbit
sgf2n.bit_type = sgf2n

class _bitint(Tape._no_truth):
    bits = None
    log_rounds = False
    linear_rounds = False
    comp_result = staticmethod(lambda x: x)

    @staticmethod
    def half_adder(a, b):
        return a.half_adder(b)

    @classmethod
    def bit_adder(cls, a, b, carry_in=0, get_carry=False):
        a, b = list(a), list(b)
        a += [0] * (len(b) - len(a))
        b += [0] * (len(a) - len(b))
        return cls.bit_adder_selection(a, b, carry_in=carry_in,
                                       get_carry=get_carry)

    @classmethod
    def bit_adder_selection(cls, a, b, carry_in=0, get_carry=False):
        if cls.log_rounds:
            return cls.carry_lookahead_adder(a, b, carry_in=carry_in,
                                             get_carry=get_carry)
        elif cls.linear_rounds:
            return cls.ripple_carry_adder(a, b, carry_in=carry_in,
                                             get_carry=get_carry)
        else:
            return cls.carry_select_adder(a, b, carry_in=carry_in,
                                          get_carry=get_carry)

    @classmethod
    def carry_lookahead_adder(cls, a, b, fewer_inv=False, carry_in=0,
                              get_carry=False):
        lower = []
        a, b = a[:], b[:]
        for (ai, bi) in zip(a[:], b[:]):
            if is_zero(ai) or is_zero(bi):
                lower.append(ai + bi)
                a.pop(0)
                b.pop(0)
            else:
                break
        carries = cls.get_carries(a, b, fewer_inv=fewer_inv, carry_in=carry_in)
        res = lower + cls.sum_from_carries(a, b, carries)
        if get_carry:
            res += [carries[-1]]
        return res

    @classmethod
    def get_carries(cls, a, b, fewer_inv=False, carry_in=0):
        d = [cls.half_adder(ai, bi) for (ai,bi) in zip(a,b)]
        carry = floatingpoint.carry
        if fewer_inv:
            pre_op = floatingpoint.PreOpL2
        else:
            pre_op = floatingpoint.PreOpL
        if d:
            carries = list(zip(*pre_op(carry, [(0, carry_in)] + d)))[1]
        else:
            carries = []
        return carries

    @staticmethod
    def sum_from_carries(a, b, carries):
        return [ai.bit_xor(bi).bit_xor(carry) \
                for (ai, bi, carry) in zip(a, b, carries)]

    @classmethod
    def carry_select_adder(cls, a, b, get_carry=False, carry_in=0):
        a += [0] * (len(b) - len(a))
        b += [0] * (len(a) - len(b))
        n = len(a)
        for m in range(100):
            if sum(range(m + 1)) + 1 >= n:
                break
        for k in range(m, -1, -1):
            if sum(range(m, k - 1, -1)) + 1 >= n:
                break
        blocks = list(range(m, k, -1))
        blocks.append(n - sum(blocks))
        blocks.reverse()
        #print 'blocks:', blocks
        if len(blocks) > 1 and blocks[0] > blocks[1]:
            raise Exception('block size not increasing:', blocks)
        if sum(blocks) != n:
            raise Exception('blocks not summing up: %s != %s' % \
                            (sum(blocks), n))
        res = []
        carry = carry_in
        cin_one = util.long_one(a + b)
        for m in blocks:
            aa = a[:m]
            bb = b[:m]
            a = a[m:]
            b = b[m:]
            cc = [cls.ripple_carry_adder(aa, bb, i) for i in (0, cin_one)]
            for i in range(m):
                res.append(util.if_else(carry, cc[1][i], cc[0][i]))
            carry = util.if_else(carry, cc[1][m], cc[0][m])
        if get_carry:
            res += [carry]
        return res

    @classmethod
    def ripple_carry_adder(cls, a, b, carry_in=0, get_carry=True):
        carry = carry_in
        res = []
        for aa, bb in zip(a, b):
            cc, carry = cls.full_adder(aa, bb, carry)
            res.append(cc)
        if get_carry:
            res.append(carry)
        return res

    @staticmethod
    def full_adder(a, b, carry):
        s = a ^ b
        return s ^ carry, a ^ (s & (carry ^ a))

    @staticmethod
    def bit_comparator(a, b):
        long_one = util.long_one(a + b)
        op = lambda y,x,*args: (util.if_else(x[1], x[0], y[0]), \
                                    util.if_else(x[1], long_one, y[1]))
        return floatingpoint.KOpL(op, [(bi, ai + bi) for (ai,bi) in zip(a,b)])        

    @classmethod
    def bit_less_than(cls, a, b):
        x, not_equal = cls.bit_comparator(a, b)
        return util.if_else(not_equal, x, 0)

    @staticmethod
    def get_highest_different_bits(a, b, index):
        diff = [ai + bi for (ai,bi) in reversed(list(zip(a,b)))]
        preor = floatingpoint.PreOR(diff, raw=True)
        highest_diff = [x - y for (x,y) in reversed(list(zip(preor, [0] + preor)))]
        raw = sum(map(operator.mul, highest_diff, (a,b)[index]))
        return raw.bit_decompose()[0]

    def add(self, other):
        if type(other) == self.bin_type:
            raise CompilerError('Unclear addition')
        a = self.bit_decompose()
        b = util.bit_decompose(other, self.n_bits)
        return self.compose(self.bit_adder(a, b))

    @ret_cisc
    def mul(self, other):
        if type(other) == self.bin_type:
            raise CompilerError('Unclear multiplication')
        self_bits = self.bit_decompose()
        if isinstance(other, int):
            other_bits = util.bit_decompose(other, self.n_bits)
            bit_matrix = [[x * y for y in self_bits] for x in other_bits]
        else:
            try:
                other_bits = other.bit_decompose()
                if len(other_bits) == 1:
                    return type(self)(other_bits[0] * self)
                if len(self_bits) != len(other_bits):
                   raise NotImplementedError('Multiplication of different lengths')
            except AttributeError:
                pass
            try:
                other = self.bin_type(other)
            except CompilerError:
                return NotImplemented
            bit_matrix = self.get_bit_matrix(self_bits, other)
        return self.compose(self.wallace_tree_from_matrix(bit_matrix, False))

    @classmethod
    def wallace_tree_from_matrix(cls, bit_matrix, get_carry=True):
        columns = [[_f for _f in (bit_matrix[j][i-j] \
                                     for j in range(min(len(bit_matrix), i + 1))) \
                    if not is_zero(_f)] \
                       for i in range(len(bit_matrix[0]))]
        return cls.wallace_tree_from_columns(columns, get_carry)

    @classmethod
    def wallace_tree_without_finish(cls, columns, get_carry=True):
        self = cls
        columns = [col[:] for col in columns]
        while max(len(c) for c in columns) > 2:
            new_columns = [[] for i in range(len(columns) + 1)]
            for i,col in enumerate(columns):
                while len(col) > 2:
                    s, carry = self.full_adder(*(col.pop() for i in range(3)))
                    new_columns[i].append(s)
                    new_columns[i+1].append(carry)
                if len(col) == 2:
                    s, carry = self.half_adder(*(col.pop() for i in range(2)))
                    new_columns[i].append(s)
                    new_columns[i+1].append(carry)
                else:
                    new_columns[i].extend(col)
            if get_carry:
                columns = new_columns
            else:
                columns = new_columns[:-1]
        for col in columns:
            col.extend([0] * (2 - len(col)))
        return tuple(list(x) for x in zip(*columns))

    @classmethod
    def wallace_tree_from_columns(cls, columns, get_carry=True):
        summands = cls.wallace_tree_without_finish(columns, get_carry)
        return cls.bit_adder(*summands)

    @classmethod
    def wallace_tree(cls, rows):
        return cls.wallace_tree_from_columns([list(x) for x in zip(*rows)])

    @classmethod
    def wallace_reduction(cls, a, b, c, get_carry=True):
        assert len(a) == len(b) == len(c)
        tmp = zip(*(cls.full_adder(*x) for x in zip(a, b, c)))
        sums, carries = (list(x) for x in tmp)
        carries = [0] + carries
        if get_carry:
            sums += [0]
        else:
            del carries[-1]
        return sums, carries

    def expand(self, other):
        a = self.bit_decompose()
        b = util.bit_decompose(other, self.n_bits)
        return a, b

    def __sub__(self, other):
        if type(other) == sgf2n:
            raise CompilerError('Unclear subtraction')
        from util import bit_not, bit_and, bit_xor
        a, b = self.expand(other)
        n = 1
        for x in (a + b):
            try:
                n = x.n
                break
            except:
                pass
        d = [(bit_not(bit_xor(ai, bi), n), bit_and(bit_not(ai, n), bi))
             for (ai,bi) in zip(a,b)]
        borrow = lambda y,x,*args: \
            (bit_and(x[0], y[0]), util.OR(x[1], bit_and(x[0], y[1])))
        borrows = (0,) + list(zip(*floatingpoint.PreOpL(borrow, d)))[1]
        return self.compose(reduce(util.bit_xor, (ai, bi, borrow)) \
                                for (ai,bi,borrow) in zip(a,b,borrows))

    def __rsub__(self, other):
        raise NotImplementedError()

    def __truediv__(self, other):
        raise NotImplementedError()

    def __truerdiv__(self, other):
        raise NotImplementedError()

    def __lshift__(self, other):
        return self.compose(([0] * other + self.bit_decompose())[:self.n_bits])

    def __rshift__(self, other):
        return self.compose(self.bit_decompose()[other:])

    def bit_decompose(self, n_bits=None, security=None):
        if self.bits is None:
            self.bits = self.force_bit_decompose(self.n_bits)
        if n_bits is None:
            return self.bits[:]
        else:
            return self.bits[:n_bits] + [self.fill_bit()] * (n_bits - self.n_bits)

    def fill_bit(self):
        return self.bits[-1]

    @staticmethod
    def prep_comparison(a, b):
        a[-1], b[-1] = b[-1], a[-1]
    
    def comparison(self, other, const_rounds=False, index=None):
        a, b = self.expand(other)
        self.prep_comparison(a, b)
        if const_rounds:
            return self.get_highest_different_bits(a, b, index)
        else:
            return self.bit_comparator(a, b)

    def __lt__(self, other):
        if program.options.comparison == 'log':
            x, not_equal = self.comparison(other)
            res = util.if_else(not_equal, x, 0)
        else:
            res = self.comparison(other, True, 1)
        return self.comp_result(res)

    def __le__(self, other):
        if program.options.comparison == 'log':
            x, not_equal = self.comparison(other)
            res = util.if_else(not_equal, x, x.long_one())
        else:
            res = self.comparison(other, True, 0).bit_not()
        return self.comp_result(res)

    def __ge__(self, other):
        return (self < other).bit_not()

    def __gt__(self, other):
        return (self <= other).bit_not()

    def __eq__(self, other, bit_length=None, security=None):
        diff = self ^ other
        diff_bits = [x.bit_not() for x in diff.bit_decompose()[:bit_length]]
        return self.comp_result(util.tree_reduce(lambda x, y: x.bit_and(y),
                                                 diff_bits))

    def __ne__(self, other):
        return (self == other).bit_not()

    equal = __eq__

    def __neg__(self):
        bits = self.bit_decompose()
        n = 1
        for b in bits:
            try:
                n = x.n
                break
            except:
                pass
        return 1 + self.compose(util.bit_not(b, n) for b in bits)

    def __abs__(self):
        return util.if_else(self.bit_decompose()[-1], -self, self)

    less_than = lambda self, other, *args, **kwargs: self < other
    greater_than = lambda self, other, *args, **kwargs: self > other
    less_equal = lambda self, other, *args, **kwargs: self <= other
    greater_equal = lambda self, other, *args, **kwargs: self >= other
    equal = lambda self, other, *args, **kwargs: self == other
    not_equal = lambda self, other, *args, **kwargs: self != other

class intbitint(_bitint, sint):
    @staticmethod
    def full_adder(a, b, carry):
        s = a.bit_xor(b)
        return s.bit_xor(carry), util.if_else(s, carry, a)

    @staticmethod
    def sum_from_carries(a, b, carries):
        return [a[i] + b[i] + carries[i] - 2 * carries[i + 1] \
                for i in range(len(a))]

    @classmethod
    def bit_adder_selection(cls, a, b, carry_in=0, get_carry=False):
        if cls.linear_rounds:
            return cls.ripple_carry_adder(a, b, carry_in=carry_in)
        # experimental cut-off with dead code elimination
        elif len(a) < 122 or cls.log_rounds:
            return cls.carry_lookahead_adder(a, b, carry_in=carry_in,
                                             get_carry=get_carry)
        else:
            return cls.carry_select_adder(a, b, carry_in=carry_in)

class sgf2nint(_bitint, sgf2n):
    bin_type = sgf2n

    @classmethod
    def compose(cls, bits):
        bits = list(bits)
        if len(bits) > cls.n_bits:
            raise CompilerError('Too many bits')
        res = cls()
        res.bits = bits + [0] * (cls.n_bits - len(bits))
        gmovs(res, sum(b << i for i,b in enumerate(bits)))
        return res

    @staticmethod
    def get_bit_matrix(self_bits, other):
        products = [x * other for x in self_bits]
        return [util.bit_decompose(x, len(self_bits)) for x in products]

    def load_int(self, other):
        if -2**(self.n_bits-1) <= other < 2**(self.n_bits-1):
            self.bin_type.load_int(self, other + 2**self.n_bits \
                                   if other < 0 else other)
        else:
            raise CompilerError('Invalid signed %d-bit integer: %d' % \
                                    (self.n_bits, other))

    def load_other(self, other):
        if isinstance(other, sgf2nint):
            gmovs(self, self.compose(other.bit_decompose(self.n_bits)))
        elif isinstance(other, sgf2n):
            gmovs(self, other)
        else:
            gaddm(self, sgf2n(0), cgf2n(other))

    def force_bit_decompose(self, n_bits=None):
        return sgf2n(self).bit_decompose(n_bits)

class sgf2nuint(sgf2nint):
    def load_int(self, other):
        if 0 <= other < 2**self.n_bits:
            sgf2n.load_int(self, other)
        else:
            raise CompilerError('Invalid unsigned %d-bit integer: %d' % \
                                    (self.n_bits, other))

    def fill_bit(self):
        return 0

    @staticmethod
    def prep_comparison(a, b):
        pass

class sgf2nuint32(sgf2nuint):
    n_bits = 32

class sgf2nint32(sgf2nint):
    n_bits = 32

def get_sgf2nint(n):
    class sgf2nint_spec(sgf2nint):
        n_bits = n
    #sgf2nint_spec.__name__ = 'sgf2unint' + str(n)
    return sgf2nint_spec

def get_sgf2nuint(n):
    class sgf2nuint_spec(sgf2nint):
        n_bits = n
    #sgf2nuint_spec.__name__ = 'sgf2nuint' + str(n)
    return sgf2nuint_spec

class sgf2nfloat(sgf2n):
    @classmethod
    def set_precision(cls, vlen, plen):
        cls.vlen = vlen
        cls.plen = plen
        class v_type(sgf2nuint):
            n_bits = 2 * vlen + 1
        class p_type(sgf2nint):
            n_bits = plen
        class pdiff_type(sgf2nuint):
            n_bits = plen
        cls.v_type = v_type
        cls.p_type = p_type
        cls.pdiff_type = pdiff_type

    def __init__(self, val, p=None, z=None, s=None):
        super(sgf2nfloat, self).__init__()
        if p is None and type(val) == sgf2n:
            bits = val.bit_decompose(self.vlen + self.plen + 1)
            self.v = self.v_type.compose(bits[:self.vlen])
            self.p = self.p_type.compose(bits[self.vlen:-1])
            self.s = bits[-1]
            self.z = util.tree_reduce(operator.mul, (1 - b for b in self.v.bits))
        else:
            if p is None:
                v, p, z, s = sfloat.convert_float(val, self.vlen, self.plen)
                # correct sfloat
                p += self.vlen - 1
                v_bits = util.bit_decompose(v, self.vlen)
                p_bits = util.bit_decompose(p, self.plen)
                self.v = self.v_type.compose(v_bits)
                self.p = self.p_type.compose(p_bits)
                self.z = z
                self.s = s
            else:
                self.v, self.p, self.z, self.s = val, p, z, s
                v_bits = val.bit_decompose()[:self.vlen]
                p_bits = p.bit_decompose()[:self.plen]
            gmovs(self, util.bit_compose(v_bits + p_bits + [self.s]))

    def add(self, other):
        a = self.p < other.p
        b = self.p == other.p
        c = self.v < other.v
        other_dominates = (b.if_else(c, a))
        pmax, pmin = a.cond_swap(self.p, other.p, self.p_type)
        vmax, vmin = other_dominates.cond_swap(self.v, other.v, self.v_type)
        s3 = self.s ^ other.s
        pdiff = self.pdiff_type(pmax - pmin)
        d = self.vlen < pdiff
        pow_delta = util.pow2(d.if_else(0, pdiff).bit_decompose(util.log2(self.vlen)))
        v3 = vmax
        v4 = self.v_type(sgf2n(vmax) * pow_delta) + self.v_type(s3.if_else(-vmin, vmin))
        v = self.v_type(sgf2n(d.if_else(v3, v4) << self.vlen) / pow_delta)
        v >>= self.vlen - 1
        h = floatingpoint.PreOR(v.bits[self.vlen+1::-1])
        tmp = sum(util.if_else(b, 0, 1 << i) for i,b in enumerate(h))
        pow_p0 = 1 + self.v_type(tmp)
        v = (v * pow_p0) >> 2
        p = pmax - sum(self.p_type.compose([1 - b]) for b in h) + 1
        v = self.z.if_else(other.v, other.z.if_else(self.v, v))
        z = v == 0
        p = z.if_else(0, self.z.if_else(other.p, other.z.if_else(self.p, p)))
        s = other_dominates.if_else(other.s, self.s)
        s = self.z.if_else(other.s, other.z.if_else(self.s, s))
        return sgf2nfloat(v, p, z, s)

    def mul(self, other):
        v = (self.v * other.v) >> (self.vlen - 1)
        b = v.bits[self.vlen]
        v = b.if_else(v >> 1, v)
        p = self.p + other.p + self.p_type.compose([b])
        s = self.s + other.s
        z = util.or_op(self.z, other.z)
        return sgf2nfloat(v, p, z, s)

sgf2nfloat.set_precision(24, 8)

def parse_type(other, k=None, f=None):
    # converts type to cfix/sfix depending on the case
    if isinstance(other, cfix.scalars):
        return cfix(other, k=k, f=f)
    elif isinstance(other, cint):
        tmp = cfix(k=k, f=f)
        tmp.load_int(other)
        return tmp
    elif isinstance(other, sint):
        tmp = sfix(k=k, f=f)
        tmp.load_int(other)
        return tmp
    elif isinstance(other, sfloat):
        tmp = sfix(other, k=k, f=f)
        return tmp
    else:
        return other

class cfix(_number, _structure):
    """
    Clear fixed-point number represented as clear integer. It supports
    basic arithmetic (``+, -, *, /``), returning either
    :py:class:`cfix` if the other operand is public
    (cfix/regint/cint/int) or :py:class:`sfix` if the other operand is
    an sfix. It also support comparisons (``==, !=, <, <=, >, >=``),
    returning either :py:class:`regint` or :py:class:`sbitint`.

    :param v: cfix/float/int

    """
    __slots__ = ['value', 'f', 'k']
    reg_type = 'c'
    scalars = (int, float, regint, cint)
    @classmethod
    def set_precision(cls, f, k = None):
        """ Set the precision of the integer representation. Note that some
        operations are undefined when the precision of :py:class:`sfix` and
        :py:class:`cfix` differs. The initial defaults are chosen to
        allow the best optimization of probabilistic truncation in
        computation modulo 2^64 (2*k < 64). Generally, 2*k must be at
        most the integer length for rings and at most m-s-1 for
        computation modulo an m-bit prime and statistical security s
        (default 40).

        :param f: bit length of decimal part (initial default 16)
        :param k: whole bit length of fixed point, defaults to twice :py:obj:`f` if not given (initial default 31)

        """
        cls.f = f
        if k is None:
            cls.k = 2 * f
        else:
            cls.k = k

    @vectorized_classmethod
    def load_mem(cls, address, mem_type=None):
        """ Load from memory by public address. """
        return cls._new(cint.load_mem(address))

    @vectorized_classmethod
    def read_from_socket(cls, client_id, n=1):
        """
        Receive clear fixed-point value(s) from client. The client needs
        to convert the values to the right integer representation.

        :param client_id: Client id (regint)
        :param n: number of values (default 1)
        :param: vector size (int)
        :returns: cfix (if n=1) or list of cfix
        """
        cint_inputs = cint.read_from_socket(client_id, n)
        if n == 1:
            return cfix._new(cint_inputs)
        else:
            return list(map(cfix._new, cint_inputs))

    @classmethod
    def write_to_socket(self, client_id, values, message_type=ClientMessageType.NoType):
        """ Send a list of clear fixed-point values to a client
        (represented as clear integers).

        :param client_id: Client id (regint)
        :param values: list of cint
        """
        for value in values:
            assert(value.size == values[0].size)
        def cfix_to_cint(fix_val):
            return cint(fix_val.v)
        cint_values = list(map(cfix_to_cint, values))
        writesocketc(client_id, message_type, values[0].size, *cint_values)

    @staticmethod
    def malloc(size, creator_tape=None):
        return program.malloc(size, cint, creator_tape=creator_tape)

    @staticmethod
    def n_elements():
        return 1

    @classmethod
    def from_int(cls, other):
        res = cls()
        res.load_int(other)
        return res

    @classmethod
    def _new(cls, other, k=None, f=None):
        assert not isinstance(other, (list, tuple))
        res = cls(k=k, f=f)
        res.v = cint.conv(other)
        return res

    @staticmethod
    def int_rep(v, f, k=None):
        if isinstance(v, regint):
            v = cint(v)
        res = v * (2 ** f)
        try:
            res = int(round(res))
            if k and res >= 2 ** (k - 1) or res < -2 ** (k - 1):
                limit = 2 ** (k - f - 1)
                raise CompilerError(
                    'Value out of fixed-point range [-%d, %d). '
                    'Use `sfix.set_precision(f, k)` with k being at least f+%d'
                    % (limit, limit, res.bit_length() - f + 1))
        except TypeError:
            pass
        return res

    @vectorize_init
    @read_mem_value
    def __init__(self, v=None, k=None, f=None, size=None):
        f = self.f if f is None else f
        k = self.k if k is None else k
        self.f = f
        self.k = k
        if isinstance(v, cfix.scalars):
            v = self.int_rep(v, f=f, k=k)
            self.v = cint(v, size=size)
        elif isinstance(v, cfix):
            self.v = v.v
        elif v is None:
            self.v = cint(0)
        else:
            raise CompilerError('cannot initialize cfix with %s' % v)

    def __iter__(self):
        for x in self.v:
            yield self._new(x, self.k, self.f)

    def __len__(self):
        return len(self.v)

    def __getitem__(self, index):
        if isinstance(index, slice):
            return [self._new(x, k=self.k, f=self.f) for x in self.v[index]]
        return self._new(self.v[index], k=self.k, f=self.f)

    @vectorize
    def load_int(self, v):
        self.v = cint(v) * (2 ** self.f)

    @classmethod
    def conv(cls, other):
        if isinstance(other, cls):
            return other
        else:
            try:
                res = cfix()
                res.load_int(other)
                return res
            except (TypeError, CompilerError):
                pass
        return cls(other)

    def store_in_mem(self, address):
        """ Store in memory by public address. """
        self.v.store_in_mem(address)

    @property
    def size(self):
        return self.v.size

    def sizeof(self):
        return self.size * 4

    @vectorize
    def add(self, other):
        """ Clear fixed-point addition.

        :param other: cfix/cint/regint/int """
        other = parse_type(other)
        if isinstance(other, cfix):
            return cfix._new(self.v + other.v)
        else:
            return NotImplemented

    def mul(self, other):
        """ Clear fixed-point multiplication.

        :param other: cfix/cint/regint/int/sint """
        if isinstance(other, sint):
            return sfix._new(self.v * other, k=self.k, f=self.f)
        if isinstance(other, (int, regint, cint)):
            return cfix._new(self.v * cint(other), k=self.k, f=self.f)
        other = parse_type(other)
        if isinstance(other, cfix):
            assert self.f == other.f
            sgn = cint(1 - 2 * ((self < 0) ^ (other < 0)))
            absolute = self.v * other.v * sgn
            val = sgn * (absolute >> self.f)
            return cfix._new(val)
        elif isinstance(other, sfix):
            return NotImplemented
        else:
            raise CompilerError('Invalid type %s for cfix.__mul__' % type(other))

    def positive_mul(self, other):
        assert isinstance(other, float)
        assert other >= 0
        v = self.v * int(round(other * 2 ** self.f))
        return self._new(v >> self.f, k=self.k, f=self.f)

    @vectorize
    def __sub__(self, other):
        """ Clear fixed-point subtraction.

        :param other: cfix/cint/regint/int """
        other = parse_type(other)
        if isinstance(other, cfix):
            return cfix._new(self.v - other.v)
        elif isinstance(other, sfix):
            return sfix._new(self.v - other.v)
        else:
            raise NotImplementedError

    @vectorize
    def __neg__(self):
        """ Clear fixed-point negation. """
        # cfix type always has .v
        return cfix._new(-self.v)
    
    def __rsub__(self, other):
        return -self + other
    __rsub__.__doc__ = __sub__.__doc__

    @vectorize
    def __eq__(self, other):
        """ Clear fixed-point comparison.

        :param other: cfix/cint/regint/int
        :return: 0/1
        :rtype: regint """
        other = parse_type(other)
        if isinstance(other, cfix):
            return self.v == other.v
        elif isinstance(other, sfix):
            return other.v.equal(self.v, self.k, other.kappa)
        else:
            raise NotImplementedError

    @vectorize
    def __lt__(self, other):
        """ Clear fixed-point comparison. """
        other = parse_type(other)
        if isinstance(other, cfix):
            assert self.k == other.k
            return self.v.less_than(other.v, self.k)
        elif isinstance(other, sfix):
            if(self.k != other.k or self.f != other.f):
                raise TypeError('Incompatible fixed point types in comparison')
            return other.v.greater_than(self.v, self.k, other.kappa)
        else:
            raise NotImplementedError

    @vectorize
    def __le__(self, other):
        """ Clear fixed-point comparison. """
        other = parse_type(other)
        if isinstance(other, cfix):
            return 1 - (self > other)
        elif isinstance(other, sfix):
            return other.v.greater_equal(self.v, self.k, other.kappa)
        else:
            raise NotImplementedError

    @vectorize
    def __gt__(self, other):
        """ Clear fixed-point comparison. """
        other = parse_type(other)
        if isinstance(other, cfix):
            return other.__lt__(self)
        elif isinstance(other, sfix):
            return other.v.less_than(self.v, self.k, other.kappa)
        else:
            raise NotImplementedError

    @vectorize
    def __ge__(self, other):
        """ Clear fixed-point comparison. """
        other = parse_type(other)
        if isinstance(other, cfix):
            return 1 - (self < other)
        elif isinstance(other, sfix):
            return other.v.less_equal(self.v, self.k, other.kappa)
        else:
            raise NotImplementedError

    @vectorize
    def __ne__(self, other):
        """ Clear fixed-point comparison. """
        other = parse_type(other)
        if isinstance(other, cfix):
            return self.v != other.v
        elif isinstance(other, sfix):
            return other.v.not_equal(self.v, self.k, other.kappa)
        else:
            raise NotImplementedError

    for op in __le__, __lt__, __ge__, __gt__, __ne__:
        op.__doc__ = __eq__.__doc__
    del op

    @vectorize
    def __truediv__(self, other):
        """ Clear fixed-point division.

        :param other: cfix/cint/regint/int """
        other = parse_type(other, self.k, self.f)
        if isinstance(other, cfix):
            return cfix._new(library.cint_cint_division(
                self.v, other.v, self.k, self.f), k=self.k, f=self.f)
        elif isinstance(other, sfix):
            assert self.k == other.k
            assert self.f == other.f
            return sfix._new(library.FPDiv(self.v, other.v, self.k, self.f,
                                           other.kappa,
                                           nearest=sfix.round_nearest),
                             k=self.k, f=self.f)
        else:
            raise TypeError('Incompatible fixed point types in division')

    @vectorize
    def __rtruediv__(self, other):
        """ Fixed-point division.

        :param other: sfix/sint/cfix/cint/regint/int """
        other = parse_type(other, self.k, self.f)
        return other / self

    @vectorize
    def print_plain(self):
        """ Clear fixed-point output. """
        print_float_plain(cint.conv(self.v), cint(-self.f), \
                          cint(0), cint(0), cint(0))

    def output_if(self, cond):
        cond_print_plain(cint.conv(cond), self.v, cint(-self.f, size=self.size))

    def binary_output(self, player=None):
        """ Write double-precision floating-point number to
        ``Player-Data/Binary-Output-P<playerno>-<threadno>``.

        :param player: only output on given player (default all)
        """
        if player == None:
            player = -1
        if not util.is_constant(player):
            raise CompilerError('Player number must be known at compile time')
        set_global_vector_size(self.size)
        floatoutput(player, self.v, cint(-self.f), cint(0), cint(0))
        reset_global_vector_size()

class _single(_number, _secret_structure):
    """ Representation as single integer preserving the order """
    """ E.g. fixed-point numbers """
    __slots__ = ['v']
    kappa = None
    round_nearest = False
    """ Whether to round deterministically to nearest instead of
    probabilistically, e.g. after fixed-point multiplication. """

    @vectorized_classmethod
    def receive_from_client(cls, n, client_id, message_type=ClientMessageType.NoType):
        """
        Securely obtain shares of values input by a client. Assumes client
        has already converted values to integer representation.

        :param n: number of inputs (int)
        :param client_id: regint
        :param size: vector size (default 1)
        :returns: list of length ``n``

        """
        sint_inputs = cls.int_type.receive_from_client(n, client_id,
                                                       message_type)
        return list(map(cls._new, sint_inputs))

    @classmethod
    def reveal_to_clients(cls, clients, values):
        """ Reveal securely to clients.

        :param clients: client ids (list or array)
        :param values: list of values of this class

        """
        cls.int_type.reveal_to_clients(clients, [x.v for x in values])

    @vectorized_classmethod
    def write_shares_to_socket(cls, client_id, values,
                               message_type=ClientMessageType.NoType):
        """ Send shares of integer representations of a list of values
        to a specified client socket.

        :param client_id: regint
        :param values: list of values of this type
        """
        cls.int_type.write_shares_to_socket(
            client_id, [x.v for x in values], message_type)

    @vectorized_classmethod
    def load_mem(cls, address, mem_type=None):
        """ Load from memory by public address. """
        return cls._new(cls.int_type.load_mem(address))

    @classmethod
    @read_mem_value
    def conv(cls, other):
        if isinstance(other, cls):
            return other
        elif isinstance(other, (list, tuple)):
            return type(other)(cls.conv(x) for x in other)
        else:
            try:
                return cls.from_sint(other)
            except (TypeError, CompilerError):
                pass
        return cls(other)

    @classmethod
    def coerce(cls, other):
        return cls.conv(other)

    @classmethod
    def malloc(cls, size, creator_tape=None):
        return cls.int_type.malloc(size, creator_tape=creator_tape)

    @classmethod
    def free(cls, addr):
        return cls.int_type.free(addr)

    @classmethod
    def n_elements(cls):
        return cls.int_type.n_elements()

    @classmethod
    def mem_size(cls):
        return cls.int_type.mem_size()

    @classmethod
    def dot_product(cls, x, y, res_params=None):
        """ Secret dot product.

        :param x: iterable of appropriate secret type
        :param y: iterable of appropriate secret type and same length """
        return cls.unreduced_dot_product(x, y, res_params).reduce_after_mul()

    @classmethod
    def unreduced_dot_product(cls, x, y, res_params=None):
        dp = cls.int_type.dot_product([xx.pre_mul() for xx in x],
                                      [yy.pre_mul() for yy in y])
        return x[0].unreduced(dp, y[0], res_params, len(x))

    @classmethod
    def row_matrix_mul(cls, row, matrix, res_params=None):
        int_matrix = [y.get_vector().pre_mul() for y in matrix]
        col = cls.int_type.row_matrix_mul([x.pre_mul() for x in row],
                                          int_matrix)
        res = row[0].unreduced(col, matrix[0][0], res_params,
                               len(row)).reduce_after_mul()
        return res

    @classmethod
    def matrix_mul(cls, A, B, n, res_params=None):
        AA = A.pre_mul()
        BB = B.pre_mul()
        CC = cls.int_type.matrix_mul(AA, BB, n)
        res = A.unreduced(CC, B, res_params, n).reduce_after_mul()
        return res

    @classmethod
    def read_from_file(cls, *args, **kwargs):
        """ Read shares from ``Persistence/Transactions-P<playerno>.data``.
        Precision must be the same as when storing.

        :param start: starting position in number of shares from beginning
            (int/regint/cint)
        :param n_items: number of items (int)
        :returns: destination for final position, -1 for eof reached,
             or -2 for file not found (regint)
        :returns: list of shares
        """
        stop, shares = cls.int_type.read_from_file(*args, **kwargs)
        return stop, [cls._new(x) for x in shares]

    @classmethod
    def write_to_file(cls, shares, position=None):
        """ Write shares of integer representation to
        ``Persistence/Transactions-P<playerno>.data``.

        :param shares: (list or iterable of sfix)
        :param position: start position (int/regint/cint),
            defaults to end of file
        """
        cls.int_type.write_to_file([x.v for x in shares], position)

    def store_in_mem(self, address):
        """ Store in memory by public address. """
        self.v.store_in_mem(address)

    @property
    def size(self):
        return self.v.size

    def sizeof(self):
        return self.size

    def __len__(self):
        """ Vector length. """
        return len(self.v)

    @vectorize
    def __sub__(self, other):
        """ Subtraction.

        :param other: appropriate public or secret (incl. sint/cint/regint/int) """
        other = self.coerce(other)
        return self + (-other)

    def __rsub__(self, other):
        return -self + other
    __rsub__.__doc__ = __sub__.__doc__

    @vectorize
    def __eq__(self, other):
        """ Comparison.

        :param other: appropriate public or secret (incl. sint/cint/regint/int)
        :return: 0/1
        :rtype: same as internal representation"""
        other = self.coerce(other)
        if isinstance(other, (cfix, _single)):
            return self.v.equal(other.v, self.k, self.kappa)
        else:
            raise NotImplementedError

    @vectorize
    def __le__(self, other):
        other = self.coerce(other)
        if isinstance(other, (cfix, _single)):
            return self.v.less_equal(other.v, self.k, self.kappa)
        else:
            raise NotImplementedError

    @vectorize
    def __lt__(self, other):
        other = self.coerce(other)
        if isinstance(other, (cfix, _single)):
            return self.v.less_than(other.v, self.k, self.kappa)
        else:
            raise NotImplementedError

    @vectorize
    def __ge__(self, other):
        other = self.coerce(other)
        if isinstance(other, (cfix, _single)):
            return self.v.greater_equal(other.v, self.k, self.kappa)
        else:
            raise NotImplementedError

    @vectorize
    def __gt__(self, other):
        other = self.coerce(other)
        if isinstance(other, (cfix, _single)):
            return self.v.greater_than(other.v, self.k, self.kappa)
        else:
            raise NotImplementedError

    @vectorize
    def __ne__(self, other):
        other = self.coerce(other)
        if isinstance(other, (cfix, _single)):
            return self.v.not_equal(other.v, self.k, self.kappa)
        else:
            raise NotImplementedError

    for op in __le__, __lt__, __ge__, __gt__, __ne__:
        op.__doc__ = __eq__.__doc__
    del op

    def link(self, other):
        self.v.link(other.v)

    def get_vector(self):
        return self

class _fix(_single):
    """ Secret fixed point type. """
    __slots__ = ['v', 'f', 'k']
    is_clear = False

    def set_precision(cls, f, k = None):
        cls.f = f
        # default bitlength = 2*precision
        if k is None:
            cls.k = 2 * f
        else:
            cls.k = k
    set_precision.__doc__ = cfix.set_precision.__doc__
    set_precision = classmethod(set_precision)

    @classmethod
    def set_precision_from_args(cls, program, adapt_ring=False):
        f = None
        k = None
        for arg in program.args:
            m = re.match('f([0-9]+)$', arg)
            if m:
                f = int(m.group(1))
            m = re.match('k([0-9]+)$', arg)
            if m:
                k = int(m.group(1))
        if f is not None:
            print ('Setting fixed-point precision to %d/%s' % (f, k))
            cls.set_precision(f, k)
            cfix.set_precision(f, k)
        elif k is not None:
            raise CompilerError('need to set fractional precision')
        if 'nearest' in program.args:
            print('Nearest rounding instead of proabilistic '
                  'for fixed-point computation')
            cls.round_nearest = True
        if adapt_ring and program.options.ring \
           and 'fix_ring' not in program.args \
           and 2 * cls.k > int(program.options.ring):
            need = 2 ** int(math.ceil(math.log(2 * cls.k, 2)))
            if need != int(program.options.ring):
                print('Changing computation modulus to 2^%d' % need)
                program.set_ring_size(need)

    @classmethod
    def coerce(cls, other):
        if isinstance(other, (_fix, cls.clear_type)):
            return other
        else:
            return cls.conv(other)

    @classmethod
    def from_sint(cls, other, k=None, f=None):
        """ Convert secret integer.

        :param other: sint """
        res = cls(k=k, f=f)
        res.load_int(cls.int_type.conv(other))
        return res

    @classmethod
    def conv(cls, other):
        if isinstance(other, _fix) and (cls.k, cls.f) == (other.k, other.f):
            return other
        else:
            return super(_fix, cls).conv(other)

    @classmethod
    def _new(cls, other, k=None, f=None):
        res = cls(k=k, f=f)
        res.v = cls.int_type.conv(other)
        return res

    @vectorize_init
    def __init__(self, _v=None, k=None, f=None, size=None):
        if k is None:
            k = self.k
        else:
            self.k = k
        if f is None:
            f = self.f
        else:
            self.f = f
        assert k is not None
        assert f is not None
        if _v is None:
            self.v = self.int_type(0)
        elif isinstance(_v, self.int_type):
            self.load_int(_v)
        elif isinstance(_v, cfix.scalars):
            self.v = self.int_type(cfix.int_rep(_v, f=f, k=k), size=size)
        elif isinstance(_v, self.float_type):
            p = (f + _v.p)
            b = (p.greater_equal(0, _v.vlen))
            a = b*(_v.v << (p)) + (1-b)*(_v.v >> (-p))
            self.v = (1-2*_v.s)*a
        elif isinstance(_v, type(self)):
            self.v = _v.v
        elif isinstance(_v, cfix):
            assert _v.f <= self.f
            self.v = self.int_type(_v.v << (self.f - _v.f))
        elif isinstance(_v, (MemValue, MemFix)):
            #this is a memvalue object
            self.v = type(self)(_v.read()).v
        elif isinstance(_v, (list, tuple)):
            self.v = self.int_type(list(self.conv(x).v for x in _v))
        else:
            raise CompilerError('cannot convert %s to sfix' % _v)
        if not isinstance(self.v, self.int_type):
            raise CompilerError('sfix conversion failure: %s/%s' % (_v, self.v))

    def load_int(self, v):
        self.v = self.int_type(v) << self.f

    def __getitem__(self, index):
        return self._new(self.v[index])

    @vectorize 
    def add(self, other):
        """ Secret fixed-point addition.

        :param other: sfix/cfix/sint/cint/regint/int """
        other = self.coerce(other)
        if isinstance(other, (_fix, cfix)):
            return self._new(self.v + other.v, k=self.k, f=self.f)
        elif isinstance(other, cfix.scalars):
            tmp = cfix(other, k=self.k, f=self.f)
            return self + tmp
        else:
            return NotImplemented

    def mul(self, other):
        """ Secret fixed-point multiplication.

        :param other: sfix/cfix/sint/cint/regint/int """
        if isinstance(other, (sint, cint, regint, int)):
            return self._new(self.v * other, k=self.k, f=self.f)
        elif isinstance(other, float):
            if int(other) == other:
                return self.mul(int(other))
            v = int(round(other * 2 ** self.f))
            if v == 0:
                return 0
            f = self.f
            while v % 2 == 0:
                f -= 1
                v //= 2
            k = len(bin(abs(v))) - 1
            other = self.multipliable(v, k, f, self.size)
        try:
            other = self.coerce(other)
        except:
            return NotImplemented
        if isinstance(other, (_fix, self.clear_type)):
            k = max(self.k, other.k)
            max_f = max(self.f, other.f)
            min_f = min(self.f, other.f)
            val = self.v.TruncMul(other.v, k + min_f, min_f,
                                  self.kappa,
                                  self.round_nearest)
            if 'vec' not in self.__dict__:
                return self._new(val, k=k, f=max_f)
            else:
                return self.vec._new(val, k=k, f=max_f)
        elif isinstance(other, cfix.scalars):
            scalar_fix = cfix(other)
            return self * scalar_fix
        else:
            return NotImplemented

    @vectorize
    def __neg__(self):
        """ Secret fixed-point negation. """
        return self._new(-self.v, k=self.k, f=self.f)

    @vectorize
    def __truediv__(self, other):
        """ Secret fixed-point division.

        :param other: sfix/cfix/sint/cint/regint/int """
        if util.is_constant_float(other):
            assert other != 0
            log = math.ceil(math.log(abs(other), 2))
            other_length = self.f + log
            if other_length >= self.k - 1:
                factor = 2 ** (self.k - other_length - 2)
                self *= factor
                other *= factor
            if 2 ** log == other:
                return self * 2 ** -log
        other = self.coerce(other)
        assert self.k == other.k
        assert self.f == other.f
        if isinstance(other, _fix):
            v = library.FPDiv(self.v, other.v, self.k, self.f, self.kappa,
                              nearest=self.round_nearest)
        elif isinstance(other, cfix):
            v = library.sint_cint_division(self.v, other.v, self.k, self.f,
                                           self.kappa)
        else:
            raise TypeError('Incompatible fixed point types in division')
        return self._new(v, k=self.k, f=self.f)

    @vectorize
    def __rtruediv__(self, other):
        """ Secret fixed-point division.

        :param other: sfix/cfix/sint/cint/regint/int """
        return self.coerce(other) / self

    @vectorize
    def compute_reciprocal(self):
        """ Secret fixed-point reciprocal. """
        return type(self)(library.FPDiv(cint(2) ** self.f, self.v, self.k, self.f, self.kappa, True))

    def reveal(self):
        """ Reveal secret fixed-point number.

        :return: relevant clear type """
        val = self.v.reveal()
        class revealed_fix(self.clear_type):
            f = self.f
            k = self.k
        return revealed_fix._new(val)

    def bit_decompose(self, n_bits=None):
        """ Bit decomposition. """
        return self.v.bit_decompose(n_bits or self.k)

    def update(self, other):
        """
        Update register. Useful in loops like
        :py:func:`~Compiler.library.for_range`.

        :param other: any convertible type

        """
        other = self.conv(other)
        assert self.f == other.f
        self.v.update(other.v)

class sfix(_fix):
    """ Secret fixed-point number represented as secret integer, by
    multiplying with ``2^f`` and then rounding. See :py:class:`sint`
    for security considerations of the underlying integer operations.
    The secret integer is stored as the :py:obj:`v` member.

    It supports basic arithmetic (``+, -, *, /``), returning
    :py:class:`sfix`, and comparisons (``==, !=, <, <=, >, >=``),
    returning :py:class:`sbitint`. The other operand can be any of
    sfix/sint/cfix/regint/cint/int/float. It also supports ``abs()``
    and ``**``, the latter for integer exponents.

    Note that the default precision (16 bits after the dot, 31 bits in
    total) only allows numbers up to :math:`2^{31-16-1} \\approx
    16000`. You can increase this using :py:func:`set_precision`.

    :params _v: int/float/regint/cint/sint/sfloat
    """
    int_type = sint
    bit_type = sintbit
    clear_type = cfix
    get_type = staticmethod(lambda n: sint)
    default_type = sint

    def change_domain_from_to(self, k1, k2, bit_length=None):
        temp = self.v.change_domain_from_to(k1, k2, bit_length)
        res = sfix(size=temp.size)
        res.v = temp
        return res

    @vectorized_classmethod
    def get_input_from(cls, player):
        """ Secret fixed-point input.

        :param player: public (regint/cint/int)
        :param size: vector size (int, default 1)
        """
        cls.int_type.require_bit_length(cls.k)
        v = cls.int_type()
        inputmixed('fix', v, cls.f, player)
        return cls._new(v)

    @vectorized_classmethod
    def get_raw_input_from(cls, player):
        return cls._new(cls.int_type.get_raw_input_from(player))

    @classmethod
    def set_precision(cls, f, k = None):
        cls.f = f
        # default bitlength = 2*precision
        if k is None:
            cls.k = 2 * f
        else:
            cls.k = k
        try:
            Program.prog.cost_config.set_precision(f)
        except:
            pass

    @vectorized_classmethod
    def get_random(cls, lower, upper, symmetric=True):
        """ Uniform secret random number around centre of bounds.
        Actual range can be smaller but never larger.

        :param lower: float
        :param upper: float
        :param size: vector size (int, default 1)
        """
        log_range = int(math.log(upper - lower, 2))
        n_bits = log_range + cls.f
        average = lower + 0.5 * (upper - lower)
        real_range = (2 ** (n_bits) - 1) / 2 ** cls.f
        lower = average - 0.5 * real_range
        real_lower = round(lower * 2 ** cls.f) / 2 ** cls.f
        r = cls._new(cls.int_type.get_random_int(n_bits)) + lower
        if symmetric:
            lowest = math.floor(lower * 2 ** cls.f) / 2 ** cls.f
            print('randomness range [%f,%f], fringes half the probability' % \
                  (lowest, lowest + 2 ** log_range))
            return cls.int_type.get_random_bit().if_else(r, -r + 2 * average)
        else:
            print('randomness range [%f,%f], %d bits' % \
                  (real_lower, real_lower + real_range, n_bits))
            return r

    @classmethod
    def direct_matrix_mul(cls, A, B, n, m, l, reduce=True, indices=None):
        # pre-multiplication must be identity
        tmp = cls.int_type.direct_matrix_mul(A, B, n, m, l, indices=indices)
        res = unreduced_sfix._new(tmp)
        if reduce:
            res = res.reduce_after_mul()
        return res

    @classmethod
    def dot_product(cls, x, y, res_params=None):
        """ Secret dot product.

        :param x: iterable of appropriate secret type
        :param y: iterable of appropriate secret type and same length """
        x, y = list(x), list(y)
        if res_params is None:
            if isinstance(x[0], cls.int_type):
                x, y = y, x
            if isinstance(y[0], cls.int_type):
                return cls._new(cls.int_type.dot_product((xx.v for xx in x), y),
                                k=x[0].k, f=x[0].f)
        return super().dot_product(x, y, res_params)

    def expand_to_vector(self, size):
        return self._new(self.v.expand_to_vector(size), k=self.k, f=self.f)

    def coerce(self, other):
        return parse_type(other, k=self.k, f=self.f)

    def hard_conv_me(self, cls):
        assert cls == sint
        return self.v

    def mul_no_reduce(self, other, res_params=None):
        assert self.f == other.f
        assert self.k == other.k
        return self.unreduced(self.v * other.v)

    def pre_mul(self):
        return self.v

    def unreduced(self, v, other=None, res_params=None, n_summands=1):
        return unreduced_sfix(v, self.k + self.f, self.f, self.kappa)

    @staticmethod
    def multipliable(v, k, f, size):
        return cfix._new(cint.conv(v, size=size), k, f)

    def reveal_to(self, player):
        """ Reveal secret value to :py:obj:`player`.

        :param player: public integer (int/regint/cint)
        :returns: :py:class:`personal`
        """
        return personal(player, cfix._new(self.v.reveal_to(player)._v,
                                          self.k, self.f))

    def secure_shuffle(self, *args, **kwargs):
        return self._new(self.v.secure_shuffle(*args, **kwargs),
                         k=self.k, f=self.f)

    def secure_permute(self, *args, **kwargs):
        return self._new(self.v.secure_permute(*args, **kwargs),
                         k=self.k, f=self.f)

    def prefix_sum(self):
        return self._new(self.v.prefix_sum(), k=self.k, f=self.f)

    def change_domain(self, k):
        pass

class unreduced_sfix(_single):
    int_type = sint

    @classmethod
    def _new(cls, v):
        return cls(v, sfix.k + sfix.f, sfix.f, sfix.kappa)

    def __init__(self, v, k, m, kappa):
        self.v = v
        self.k = k
        self.m = m
        self.kappa = kappa
        assert self.k is not None
        assert self.m is not None

    def __add__(self, other):
        if is_zero(other):
            return self
        assert self.k == other.k
        assert self.m == other.m
        assert self.kappa == other.kappa
        return unreduced_sfix(self.v + other.v, self.k, self.m, self.kappa)

    __radd__ = __add__

    @vectorize
    def reduce_after_mul(self):
        v = sfix.int_type.round(self.v, self.k, self.m, self.kappa,
                                nearest=sfix.round_nearest, signed=True)
        return sfix._new(v, k=self.k - self.m, f=self.m)

sfix.unreduced_type = unreduced_sfix

sfix.set_precision(16, 31)
cfix.set_precision(16, 31)

# sfix.set_precision(20, 54)
# cfix.set_precision(20, 54)

class squant(_single):
    """ Quantization as in ArXiv:1712.05877v1 """
    __slots__ = ['params']
    int_type = sint
    clamp = True

    @classmethod
    def set_params(cls, S, Z=0, k=8):
        cls.params = squant_params(S, Z, k)

    @classmethod
    def from_sint(cls, other):
        raise CompilerError('sint to squant conversion not implemented')

    @classmethod
    def conv(cls, other):
        if isinstance(other, squant):
            return other
        else:
            return cls(other)

    @classmethod
    def _new(cls, value, params=None):
        res = cls(params=params)
        res.v = value
        return res

    @read_mem_value
    def __init__(self, value=None, params=None):
        if params is not None:
            self.params = params
        if value is None:
            # need to set v manually
            pass
        elif isinstance(value, cfix.scalars):
            set_global_vector_size(1)
            q = util.round_to_int(value / self.S + self.Z)
            if util.is_constant(q) and (q < 0 or q >= 2**self.k):
                raise CompilerError('%f not quantizable' % value)
            self.v = self.int_type(q)
            reset_global_vector_size()
        elif isinstance(value, squant) and value.params == self.params:
            self.v = value.v
        else:
            raise CompilerError('cannot convert %s to squant' % value)

    def __getitem__(self, index):
        return type(self)._new(self.v[index], self.params)

    def get_params(self):
        return self.params

    @property
    def S(self):
        return self.params.S
    @property
    def Z(self):
        return self.params.Z
    @property
    def k(self):
        return self.params.k

    def coerce(self, other):
        other = self.conv(other)
        return self._new(util.expand(other.v, self.size), other.params)

    @vectorize
    def add(self, other):
        other = self.coerce(other)
        assert self.get_params() == other.get_params()
        return self._new(self.v + other.v - util.expand(self.Z, self.v.size))

    def mul(self, other, res_params=None):
        return self.mul_no_reduce(other, res_params).reduce_after_mul()

    def mul_no_reduce(self, other, res_params=None):
        if isinstance(other, (sint, cint, regint)):
            return self._new(other * (self.v - self.Z) + self.Z,
                             params=self.get_params())
        other = self.coerce(other)
        tmp = (self.v - self.Z) * (other.v - other.Z)
        return _unreduced_squant(tmp, (self.get_params(), other.get_params()),
                                       res_params=res_params)

    def pre_mul(self):
        return self.v - util.expand(self.Z, self.v.size)

    def unreduced(self, v, other, res_params=None, n_summands=1):
        return _unreduced_squant(v, (self.get_params(), other.get_params()),
                                 res_params, n_summands)

    @vectorize
    def for_mux(self, other):
        other = self.coerce(other)
        assert self.params == other.params
        f = lambda x: self._new(x, self.params)
        return f, self.v, other.v

    @vectorize
    def __neg__(self):
        return self._new(-self.v + 2 * util.expand(self.Z, self.v.size))

class _unreduced_squant(Tape._no_truth):
    def __init__(self, v, params, res_params=None, n_summands=1):
        self.v = v
        self.params = params
        self.n_summands = n_summands
        self.res_params = res_params or params[0]

    def __add__(self, other):
        if is_zero(other):
            return self
        assert self.params == other.params
        assert self.res_params == other.res_params
        return _unreduced_squant(self.v + other.v, self.params, self.res_params,
                                 self.n_summands + other.n_summands)

    __radd__ = __add__

    def reduce_after_mul(self):
        return squant_params.conv(self.res_params).reduce(self)

class squant_params(object):
    max_n_summands = 2048

    @staticmethod
    def conv(other):
        if isinstance(other, squant_params):
            return other
        else:
            return squant_params(*other)

    def __init__(self, S, Z=0, k=8):
        try:
            self.S = float(S)
        except:
            self.S = S
        self.Z = MemValue.if_necessary(Z)
        self.k = k
        self._store = {}
        if program.options.ring:
            # cheaper probabilistic truncation
            self.max_length = int(program.options.ring) - 1
        else:
            # safe choice for secret shift
            self.max_length = 71

    def __iter__(self):
        yield self.S
        yield self.Z
        yield self.k

    def is_constant(self):
        return util.is_constant_float(self.S) and util.is_constant(self.Z)

    def get(self, input_params, n_summands):
        p = input_params
        M = p[0].S * p[1].S / self.S
        logM = util.log2(M)
        n_shift = self.max_length - p[0].k - p[1].k - util.log2(n_summands)
        if util.is_constant_float(M):
            n_shift -= logM
            int_mult = int(round(M * 2 ** (n_shift)))
        else:
            int_mult = MemValue(M.v << (n_shift + M.p))
        shifted_Z = MemValue.if_necessary(self.Z << n_shift)
        return n_shift, int_mult, shifted_Z

    def precompute(self, *input_params):
        self._store[input_params] = self.get(input_params, self.max_n_summands)

    def get_stored(self, unreduced):
        assert unreduced.n_summands <= self.max_n_summands
        return self._store[unreduced.params]

    def reduce(self, unreduced):
        ps = (self,) + unreduced.params
        if reduce(operator.and_, (p.is_constant() for p in ps)):
            n_shift, int_mult, shifted_Z = self.get(unreduced.params,
                                                    unreduced.n_summands)
        else:
            n_shift, int_mult, shifted_Z = self.get_stored(unreduced)
        size = unreduced.v.size
        n_shift = util.expand(n_shift, size)
        shifted_Z = util.expand(shifted_Z, size)
        int_mult = util.expand(int_mult, size)
        tmp = unreduced.v * int_mult + shifted_Z
        shifted = tmp.round(self.max_length, n_shift,
                            kappa=squant.kappa, nearest=squant.round_nearest,
                            signed=True)
        if squant.clamp:
            length = max(self.k, self.max_length - n_shift) + 1
            top = (1 << self.k) - 1
            over = shifted.greater_than(top, length, squant.kappa)
            under = shifted.less_than(0, length, squant.kappa)
            shifted = over.if_else(top, shifted)
            shifted = under.if_else(0, shifted)
        return squant._new(shifted, params=self)

class sfloat(_number, _secret_structure):
    """
    Secret floating-point number.
    Represents :math:`(1 - 2s) \cdot (1 - z)\cdot v \cdot 2^p`.
        
        v: significand

        p: exponent

        z: zero flag

        s: sign bit

    This uses integer operations internally, see :py:class:`sint` for security
    considerations.

    The type supports basic arithmetic (``+, -, *, /``), returning
    :py:class:`sfloat`, and comparisons (``==, !=, <, <=, >, >=``),
    returning :py:class:`sint`. The other operand can be any of
    sint/cfix/regint/cint/int/float.

    This data type only works with arithmetic computation.

    :param v: initialization (sfloat/sfix/float/int/sint/cint/regint)
    """
    __slots__ = ['v', 'p', 'z', 's', 'size']

    # single precision
    vlen = 24
    plen = 8
    kappa = None
    round_nearest = False

    @staticmethod
    def n_elements():
        return 4

    @classmethod
    def malloc(cls, size, creator_tape=None):
        return program.malloc(size * cls.n_elements(), sint,
                              creator_tape=creator_tape)

    @classmethod
    def is_address_tuple(cls, address):
        if isinstance(address, (list, tuple)):
            assert(len(address) == cls.n_elements())
            return True
        return False

    @vectorized_classmethod
    def load_mem(cls, address, mem_type=None):
        """ Load from memory by public address. """
        size = get_global_vector_size()
        if cls.is_address_tuple(address):
            return sfloat(*(sint.load_mem(a, size=size) for a in address))
        res = []
        for i in range(4):
            res.append(sint.load_mem(address + i * size, size=size))
        return sfloat(*res)

    @classmethod
    def set_error(cls, error):
        # incompatible with loops
        #cls.error += error - cls.error * error
        cls.error = error
        pass

    @classmethod
    def conv(cls, other):
        if isinstance(other, cls):
            return other
        else:
            return cls(other)

    @classmethod
    def coerce(cls, other):
        return cls.conv(other)

    @staticmethod
    def convert_float(v, vlen, plen):
        if v < 0:
            s = 1
        else:
            s = 0
        if v == 0:
            v = 0
            p = 0
            z = 1
        else:
            p = int(math.floor(math.log(abs(v), 2))) - vlen + 1
            vv = v
            v = int(round(abs(v) * 2 ** (-p)))
            if v == 2 ** vlen:
                p += 1
                v //= 2
            z = 0
            if p < -2 ** (plen - 1):
                print('Warning: %e truncated to zero' % vv)
                v, p, z = 0, 0, 1
            if p >= 2 ** (plen - 1):
                raise CompilerError('Cannot convert %s to float ' \
                                        'with %d exponent bits' % (vv, plen))
        return v, p, z, s

    @vectorized_classmethod
    def get_input_from(cls, player):
        """ Secret floating-point input.

        :param player: public (regint/cint/int)
        :param size: vector size (int, default 1)
        """
        v = sint()
        p = sint()
        z = sint()
        s = sint()
        inputmixed('float', v, p, z, s, cls.vlen, player)
        return cls(v, p, z, s)

    @vectorize_init
    @read_mem_value
    def __init__(self, v, p=None, z=None, s=None, size=None):
        if program.options.binary:
            raise CompilerError(
                'floating-point operations not supported with binary circuits')
        self.size = get_global_vector_size()
        if p is None:
            if isinstance(v, sfloat):
                p = v.p
                z = v.z
                s = v.s
                v = v.v
            elif isinstance(v, sfix):
                f = v.f
                v, p, z, s = floatingpoint.Int2FL(v.v, v.k,
                                                  self.vlen, self.kappa)
                p = p - f
            elif util.is_constant_float(v):
                v, p, z, s = self.convert_float(v, self.vlen, self.plen)
            else:
                v, p, z, s = floatingpoint.Int2FL(sint.conv(v),
                                                  program.bit_length,
                                                  self.vlen, self.kappa)
        if isinstance(v, int):
            if not ((v >= 2**(self.vlen-1) and v < 2**(self.vlen)) or v == 0):
                raise CompilerError('Floating point number malformed: significand')
            self.v = sint(v)
        else:
            self.v = v
        if isinstance(p, int):
            if not (p >= -2**(self.plen - 1) and p < 2**(self.plen - 1)):
                raise CompilerError('Floating point number malformed: exponent %d not unsigned %d-bit integer' % (p, self.plen))
            self.p = sint(p)
        else:
            self.p = p
        if isinstance(z, int):
            if not (z == 0 or z == 1):
                raise CompilerError('Floating point number malformed: zero bit')
            self.z = sint()
            ldsi(self.z, z)
        else:
            self.z = z
        if isinstance(s, int):
            if not (s == 0 or s == 1):
                raise CompilerError('Floating point number malformed: sign')
            self.s = sint()
            ldsi(self.s, s)
        else:
            self.s = s

    def __getitem__(self, index):
        return sfloat(*(x[index] for x in self))

    def __iter__(self):
        yield self.v
        yield self.p
        yield self.z
        yield self.s

    def store_in_mem(self, address):
        """ Store in memory by public address. """
        if self.is_address_tuple(address):
            for a, x in zip(address, self):
                x.store_in_mem(a)
            return
        for i,x in enumerate((self.v, self.p, self.z, self.s)):
            x.store_in_mem(address + i * self.size)

    def sizeof(self):
        return self.size * self.n_elements()

    @vectorize
    def add(self, other):
        """ Secret floating-point addition.

        :param other: sfloat/float/sfix/sint/cint/regint/int """
        other = self.conv(other)
        if isinstance(other, sfloat):
            a,c,d,e = [sint() for i in range(4)]
            t = sint()
            t2 = sint()
            v1 = self.v
            v2 = other.v
            p1 = self.p
            p2 = other.p
            s1 = self.s
            s2 = other.s
            z1 = self.z
            z2 = other.z
            a = p1.less_than(p2, self.plen, self.kappa)
            b = floatingpoint.EQZ(p1 - p2, self.plen, self.kappa)
            c = v1.less_than(v2, self.vlen, self.kappa)
            ap1 = a*p1
            ap2 = a*p2
            aneg = 1 - a
            bneg = 1 - b
            cneg = 1 - c
            av1 = a*v1
            av2 = a*v2
            cv1 = c*v1
            cv2 = c*v2
            pmax = ap2 + p1 - ap1
            pmin = p2 - ap2 + ap1
            vmax = bneg*(av2 + v1 - av1) + b*(cv2 + v1 - cv1)
            vmin = bneg*(av1 + v2 - av2) + b*(cv1 + v2 - cv2)
            s3 = s1 + s2 - 2 * s1 * s2
            comparison.LTZ(d, self.vlen + pmin - pmax + sfloat.round_nearest,
                           self.plen, self.kappa)
            pow_delta = floatingpoint.Pow2((1 - d) * (pmax - pmin),
                                           self.vlen + 1 + sfloat.round_nearest,
                                           self.kappa)
            # deviate from paper for more precision
            #v3 = 2 * (vmax - s3) + 1
            v3 = vmax
            v4 = vmax * pow_delta + (1 - 2 * s3) * vmin
            to_trunc = (d * v3 + (1 - d) * v4)
            if program.options.ring:
                to_trunc <<= 1 + sfloat.round_nearest
                v = floatingpoint.TruncInRing(to_trunc,
                                              2 * (self.vlen + 1 +
                                                   sfloat.round_nearest),
                                              pow_delta)
            else:
                to_trunc *= two_power(self.vlen + sfloat.round_nearest)
                v = to_trunc * floatingpoint.Inv(pow_delta)
                comparison.Trunc(t, v, 2 * self.vlen + 1 + sfloat.round_nearest,
                                 self.vlen - 1, self.kappa, False)
                v = t
            u = floatingpoint.BitDec(v, self.vlen + 2 + sfloat.round_nearest,
                                     self.vlen + 2 + sfloat.round_nearest, self.kappa,
                                     list(range(1 + sfloat.round_nearest,
                                           self.vlen + 2 + sfloat.round_nearest)))
            # using u[0] doesn't seem necessary
            h = floatingpoint.PreOR(u[:sfloat.round_nearest:-1], self.kappa)
            p0 = self.vlen + 1 - sum(h)
            pow_p0 = 1 + sum([two_power(i) * (1 - h[i]) for i in range(len(h))])
            if self.round_nearest:
                t2, overflow = \
                    floatingpoint.TruncRoundNearestAdjustOverflow(pow_p0 * v,
                                                                  self.vlen + 3,
                                                                  self.vlen,
                                                                  self.kappa)
                p0 = p0 - overflow
            else:
                comparison.Trunc(t2, pow_p0 * v, self.vlen + 2, 2, self.kappa, False)
            v = t2
            # deviate for more precision
            #p = pmax - p0 + 1 - d
            p = pmax - p0 + 1
            zz = self.z*other.z
            zprod = 1 - self.z - other.z + zz
            v = zprod*t2 + self.z*v2 + other.z*v1
            z = floatingpoint.EQZ(v, self.vlen, self.kappa)
            p = (zprod*p + self.z*p2 + other.z*p1)*(1 - z)
            s = (1 - b)*(a*other.s + aneg*self.s) + b*(c*other.s + cneg*self.s)
            s = zprod*s + (other.z - zz)*self.s + (self.z - zz)*other.s
            return sfloat(v, p, z, s)
        else:
            return NotImplemented
    
    @vectorize_max
    def mul(self, other):
        """ Secret floating-point multiplication.

        :param other: sfloat/float/sfix/sint/cint/regint/int """
        other = self.conv(other)
        if isinstance(other, sfloat):
            v1 = sint()
            v2 = sint()
            b = sint()
            c2expl = cint()
            comparison.ld2i(c2expl, self.vlen)
            if sfloat.round_nearest:
                v1 = comparison.TruncRoundNearest(self.v*other.v, 2*self.vlen,
                                             self.vlen-1, self.kappa)
            else:
                comparison.Trunc(v1, self.v*other.v, 2*self.vlen, self.vlen-1, self.kappa, False)
            t = v1 - c2expl
            comparison.LTZ(b, t, self.vlen+1, self.kappa)
            comparison.Trunc(v2, b*v1 + v1, self.vlen+1, 1, self.kappa, False)
            z1, z2, s1, s2, p1, p2 = (x.expand_to_vector() for x in \
                                      (self.z, other.z, self.s, other.s,
                                       self.p, other.p))
            z = z1 + z2 - self.z*other.z       # = OR(z1, z2)
            s = s1 + s2 - self.s*other.s*2     # = XOR(s1,s2)
            p = (p1 + p2 - b + self.vlen)*(1 - z)
            return sfloat(v2, p, z, s)
        else:
            return NotImplemented
    
    def __sub__(self, other):
        """ Secret floating-point subtraction.

        :param other: sfloat/float/sfix/sint/cint/regint/int """
        return self + -other
    
    def __rsub__(self, other):
        return -self + other
    __rsub__.__doc__ = __sub__.__doc__

    @vectorize
    def __truediv__(self, other):
        """ Secret floating-point division.

        :param other: sfloat/float/sfix/sint/cint/regint/int """
        other = self.conv(other)
        v = floatingpoint.SDiv(self.v, other.v + other.z * (2**self.vlen - 1),
                               self.vlen, self.kappa, self.round_nearest)
        b = v.less_than(two_power(self.vlen-1), self.vlen + 1, self.kappa)
        overflow = v.greater_equal(two_power(self.vlen), self.vlen + 1, self.kappa)
        underflow = v.less_than(two_power(self.vlen-2), self.vlen + 1, self.kappa)
        v = (v + b * v) * (1 - overflow) * (1 - underflow) + \
            overflow * (2**self.vlen - 1) + \
            underflow * (2**(self.vlen-1)) * (1 - self.z)
        p = (1 - self.z) * (self.p - other.p - self.vlen - b + 1)
        z = self.z
        s = self.s + other.s - 2 * self.s * other.s
        sfloat.set_error(other.z)
        return sfloat(v, p, z, s)

    def __rtruediv__(self, other):
        return self.conv(other) / self
    __rtruediv__.__doc__  = __truediv__.__doc__

    @vectorize
    def __neg__(self):
        """ Secret floating-point negation. """
        return sfloat(self.v, self.p,  self.z, (1 - self.s) * (1 - self.z))

    @vectorize
    def __lt__(self, other):
        """ Secret floating-point comparison.

        :param other: sfloat/float/sfix/sint/cint/regint/int
        :return: 0/1 (sint) """
        other = self.conv(other)
        if isinstance(other, sfloat):
            z1 = self.z
            z2 = other.z
            s1 = self.s
            s2 = other.s
            a = self.p.less_than(other.p, self.plen, self.kappa)
            c = floatingpoint.EQZ(self.p - other.p, self.plen, self.kappa)
            d = ((1 - 2*self.s)*self.v).less_than((1 - 2*other.s)*other.v, self.vlen + 1, self.kappa)
            cd = c*d
            ca = c*a
            b1 = cd + a - ca
            b2 = cd + 1 + ca - c - a
            s12 = self.s*other.s
            z12 = self.z*other.z
            b = (z1 - z12)*(1 - s2) + (z2 - z12)*s1 + (1 + z12 - z1 - z2)*(s1 - s12 + (1 + s12 - s1 - s2)*b1 + s12*b2)
            return b
        else:
            return NotImplemented
    
    def __ge__(self, other):
        """ Secret floating-point comparison. """
        return 1 - (self < other)

    @vectorize
    def __gt__(self, other):
        """ Secret floating-point comparison. """
        return self.conv(other) < self

    @vectorize
    def __le__(self, other):
        """ Secret floating-point comparison. """
        return self.conv(other) >= self

    @vectorize
    def __eq__(self, other):
        """ Secret floating-point comparison. """
        other = self.conv(other)
        # the sign can be both ways for zeroes
        both_zero = self.z * other.z
        return floatingpoint.EQZ(self.v - other.v, self.vlen, self.kappa) * \
            floatingpoint.EQZ(self.p - other.p, self.plen, self.kappa) * \
            (1 - self.s - other.s + 2 * self.s * other.s) * \
            (1 - both_zero) + both_zero

    def __ne__(self, other):
        """ Secret floating-point comparison. """
        return 1 - (self == other)

    for op in __gt__, __le__, __ge__, __eq__, __ne__:
        op.__doc__ = __lt__.__doc__
    del op

    def log2(self):
        up = self.v.greater_than(1 << (self.vlen - 1), self.vlen, self.kappa)
        return self.p + self.vlen - 1 + up

    def round_to_int(self):
        """ Secret floating-point rounding to integer.

        :return: sint """
        direction = self.p.greater_equal(-self.vlen, self.plen, self.kappa)
        right = self.v.right_shift(-self.p - 1, self.vlen + 1, self.kappa)
        up = right.mod2m(1, self.vlen + 1, self.kappa)
        right = right.right_shift(1, self.vlen + 1, self.kappa) + up
        abs_value = direction * right
        return self.s.if_else(-abs_value, abs_value)

    def value(self):
        # Gets actual floating point value, if emulation is enabled.
        return (1 - 2*self.s.value)*(1 - self.z.value)*self.v.value/float(2**self.p.value)

    def reveal(self):
        """ Reveal secret floating-point number.

        :return: cfloat """
        return cfloat(self.v.reveal(), self.p.reveal(), self.z.reveal(), self.s.reveal())

class cfloat(Tape._no_truth):
    """ Helper class for printing revealed sfloats. """
    __slots__ = ['v', 'p', 'z', 's', 'nan']

    @vectorize_init
    def __init__(self, v, p=None, z=None, s=None, nan=0):
        """ Parameters as with :py:class:`sfloat` but public. """
        if s is None:
            parts = [cint.conv(x) for x in (v.v, v.p, v.z, v.s, v.nan)]
        else:
            parts = [cint.conv(x) for x in (v, p, z, s, nan)]
        self.v, self.p, self.z, self.s, self.nan = parts

    @property
    def size(self):
        return self.v.size

    @vectorize
    def print_float_plain(self):
        """ Output. """
        print_float_plain(self.v, self.p, self.z, self.s, self.nan)

    def binary_output(self, player=None):
        """ Write double-precision floating-point number to
        ``Player-Data/Binary-Output-P<playerno>-<threadno>``.

        :param player: only output on given player (default all)
        """
        if player == None:
            player = -1
        floatoutput(player, self.v, self.p, self.z, self.s)

sfix.float_type = sfloat

_types = {
    'c': cint,
    's': sint,
    'sg': sgf2n,
    'cg': cgf2n,
    'ci': regint,
}

def _get_type(t):
    if t in _types:
        return _types[t]
    else:
        return t

class _vectorizable:
    def reveal_to_clients(self, clients):
        """ Reveal contents to list of clients.

        :param clients: list or array of client identifiers

        """
        self.value_type.reveal_to_clients(clients, [self.get_vector()])

class Array(_vectorizable):
    """
    Array accessible by public index. That is, ``a[i]`` works for an
    array ``a`` and ``i`` being a :py:class:`regint`,
    :py:class:`cint`, or a Python integer.

    :param length: compile-time integer (int) or :py:obj:`None`
      for unknown length (need to specify :py:obj:`address`)
    :param value_type: basic type
    :param address: if given (regint/int), the array will not be allocated

    You can convert between arrays and register vectors by using slice
    indexing. This allows for element-wise operations as long as
    supported by the basic type. The following adds 10 secret integers
    from the first two parties::

      a = sint.Array(10)
      a.input_from(0)
      b = sint.Array(10)
      b.input_from(1)
      a[:] += b[:]

    """
    check_indices = True

    def change_domain_from_to(self, k1, k2, bit_length=None):
        return self.get_vector().change_domain_from_to(k1, k2, bit_length)

    @classmethod
    def create_from(cls, l):
        """ Convert Python iterator or vector to array. Basic type will be taken
        from first element, further elements must to be convertible to
        that.

        :param l: Python iterable or register vector
        :returns: :py:class:`Array` of appropriate type containing the contents
          of :py:obj:`l`

        """
        if isinstance(l, cls):
            res = l.same_shape()
            res[:] = l[:]
            return res
        if isinstance(l, _number):
            tmp = l
            t = type(l)
        else:
            tmp = list(l)
            t = type(tmp[0])
        res = cls(len(tmp), t)
        res.assign(tmp)
        return res

    def __init__(self, length, value_type, address=None, debug=None, alloc=True):
        value_type = _get_type(value_type)
        self.address = address
        self.length = length
        self.sizes = [length]
        self.value_type = value_type
        self.address = address
        self.address_cache = {}
        self.debug = debug
        self.creator_tape = program.curr_tape
        self.sink = None
        if alloc:
            self.alloc()

    def change_domain(self, k):
        return self.get_vector().change_domain(k)

    def alloc(self):
        if self.address is None:
            self.address = self.value_type.malloc(self.length,
                                                  self.creator_tape)

    @property
    def shape(self):
        return [self.length]

    def delete(self):
        self.value_type.free(self.address)
        self.address = None

    def get_address(self, index, size=None):
        if isinstance(index, (_secret, _single)):
            raise CompilerError('need cleartext index')
        key = str(index), size or 1
        if self.length is not None:
            from .GC.types import cbits
            if isinstance(index, int):
                index += self.length * (index < 0)
                if index >= self.length or index < 0:
                    raise IndexError('index %s, length %s' % \
                                         (str(index), str(self.length)))
            elif self.check_indices and not isinstance(index, cbits):
                library.runtime_error_if(regint.conv(index) >= self.length,
                                         'overflow: %s/%s',
                                         index, self.length)
        if (program.curr_block, key) not in self.address_cache:
            n = self.value_type.n_elements()
            length = self.length
            if n == 1:
                # length can be None for single-element arrays
                length = 0
            base = self.address + index * self.value_type.mem_size()
            if size is not None and isinstance(base, _register) \
               and not issubclass(self.value_type, _vec):
                base = regint._expand_address(base, size)
            self.address_cache[program.curr_block, key] = \
                util.untuplify([base + i * length \
                                for i in range(n)])
            if self.debug:
                library.print_ln_if(index >= self.length, 'OF:' + self.debug)
                library.print_ln_if(self.address_cache[program.curr_block, key] >= program.allocated_mem[self.value_type.reg_type], 'AOF:' + self.debug)
        return self.address_cache[program.curr_block, key]

    def get_slice(self, index):
        if index.stop is None and self.length is None:
            raise CompilerError('Cannot slice array of unknown length')
        if index.step == 0:
            raise CompilerError('slice step cannot be zero')
        return index.start or 0, \
            index.stop if self.length is None else \
            min(index.stop or self.length, self.length), index.step or 1

    def __getitem__(self, index):
        """ Reading from array.

        :param index: public (regint/cint/int/slice)
        :return: vector if slice is given, basic type otherwise"""
        if isinstance(index, slice):
            start, stop, step = self.get_slice(index)
            if step == 1:
                return self.get_vector(start, stop - start)
            else:
                res_length = (stop - start - 1) // step + 1
                addresses = regint.inc(res_length, start, step)
                return self.get_vector(addresses, res_length)
        return self._load(self.get_address(index))

    def __setitem__(self, index, value):
        """ Writing to array.

        :param index: public (regint/cint/int)
        :param value: convertible for relevant basic type """
        if isinstance(index, slice):
            start, stop, step = self.get_slice(index)
            if step == 1:
                return self.assign(value, start)
            else:
                res_length = (stop - start - 1) // step + 1
                addresses = regint.inc(res_length, start, step)
                return self.assign(value, addresses)
        self._store(value, self.get_address(index))

    def to_array(self):
        return self

    def get_sub(self, start, stop=None):
        if stop is None:
            stop = start
            start = 0
        return Array(stop - start, self.value_type,
                     address=self.address + start)

    def maybe_get(self, condition, index):
        """ Return entry if condition is true.

        :param condition: 0/1 (regint/cint/int)
        :param index: regint/cint/int
        """
        return self[condition * index].zero_if_not(condition)

    def maybe_set(self, condition, index, value):
        """ Change entry if condition is true.

        :param condition: 0/1 (regint/cint/int)
        :param index: regint/cint/int
        :param value: updated value
        """
        if self.sink is None:
            self.sink = self.value_type.Array(
                1, address=self.value_type.malloc(1, creator_tape=program.tapes[0]))
        addresses = (condition.if_else(x, y) for x, y in
                     zip(util.tuplify(self.get_address(condition * index)),
                         util.tuplify(self.sink.get_address(0))))
        self._store(value, util.untuplify(tuple(addresses)))

    # the following two are useful for compile-time lengths
    # and thus differ from the usual Python syntax
    def get_range(self, start, size):
        return [self[start + i] for i in range(size)]

    def set_range(self, start, values):
        for i, value in enumerate(values):
            self[start + i] = value

    def _load(self, address):
        return self.value_type.load_mem(address)

    def _store(self, value, address):
        tmp = self.value_type.conv(value)
        if not isinstance(tmp, _vec) and tmp.size != self.value_type.mem_size():
            raise CompilerError('size mismatch in array assignment')
        tmp.store_in_mem(address)

    def __len__(self):
        return self.length

    def total_size(self):
        return self.length * self.value_type.n_elements()

    def __iter__(self):
        for i in range(self.length):
            yield self[i]

    def same_shape(self):
        """ Array of same length and type. """
        return Array(self.length, self.value_type)

    def assign(self, other, base=0):
        """ Assignment.

        :param other: vector/Array/Matrix/MultiArray/iterable of
            compatible type and smaller size
        :param base: index to start assignment at
        """
        try:
            other = other.get_vector()
        except:
            pass
        try:
            other = self.value_type.conv(other)
            other.store_in_mem(self.get_address(base, other.size))
            if len(self) != None and util.is_constant(base):
                assert len(self) >= other.size + base
        except (AttributeError, CompilerError):
            if isinstance(other, Array):
                @library.for_range_opt(len(other))
                def _(i):
                    self[base + i] = other[i]
            else:
                for i,j in enumerate(other):
                    self[base + i] = j
        return self

    assign_vector = assign
    assign_part_vector = assign

    def assign_all(self, value, use_threads=True, conv=True):
        """ Assign the same value to all entries.

        :param value: convertible to basic type """
        if conv:
            value = self.value_type.conv(value)
            if value.size != 1:
                raise CompilerError('cannot assign vector to all elements')
        mem_value = MemValue(value)
        self.address = MemValue.if_necessary(self.address)
        n_threads = 8 if use_threads and len(self) > 2**20 else None
        @library.for_range_multithread(n_threads, 1024, len(self))
        def f(i):
            self[i] = mem_value
        return self

    def get_vector(self, base=0, size=None):
        """ Return vector with content.

        :param base: starting point (regint/cint/int)
        :param size: length (compile-time int) """
        size = size or self.length - base
        return self.value_type.load_mem(self.get_address(base, size), size=size)

    get_part_vector = get_vector

    def get_reverse_vector(self):
        """ Return vector with content in reverse order. """
        size = self.length
        address = regint.inc(size, size - 1, -1)
        return self.value_type.load_mem(self.address + address, size=size)

    def get_part(self, base, size):
        """ Part array.

        :param base: start index (regint/cint/int)
        :param size: integer
        :returns: Array of same type
        """
        return Array(size, self.value_type, self.get_address(base))

    def get(self, indices):
        """ Vector from arbitrary indices.

        :param indices: regint vector or array
        """
        return self.value_type.load_mem(
            regint.inc(len(indices), self.address, 0) + indices,
            size=len(indices))

    def get_slice_addresses(self, slice):
        assert self.value_type.n_elements() == 1
        assert len(slice) <= self.total_size()
        base = regint.inc(len(slice), slice.address, 1, 1)
        inc = regint.inc(len(slice), self.address, 1, 1, 1)
        addresses = slice.value_type.load_mem(base) + inc
        return addresses

    def get_slice_vector(self, slice):
        addresses = self.get_slice_addresses(slice)
        return self.value_type.load_mem(addresses)

    def assign_slice_vector(self, slice, vector):
        addresses = self.get_slice_addresses(slice)
        vector.store_in_mem(addresses)

    def expand_to_vector(self, index, size):
        """ Create vector from single entry.

        :param index: regint/cint/int
        :param size: int
        """
        assert self.value_type.n_elements() == 1
        address = regint(size=size)
        incint(address, regint(self.get_address(index), size=1), 0)
        return self.value_type.load_mem(address, size=size)

    def get_mem_value(self, index):
        return MemValue(self[index], self.get_address(index))

    def input_from(self, player, budget=None, raw=False, **kwargs):
        """ Fill with inputs from player if supported by type.

        :param player: public (regint/cint/int) """
        if raw or program.always_raw():
            input_from = self.value_type.get_raw_input_from
        else:
            input_from = self.value_type.get_input_from
        try:
            @library.multithread(None, len(self),
                                 max_size=budget or program.budget)
            def _(base, size):
                self.assign(input_from(player, size=size, **kwargs), base)
        except (TypeError, CompilerError):
            print(budget)

            @library.for_range_opt(self.length, budget=budget)
            def _(i):
                self[i] = input_from(player, **kwargs)

    def read_from_file(self, start):
        """ Read content from ``Persistence/Transactions-P<playerno>.data``.
        Precision must be the same as when storing if applicable.

        :param start: starting position in number of shares from beginning
            (int/regint/cint)
        :returns: destination for final position, -1 for eof reached,
             or -2 for file not found (regint)
        """
        stop, shares = self.value_type.read_from_file(start, len(self))
        self.assign(shares)
        return stop

    def write_to_file(self, position=None):
        """ Write shares of integer representation to
        ``Persistence/Transactions-P<playerno>.data``.

        :param position: start position (int/regint/cint),
            defaults to end of file
        """
        self.value_type.write_to_file(list(self), position)

    def __add__(self, other):
        """ Vector addition.

        :param other: vector or container of same length and type that supports operations with type of this array """
        if is_zero(other):
            return self
        assert len(self) == len(other)
        return self.get_vector() + other

    def __sub__(self, other):
        """ Vector subtraction.

        :param other: vector or container of same length and type that supports operations with type of this array """
        return self.get_vector() - other

    def __mul__(self, value):
        """ Vector multiplication.

        :param other: vector or container of same length and type that supports operations with type of this array """
        if isinstance(value, SubMultiArray):
            assert len(value.sizes) == 2
            if self.length == value.sizes[1]:
                res = SubMultiArray(value.sizes, value.value_type)
                return res
        else:        
            return self.get_vector() * value

    def __truediv__(self, value):
        """ Vector division.

        :param other: vector or container of same length and type that supports operations with type of this array """
        return self.get_vector() / value

    def __pow__(self, value):
        """ Vector power-of computation.

        :param other: compile-time integer (int) """
        return self.get_vector() ** value

    __radd__ = __add__
    __rmul__ = __mul__

    def __iadd__(self, other):
        self[:] += other.get_vector()
        return self

    def __isub__(self, other):
        self[:] -= other.get_vector()
        return self

    def __imul__(self, other):
        self[:] *= other.get_vector()
        return self

    def __itruediv__(self, other):
        self[:] /= other.get_vector()
        return self

    def __neg__(self):
        return -self.get_vector()

    def shuffle(self):
        """ Insecure shuffle in place. """
        self.assign_vector(self.get(regint.inc(len(self)).shuffle()))

    def secure_shuffle(self):
        """ Secure shuffle in place according to the security model. """
        self.assign_vector(self.get_vector().secure_shuffle())

    def secure_permute(self, *args, **kwargs):
        """ Secure permutate in place according to the security model. """
        self.assign_vector(self.get_vector().secure_permute(*args, **kwargs))

    def randomize(self, *args):
        """ Randomize according to data type. """
        self.assign_vector(self.value_type.get_random(*args, size=len(self)))

    def reveal(self):
        """ Reveal the whole array.

        :returns: Array of relevant clear type. """
        library.break_point()
        return Array.create_from(self.get_vector().reveal())

    def reveal_list(self):
        """ Reveal as list. """
        return list(self.get_vector().reveal())

    reveal_nested = reveal_list

    def print_reveal_nested(self, end='\n'):
        """ Reveal and print as list.

        :param end: string to print after (default: line break)
        """
        if util.is_constant(self.length):
            library.print_str('%s' + end, self.get_vector().reveal())
        else:
            library.print_str('[')
            @library.for_range(self.length - 1)
            def _(i):
                library.print_str('%s, ', self[i].reveal())
            library.print_str('%s', self[self.length - 1].reveal())
            library.print_str(']' + end)

    def reveal_to_binary_output(self, player=None):
        """ Reveal to binary output if supported by type.

        :param: player to reveal to (default all)
        """
        if player == None:
            self.get_vector().reveal().binary_output()
        else:
            self.get_vector().reveal_to(player).binary_output()

    def binary_output(self, player=None):
        """ Binary output if supported by type.

        :param: player (default all)
        """
        self.get_vector().binary_output(player)

    def reveal_to(self, player):
        """ Reveal secret array to :py:obj:`player`.

        :param player: public integer (int/regint/cint)
        :returns: :py:class:`personal` containing an array
        """
        return personal(player, self.create_from(self[:].reveal_to(player)._v))

    def sort(self, n_threads=None, batcher=False, n_bits=None):
        """
        Sort in place using radix sort with complexity :math:`O(n \log
        n)` for :py:class:`sint` and :py:class:`sfix`, and Batcher's
        odd-even mergesort with :math:`O(n (\log n)^2)` for
        :py:class:`sfloat`.

        :param n_threads: number of threads to use (single thread by
          default), need to use Batcher's algorithm for several threads
        :param batcher: use Batcher's odd-even mergesort in any case
        :param n_bits: number of bits in keys (default: global bit length)
        """
        if batcher or self.value_type.n_elements() > 1 or \
           program.options.binary:
            library.loopy_odd_even_merge_sort(self, n_threads=n_threads)
        else:
            if n_threads or 1 > 1:
                raise CompilerError('multi-threaded sorting only implemented '
                                    'with Batcher\'s odd-even mergesort')
            from . import sorting
            sorting.radix_sort(self, self, n_bits=n_bits)
   
   
    def reshape(self,sizes):
        if len(sizes)>1:
            res=MultiArray(sizes,self.value_type)
            res.assign(self)
            return res
    
            
    
        
        
    def Array(self, size):
        # compatibility with registers
        return Array(size, self.value_type)

    def output_if(self, cond):
        library.print_str_if(cond, '%s', self.get_vector())

    def __str__(self):
        return '%s array of length %s at %s' % (self.value_type, len(self),
                                                self.address)

sint.dynamic_array = Array
sgf2n.dynamic_array = Array


class SubMultiArray(_vectorizable):
    """ Multidimensional array functionality.  Don't construct this
    directly, use :py:class:`MultiArray` instead. """
    check_indices = True

    def __init__(self, sizes, value_type, address, index, debug=None):
        self.sizes = tuple(sizes)
        self.value_type = _get_type(value_type)
        if address is not None:
            self.address = address + index * self.total_size()
        else:
            self.address = None
        self.sub_cache = {}
        self.debug = debug
        if debug:
            library.print_ln_if(self.address + reduce(operator.mul, self.sizes) * self.value_type.n_elements() > program.allocated_mem[self.value_type.reg_type], 'AOF%d:' % len(self.sizes) + self.debug)

    def __getitem__(self, index):
        """ Part access.

        :param index: public (regint/cint/int)
        :return: :py:class:`Array` if one-dimensional, :py:class:`SubMultiArray` otherwise"""
        if isinstance(index, slice) and index == slice(None):
            return self.get_vector()
        if isinstance(index, int) and index < 0:
            index += self.sizes[0]
        key = program.curr_block, str(index)
        if key not in self.sub_cache:
            if util.is_constant(index) and \
               (index >= self.sizes[0] or index < 0):
                raise CompilerError('index out of range')
            elif self.check_indices:
                library.runtime_error_if(index >= self.sizes[0],
                                         'overflow: %s/%s',
                                         index, self.sizes)
            if len(self.sizes) == 2:
                self.sub_cache[key] = \
                        Array(self.sizes[1], self.value_type, \
                              self.address + index * self.sizes[1] *
                              self.value_type.n_elements() * \
                              self.value_type.mem_size(), \
                              debug=self.debug)
            else:
                self.sub_cache[key] = \
                        SubMultiArray(self.sizes[1:], self.value_type, \
                                      self.address, index, debug=self.debug)
        res = self.sub_cache[key]
        res.check_indices = self.check_indices
        return res

    @property
    def shape(self):
        return list(self.sizes)

    def __setitem__(self, index, other):
        """ Part assignment.

        :param index: public (regint/cint/int)
        :param other: container of matching size and type """
        if isinstance(index, slice) and index == slice(None):
            return self.assign(other)
        self[index].assign(other)

    def __len__(self):
        """ Size of top dimension. """
        return self.sizes[0]

    def __iter__(self):
        return (self[i] for i in range(len(self)))

    def to_array(self):
        return Array(self.total_size(), self.value_type, address=self.address)

    def maybe_get(self, condition, index):
        return self[condition * index]

    def maybe_set(self, condition, index, value):
        for i, x in enumerate(value):
            self.maybe_get(condition, index).maybe_set(condition, i, x)

    def assign_all(self, value):
        """ Assign the same value to all entries.

        :param value: convertible to relevant basic type """
        @library.for_range(self.sizes[0])
        def f(i):
            self[i].assign_all(value)
        return self

    def total_size(self):
        return reduce(operator.mul, self.sizes) * self.value_type.n_elements()

    def part_size(self):
        return reduce(operator.mul, self.sizes[1:]) * \
            self.value_type.n_elements()

    def get_vector(self, base=0, size=None):
        """ Return vector with content. Not implemented for floating-point.

        :param base: public (regint/cint/int)
        :param size: compile-time (int) """
        assert self.value_type.n_elements() == 1
        size = size or self.total_size()
        return self.value_type.load_mem(self.address + base, size=size)

    def assign_vector(self, vector, base=0):
        """ Assign vector to content. Not implemented for floating-point.

        :param vector: vector of matching size convertible to relevant basic type
        :param base: compile-time (int) """
        assert self.value_type.n_elements() == 1
        # print(f'vector.size={vector.size}. self.total_size()={self.total_size()}\n')
        assert vector.size <= self.total_size()
        self.value_type.conv(vector).store_in_mem(self.address + base)

    def assign(self, other):
        """ Assign container to content. Not implemented for floating-point.

        :param other: container of matching size and type """
        if self.value_type.n_elements() > 1:
            assert self.sizes == other.sizes
        self.assign_vector(other.get_vector())

    def get_part_vector(self, base=0, size=None):
        """ Vector from range of the first dimension, including all
        entries in further dimensions.

        :param base: index in first dimension (regint/cint/int)
        :param size: size in first dimension (int)
        """
        assert self.value_type.n_elements() == 1
        part_size = reduce(operator.mul, self.sizes[1:])
        size = (size or 1) * part_size
        assert size <= self.total_size()
        return self.value_type.load_mem(self.address + base * part_size,
                                        size=size)

    def assign_part_vector(self, vector, base=0):
        """ Assign vector from range of the first dimension, including all
        entries in further dimensions.

        :param vector: updated entries
        :param base: index in first dimension (regint/cint/int)
        """
        assert self.value_type.n_elements() == 1
        part_size = reduce(operator.mul, self.sizes[1:])
        assert vector.size <= self.total_size()
        vector.store_in_mem(self.address + base * part_size)

    def get_slice_vector(self, slice):
        """ Vector from range of indicies of the first dimension, including
        all entries in further dimensions.

        :param slice: regint array
        """
        addresses = self.get_slice_addresses(slice)
        return self.value_type.load_mem(self.address + addresses)

    def assign_slice_vector(self, slice, vector):
        addresses = self.get_slice_addresses(slice)
        vector.store_in_mem(self.address + addresses)

    def get_slice_addresses(self, slice):
        assert self.value_type.n_elements() == 1
        part_size = reduce(operator.mul, self.sizes[1:])
        assert len(slice) * part_size <= self.total_size()
        base = regint.inc(len(slice) * part_size, slice.address, 1, part_size)
        inc = regint.inc(len(slice) * part_size, 0, 1, 1, part_size)
        addresses = slice.value_type.load_mem(base) * part_size + inc
        return addresses

    def get_addresses(self, *indices):
        assert self.value_type.n_elements() == 1
        assert len(indices) == len(self.sizes)
        size = 1
        base = 0
        skip = 1
        has_glob = False
        last_was_glob = False
        for i, x in enumerate(indices):
            part_size = reduce(operator.mul, (1,) + self.sizes[i + 1:])
            if x is None:
                assert not has_glob or last_was_glob
                has_glob = True
                size *= self.sizes[i]
                skip = part_size
            else:
                base += x * part_size
            last_was_glob = x is None
        res = regint.inc(size, self.address + base, skip)
        return res

    def get_vector_by_indices(self, *indices):
        """
        Vector with potential asterisks. The potential retrieves
        all entry where the first dimension index is 0, and the third
        dimension index is 1::
            a.get_vector_by_indices(0, None, 1)
        """
        addresses = self.get_addresses(*indices)
        return self.value_type.load_mem(addresses)

    def assign_vector_by_indices(self, vector, *indices):
        """
        Assign vector to entries with potential asterisks. See
        :py:func:`get_vector_by_indices` for an example.
        """
        addresses = self.get_addresses(*indices)
        vector.store_in_mem(addresses)

    def same_shape(self):
        """ :return: new multidimensional array with same shape and basic type """
        return MultiArray(self.sizes, self.value_type)

    def get_part(self, start, size):
        """ Part multi-array.

        :param start: first-dimension index (regint/cint/int)
        :param size: int

        """
        return MultiArray([size] + list(self.sizes[1:]), self.value_type,
                          address=self[start].address)

    def input_from(self, player, budget=None, raw=False):
        """ Fill with inputs from player if supported by type.

        :param player: public (regint/cint/int) """
        if util.is_constant(self.total_size()) and \
           self.value_type.n_elements() == 1 and \
           self.value_type.mem_size() == 1:
            if raw or program.always_raw():
                input_from = self.value_type.get_raw_input_from
            else:
                input_from = self.value_type.get_input_from
            self.assign_vector(input_from(player, size=self.total_size()))
        else:
            @library.for_range_opt(self.sizes[0], budget=budget)
            def _(i):
                self[i].input_from(player, budget=budget, raw=raw)

    def write_to_file(self, position=None):
        """ Write shares of integer representation to
        ``Persistence/Transactions-P<playerno>.data``.

        :param position: start position (int/regint/cint),
            defaults to end of file
        """
        @library.for_range(len(self))
        def _(i):
            if position is None:
                my_pos = None
            else:
                my_pos = position + i * self[i].total_size()
            self[i].write_to_file(my_pos)

    def read_from_file(self, start):
        """ Read content from ``Persistence/Transactions-P<playerno>.data``.
        Precision must be the same as when storing if applicable.

        :param start: starting position in number of shares from beginning
            (int/regint/cint)
        :returns: destination for final position, -1 for eof reached,
             or -2 for file not found (regint)
        """
        start = MemValue(start)
        @library.for_range(len(self))
        def _(i):
            start.write(self[i].read_from_file(start))
        return start

    def schur(self, other):
        """ Element-wise product.

        :param other: container of matching size and type
        :return: container of same shape and type as :py:obj:`self` """
        assert self.sizes == other.sizes
        if len(self.sizes) == 2:
            res = Matrix(self.sizes[0], self.sizes[1], self.value_type)
        else:
            res = MultiArray(self.sizes, self.value_type)
        res.assign_vector(self.get_vector() * other.get_vector())
        return res

    def __add__(self, other):
        """ Element-wise addition.

        :param other: container of matching size and type
        :return: container of same shape and type as :py:obj:`self` """
        if is_zero(other):
            return self
        assert self.sizes == other.sizes
        if len(self.sizes) == 2:
            res = Matrix(self.sizes[0], self.sizes[1], self.value_type)
        else:
            res = MultiArray(self.sizes, self.value_type)
        res.assign_vector(self.get_vector() + other.get_vector())
        return res

    __radd__ = __add__

    def __sub__(self, other):
        """ Element-wise subtraction.

        :param other: container of matching size and type
        :return: container of same shape and type as :py:obj:`self` """
        if is_zero(other):
            return self
        assert self.sizes == other.sizes
        if len(self.sizes) == 2:
            res = Matrix(self.sizes[0], self.sizes[1], self.value_type)
        else:
            res = MultiArray(self.sizes, self.value_type)
        res.assign_vector(self.get_vector() - other.get_vector())
        return res

    def iadd(self, other):
        """ Element-wise addition in place.

        :param other: container of matching size and type """
        assert self.sizes == other.sizes
        self.assign_vector(self.get_vector() + other.get_vector())

    def __iadd__(self, other):
        self[:] += other.get_vector()
        return self

    def __isub__(self, other):
        self[:] -= other.get_vector()
        return self

    def __imul__(self, other):
        self[:] *= other.get_vector()
        return self

    def __itruediv__(self, other):
        self[:] /= other.get_vector()
        return self

    def __mul__(self, other):
        # legacy function
        # From shenhao: you need to add matmul which is differ from dot because it uses matrix
        return self.mul(other)

    def mul(self, other, res_params=None):
        # legacy function
        return self.dot(other, res_params)
    
    def matmul(self, other, res=None, n_threads=None):
        assert self.value_type==other.value_type,"Invalid Data Type"
        assert len(self.sizes)==2 and self.sizes[1]==other.sizes[0] ,"Invalid Dimension"

        out_col = 1 if isinstance(other,Array) else other.sizes[1]
        inter = self.sizes[1]
        row = self.shape[0]

        if res is None:
            res=MultiArray([row, out_col], self.value_type)

        max_size = _register.maximum_size // out_col
        @library.multithread(n_threads, row, max_size)
        def _(base, size):
            res.assign_part_vector(self.direct_mul(other,indices=(regint.inc(size,base=base),regint.inc(inter), regint.inc(inter),regint.inc(out_col))),base)
            # res.assign_part_vector(self.get_part(base,size).direct_mul(other),base) # it uses address not create new. These two are the same in time and online or offline round.
        return res
    
    # From shenhao: you need to add matmul which is differ from dot because it uses matrix and it need to explicitly create space
    def dot(self, other, res_params=None, n_threads=None): 
        """ Matrix-matrix and matrix-vector multiplication.
        Note: i think res_params is not used for now
        :param self: two-dimensional
        :param other: Matrix or Array of matching size and type
        :param n_threads: number of threads (default: all in same thread) """
        assert len(self.sizes) == 2
        if isinstance(other, Array):
            assert len(other) == self.sizes[1]
            if self.value_type.n_elements() == 1:
                matrix = Matrix(len(other), 1, other.value_type, \
                                address=other.address)
                # matrix = MultiArray([len(other), 1], other.value_type, \
                #                     address=other.address)
                res = self * matrix
                return Array(res.sizes[0], res.value_type, address=res.address)
            else:
                matrix = Matrix(len(other), 1, other.value_type)
                # matrix = MultiArray([len(other), 1], other.value_type)
                for i, x in enumerate(other):
                    matrix[i][0] = x
                res = self * matrix
                library.break_point()
                return Array.create_from(x[0] for x in res)
        elif isinstance(other, SubMultiArray):
            assert len(other.sizes) == 2
            assert other.sizes[0] == self.sizes[1]
            if res_params is not None:
                class t(self.value_type):
                    pass
                t.params = res_params
            else:
                t = self.value_type
            res_matrix = Matrix(self.sizes[0], other.sizes[1], t)
            # res_matrix = MultiArray([self.sizes[0], other.sizes[1]], t)
            try:
                try:
                    self.value_type.direct_matrix_mul
                    max_size = _register.maximum_size // res_matrix.sizes[1]
                    @library.multithread(n_threads, self.sizes[0], max_size)
                    def _(base, size):
                        res_matrix.assign_part_vector(
                            self.get_part(base, size).direct_mul(other), base)
                except AttributeError:
                    assert n_threads is None
                    if max(res_matrix.sizes) > 1000:
                        raise AttributeError()
                    self.value_type.matrix_mul
                    A = self.get_vector()
                    B = other.get_vector()
                    res_matrix.assign_vector(
                        self.value_type.matrix_mul(A, B, self.sizes[1],
                                                   res_params))
            except (AttributeError, AssertionError):
                # fallback for sfloat etc.
                @library.for_range_opt_multithread(n_threads, self.sizes[0])
                def _(i):
                    try:
                        res_matrix[i] = self.value_type.row_matrix_mul(
                            self[i], other, res_params)
                    except (AttributeError, CompilerError):
                        # fallback for binary circuits
                        @library.for_range_opt(other.sizes[1])
                        def _(j):
                            res_matrix[i][j] = 0
                            @library.for_range_opt(self.sizes[1])
                            def _(k):
                                res_matrix[i][j] += self[i][k] * other[k][j]
            return res_matrix
        elif isinstance(other, self.value_type):
            return self * Array.create_from(other)
        else:
            raise NotImplementedError

    def direct_mul(self, other, reduce=True, indices=None):
        """ Matrix multiplication in the virtual machine.

        :param self: :py:class:`Matrix` / 2-dimensional :py:class:`MultiArray`
        :param other: :py:class:`Matrix` / 2-dimensional :py:class:`MultiArray`
        :param indices: 4-tuple of :py:class:`regint` vectors for index selection (default is complete multiplication)
        :return: Matrix as vector of relevant type (row-major)

        The following executes a matrix multiplication selecting every third row
        of :py:obj:`A`::

            A = sfix.Matrix(7, 4)
            B = sfix.Matrix(4, 5)
            C = sfix.Matrix(3, 5)
            C.assign_vector(A.direct_mul(B, indices=(regint.inc(3, 0, 3),
                                                     regint.inc(4),
                                                     regint.inc(4),
                                                     regint.inc(5)))
        """
        assert len(self.sizes) == 2
        if isinstance(other, Array):
            other_sizes = [len(other), 1]
        else:
            other_sizes = other.sizes
            assert len(other.sizes) == 2
        assert self.sizes[1] == other_sizes[0]
        assert self.value_type == other.value_type
        return self.value_type.direct_matrix_mul(self.address, other.address,
                                                 self.sizes[0], *other_sizes,
                                                 reduce=reduce, indices=indices)

    def direct_mul_trans(self, other, reduce=True, indices=None):
        """
        Matrix multiplication with the transpose of :py:obj:`other`
        in the virtual machine.

        :param self: :py:class:`Matrix` / 2-dimensional :py:class:`MultiArray`
        :param other: :py:class:`Matrix` / 2-dimensional :py:class:`MultiArray`
        :param indices: 4-tuple of :py:class:`regint` vectors for index selection (default is complete multiplication)
        :return: Matrix as vector of relevant type (row-major)

        """
        assert len(self.sizes) == 2
        assert len(other.sizes) == 2
        assert other.address != None
        if indices is None:
            assert self.sizes[1] == other.sizes[1]
            indices = [regint.inc(i) for i in self.sizes + other.sizes[::-1]]
        assert len(indices[1]) == len(indices[2])
        indices = list(indices)
        indices[3] *= other.sizes[1]
        return self.value_type.direct_matrix_mul(
            self.address, other.address, None, self.sizes[1], 1,
            reduce=reduce, indices=indices)

    def direct_trans_mul(self, other, reduce=True, indices=None):
        """
        Matrix multiplication with the transpose of :py:obj:`self`
        in the virtual machine.

        :param self: :py:class:`Matrix` / 2-dimensional :py:class:`MultiArray`
        :param other: :py:class:`Matrix` / 2-dimensional :py:class:`MultiArray`
        :param indices: 4-tuple of :py:class:`regint` vectors for index selection (default is complete multiplication)
        :return: Matrix as vector of relevant type (row-major)

        """
        assert len(self.sizes) == 2
        assert len(other.sizes) == 2
        if indices is None:
            assert self.sizes[0] == other.sizes[0]
            indices = [regint.inc(i) for i in self.sizes[::-1] + other.sizes]
        assert len(indices[1]) == len(indices[2])
        indices = list(indices)
        indices[1] *= self.sizes[1]
        return self.value_type.direct_matrix_mul(
            self.address, other.address, None, 1, other.sizes[1],
            reduce=reduce, indices=indices)

    def trans_mul_to(self, other, res, n_threads=None):
        """
        Matrix multiplication with the transpose of :py:obj:`self`
        in the virtual machine.

        :param self: :py:class:`Matrix` / 2-dimensional :py:class:`MultiArray`
        :param other: :py:class:`Matrix` / 2-dimensional :py:class:`MultiArray`
        :param res: matrix of matching dimension to store result
        :param n_threads: number of threads (default: single thread)
        """
        @library.for_range_multithread(n_threads, 1, self.sizes[1])
        def _(i):
            indices = [regint(i), regint.inc(self.sizes[0])]
            indices += [regint.inc(i) for i in other.sizes]
            res[i] = self.direct_trans_mul(other, indices=indices)

    def mul_trans_to(self, other, res, n_threads=None):
        """
        Matrix multiplication with the transpose of :py:obj:`other`
        in the virtual machine.

        :param self: :py:class:`Matrix` / 2-dimensional :py:class:`MultiArray`
        :param other: :py:class:`Matrix` / 2-dimensional :py:class:`MultiArray`
        :param res: matrix of matching dimension to store result
        :param n_threads: number of threads (default: single thread)
        """
        @library.for_range_multithread(n_threads, 1, self.sizes[0])
        def _(i):
            indices = [regint(i), regint.inc(self.sizes[1])]
            indices += [regint.inc(i) for i in reversed(other.sizes)]
            res[i] = self.direct_mul_trans(other, indices=indices)

    def direct_mul_to_matrix(self, other):
        # Obsolete. Use dot().
        res = self.value_type.Matrix(self.sizes[0], other.sizes[1])
        res.assign_vector(self.direct_mul(other))
        return res

    def budget_mul(self, other, n_rows, row, n_columns, column, reduce=True,
                   res=None):
        assert len(self.sizes) == 2
        assert len(other.sizes) == 2
        if res is None:
            if reduce:
                res_matrix = Matrix(n_rows, n_columns, self.value_type)
            else:
                res_matrix = Matrix(n_rows, n_columns, \
                                    self.value_type.unreduced_type)
        else:
            res_matrix = res
        @library.for_range_opt(n_rows)
        def _(i):
            @library.for_range_opt(n_columns)
            def _(j):
                col = column(other, j)
                r = row(self, i)
                if reduce:
                    res_matrix[i][j] = self.value_type.dot_product(r, col)
                else:
                    entry = self.value_type.unreduced_dot_product(r, col)
                    res_matrix[i][j] = entry
        return res_matrix

    def plain_mul(self, other, res=None):
        """ Alternative matrix multiplication.

        :param self: two-dimensional
        :param other: two-dimensional container of matching type and size """
        assert other.sizes[0] == self.sizes[1]
        return self.budget_mul(other, self.sizes[0], lambda x, i: x[i], \
                               other.sizes[1], \
                               lambda x, j: [x[k][j] for k in range(len(x))],
                               res=res)

    def mul_trans(self, other):
        """ Matrix multiplication with transpose of :py:obj:`other`.

        :param self: two-dimensional
        :param other: two-dimensional container of matching type and size """
        assert other.sizes[1] == self.sizes[1]
        return self.budget_mul(other, self.sizes[0], lambda x, i: x[i], \
                               other.sizes[0], lambda x, j: x[j])

    def trans_mul(self, other, reduce=True, res=None):
        """ Matrix multiplication with transpose of :py:obj:`self`

        :param self: two-dimensional
        :param other: two-dimensional container of matching type and size """
        assert other.sizes[0] == self.sizes[0]
        return self.budget_mul(other, self.sizes[1], \
                               lambda x, j: [x[k][j] for k in range(len(x))], \
                               other.sizes[1], \
                               lambda x, j: [x[k][j] for k in range(len(x))],
                               reduce=reduce, res=res)

    def parallel_mul(self, other):
        assert self.sizes[1] == other.sizes[0]
        assert len(self.sizes) == 2
        assert len(other.sizes) == 2
        assert self.value_type.n_elements() == 1
        n = self.sizes[0] * other.sizes[1]
        a = []
        b = []
        for i in range(self.sizes[1]):
            addresses = regint(size=n)
            incint(addresses, regint(self.address + i), self.sizes[1],
                   other.sizes[1], n)
            a.append(self.value_type.load_mem(addresses, size=n))
            addresses = regint(size=n)
            incint(addresses, regint(other.address + i * other.sizes[1]), 1,
                   1, other.sizes[1])
            b.append(self.value_type.load_mem(addresses, size=n))
        res = self.value_type.dot_product(a, b)
        return res

    def transpose(self):
        """ Matrix transpose.
        :param self: two-dimensional """
        assert len(self.sizes) == 2
        res = Matrix(self.sizes[1], self.sizes[0], self.value_type)
        library.break_point()
        if self.value_type.n_elements() == 1:
            nr = self.sizes[1]
            nc = self.sizes[0]
            a = regint.inc(nr * nc, 0, nr, 1, nc)
            b = regint.inc(nr * nc, 0, 1, nc)
            res[:] = self.value_type.load_mem(self.address + a + b)
        else:
            @library.for_range_opt(self.sizes[1], budget=100)
            def _(i):
                @library.for_range_opt(self.sizes[0], budget=100)
                def _(j):
                    res[i][j] = self[j][i]
        library.break_point()
        return res

    def trace(self):
        """ Matrix trace. """
        assert len(self.sizes) == 2
        assert self.sizes[0] == self.sizes[1]
        return sum(self[i][i] for i in range(self.sizes[0]))

    def diag(self):
        """ Matrix diagonal. """
        assert len(self.sizes) == 2
        assert self.sizes[0] == self.sizes[1]
        n = self.sizes[0]
        return self.array.get(regint.inc(n, 0, n + 1))

    def secure_shuffle(self):
        """ Securely shuffle rows (first index). """
        self.assign_vector(self.get_vector().secure_shuffle(self.part_size()))

    def secure_permute(self, permutation, reverse=False):
        """ Securely permute rows (first index). """
        self.assign_vector(self.get_vector().secure_permute(
            permutation, self.part_size(), reverse))

    def sort(self, key_indices=None, n_bits=None):
        """ Sort sub-arrays (different first index) in place.

        :param key_indices: indices to sorting keys, for example
          ``(1, 2)`` to sort three-dimensional array ``a`` by keys
          ``a[*][1][2]``. Default is ``(0, ..., 0)`` of correct length.
        :param n_bits: number of bits in keys (default: global bit length)

        """
        if program.options.binary:
            assert key_indices is None
            assert len(self.sizes) == 2
            library.loopy_odd_even_merge_sort(self)
            return
        if key_indices is None:
            key_indices = (0,) * (len(self.sizes) - 1)
        key_indices = (None,) + util.tuplify(key_indices)
        from . import sorting
        keys = self.get_vector_by_indices(*key_indices)
        sorting.radix_sort(keys, self, n_bits=n_bits)

    def randomize(self, *args):
        """ Randomize according to data type. """
        if self.total_size() < program.budget:
            self.assign_vector(
                self.value_type.get_random(*args, size=self.total_size()))
        else:
            @library.for_range(self.sizes[0])
            def _(i):
                self[i].randomize(*args)

    def reveal(self):
        """ Reveal to :py:obj:`MultiArray` of same shape. """
        res = MultiArray(self.sizes, self.value_type.clear_type)
        res[:] = self.get_vector().reveal()
        return res

    def reveal_list(self):
        """ Reveal as list. """
        return list(self.get_vector().reveal())

    def reveal_nested(self):
        """ Reveal as nested list. """
        flat = iter(self.get_vector().reveal())
        res = []
        def f(sizes):
            if len(sizes) == 1:
                return [next(flat) for i in range(sizes[0])]
            else:
                return [f(sizes[1:]) for i in range(sizes[0])]
        return f(self.sizes)

    def print_reveal_nested(self, end='\n'):
        """ Reveal and print as nested list.

        :param end: string to print after (default: line break)
        """
        if util.is_constant(self.total_size()) and \
           self.total_size() < program.budget:
            library.print_str('%s' + end, self.reveal_nested())
        else:
            library.print_str('[')
            @library.for_range(len(self) - 1)
            def _(i):
                self[i].print_reveal_nested(end=', ')
            self[len(self) - 1].print_reveal_nested(end='')
            library.print_str(']' + end)

    def reveal_to_binary_output(self, player=None):
        """ Reveal to binary output if supported by type.

        :param: player to reveal to (default all)
        """
        if player == None:
            self.get_vector().reveal().binary_output()
        else:
            self.get_vector().reveal_to(player).binary_output()

    def __str__(self):
        return '%s multi-array of lengths %s at %s' % (self.value_type,
                                                       self.sizes, self.address)


class MultiArray(SubMultiArray):
    """
    Multidimensional array. The access operator (``a[i]``) allows to a
    multi-dimensional array of dimension one less or a simple array
    for a two-dimensional array.

    :param sizes: shape (compile-time list of integers)
    :param value_type: basic type of entries

    You can convert between arrays and register vectors by using slice
    indexing. This allows for element-wise operations as long as
    supported by the basic type. The following has the first two parties
    input a 10x10 secret integer matrix followed by storing the
    element-wise multiplications in the same data structure::

      a = sint.Tensor([3, 10, 10])
      a[0].input_from(0)
      a[1].input_from(1)
      a[2][:] = a[0][:] * a[1][:]

    """
    @staticmethod
    def disable_index_checks():
        SubMultiArray.check_indices = False

    def __init__(self, sizes, value_type, debug=None, address=None, alloc=True):
        if isinstance(address, Array):
            self.array = address
        else:
            self.array = Array(reduce(operator.mul, sizes), \
                               value_type, address=address, alloc=alloc)
        SubMultiArray.__init__(self, sizes, value_type, self.array.address, 0, \
                               debug=debug)
        if len(sizes) < 2:
            raise CompilerError('Use Array')

    def __mul__(self, other):
        # todo element-wise multiplication
        pass

    def __matmul__(self, other):
        # legacy function
        return self.mm(other)
    
    @property
    def address(self):
        return self.array.address
    
    @property
    def length(self):
        return reduce(operator.mul,self.sizes[:])

    @address.setter
    def address(self, value):
        self.array.address = value

    def alloc(self):
        self.array.alloc()

    def tuple_permute(self, tuple, perm):
        """
        Permute a tuple according to a permutation.
        example: self.tuple_permute((3,2,5), (2,0,1)) = (5,3,2)
        """
        res = ()
        for _, x  in enumerate(perm):
            res = res[:] + (tuple[x],)
        return res

    def permute_singledim(self, new_perm, indices, i, res):
        if i == len(self.sizes) - 1:
            for j in range(self.sizes[i]):
                # get all the indices, like (0,0,0), (0,0,1), (0,0,2)...
                tmp_indices = indices[:] + (j,)
                # get value at that index
                tmp = self.get_vector_by_indices(*tmp_indices)
                # permute the indices
                new_indices = self.tuple_permute(tmp_indices, new_perm)
                # assign the value to the new indices
                res.assign_vector_by_indices(tmp, *new_indices)
            return
        for j in range(self.sizes[i]):
            tmp_indices = indices[:] + (j,)
            self.permute_singledim(new_perm, tmp_indices, i+1, res)

    def permute(self, new_perm):
        assert len(new_perm) == len(self.sizes)
        i = 0
        indices = ()
        new_sizes = self.tuple_permute(self.sizes, new_perm)
        res = MultiArray(new_sizes, self.value_type)
        self.permute_singledim(new_perm, indices, i, res)
        return res
    
    def permute_without_malloc(self, res , new_perm):
        assert len(new_perm) == len(self.sizes)
        i = 0
        indices = ()
        self.permute_singledim(new_perm, indices, i, res)
        
    def reshape(self, sizes):
        res=MultiArray(self.sizes,self.value_type)
        res.assign(self) #assign self to res
        res.view(*sizes)
        return res
    
    def view(self, *sizes):
        assert self.value_type.n_elements() == 1
        tmp = self.total_size()
        tmp_sizes = []
        is_negative_one = False
        negative_index = 0
        for i, x in enumerate(sizes):
            tmp_sizes.append(x)
            if x == -1:
                if is_negative_one:
                    raise CompilerError('Multiple -1 in MultiArray.view()')
                is_negative_one = True
                negative_index = i
                continue
            assert tmp % x == 0
            tmp = tmp / x
        if is_negative_one: 
            tmp_sizes[negative_index] = int(tmp)
        self.sizes = tuple(tmp_sizes)
        
    def mean(self, dim):
        assert dim < len(self.sizes)
        new_sizes = self.sizes[:dim] +  self.sizes[dim+1:]
        res = MultiArray(new_sizes, self.value_type)
        new_num = res.total_size()
        pre_mul_prod = []
        tmp = 1
        
        for i in range(len(new_sizes) - 1):
            tmp *= new_sizes[-i-1]
            pre_mul_prod.append(tmp)
        for i in range(new_num):
            index = []
            mod = i
            for j in range(len(new_sizes)-1):
                index.append(mod//pre_mul_prod[j])
                mod = mod % pre_mul_prod[j]
            index.append(mod)
            index = tuple(index)
            tmp_value = self.value_type(0)
            for j in range(self.sizes[dim]):
                tmp_indices = index[:dim] +(j,) + index[dim:]
                tmp_value+=self.get_vector_by_indices(*tmp_indices)
            res.assign_vector_by_indices(tmp_value, *index)
        div = MultiArray(new_sizes, cint)
        div.assign_all(self.sizes[dim])
        res /= div
        div.delete()
        return res
    
    def mm(self,other,res=None): #not MP-SPDZ,added by zhou
        assert self.value_type==other.value_type,"Invalid Data Type"
        assert len(self.sizes)==2 and self.sizes[1]==other.sizes[0] ,"Invalid Dimension"
        if isinstance(other,Array):
            output_col=1
        else:
            output_col=other.shape[1]
        N=self.shape[0]
        n_threads=1 if N<=1000 else os.cpu_count()
        if res is None:
            res=MultiArray([self.shape[0],output_col],self.value_type)
        @library.multithread(n_threads,N)
        def _(base, size):
            res.assign_part_vector(self.direct_mul(other,indices=(regint.inc(size,base=base),regint.inc(self.shape[1]), regint.inc(self.shape[1]),regint.inc(output_col))),base)
            # res.assign_part_vector(self.get_part(base,size).direct_mul(other),base) # it uses address not create new. These two are the same in time and online or offline round.
        return res

    def single_bmm(self, other, res = None): # i think single_bmm is a part of mm
        """
        :param self.sizes: (batch, n, m) # batch can be int or *list(int)
        :param other.sizes: (m, p) or m
        :return: res.sizes: (batch, n, p)
        """
        # print(self.sizes,other.sizes)
        assert self.value_type == other.value_type, "Invalid Data Type"
        assert len(self.sizes) >= 3 and self.sizes[-1] == other.sizes[0], "Invalid Dimension"
        batch = self.sizes[:-2]
        b,n,m = reduce(operator.mul, batch) if len(batch)>= 2 else batch[0], self.shape[-2],self.shape[-1]
        self.view(b*n, m)
        if res is not None:
            res.view(b*n, -1)
        res = self.mm(other,res)
        self.view(*batch,n,m)
        res.view(*batch,n,-1)
        return res
    
    def bmm(self, other, res = None, is_reduce = False, params = None):
        """
        :param self.sizes: (batch, n, m)
        :param other.sizes: (batch, m, p)
        :return: res.sizes: (batch, n, p)
        """
        # print(self.sizes,other.sizes)
        assert self.value_type == other.value_type, "Invalid Data Type"
        assert len(self.sizes)==len(other.sizes)>=3 and self.sizes[:-2]==other.sizes[:-2] and self.shape[-1]==other.sizes[-2], "Invalid Dimension"
        batch = self.sizes[:-2]
        b,n,m = reduce(operator.mul, batch) if len(batch)>= 2 else batch[0], self.shape[-2],self.shape[-1]
        p = other.sizes[-1]

        if not res and is_reduce:
            res = MultiArray([n,p], self.value_type)
            if not params:
                params = MultiArray([n,b*m], self.value_type)
        elif not res and not is_reduce:
            res = MultiArray([*batch,n,p], self.value_type)
        elif res and is_reduce:
            assert res.sizes == (n,p), "Invalid Output Dimension"
            if not params:
                params = MultiArray([n, b*m], self.value_type)
        else:
            assert res.sizes == (*batch,n,p), "Invalid Output Dimension"
        
        self.view(b,n,m)
        print(self.sizes,other.sizes)
        n_threads = os.cpu_count()
        if not is_reduce:
            other.view(b,m,p), res.view(b,n,p)
            @library.for_range_opt_multithread(n_threads, b)
            def _(i):
                # self[i] is SubMultiArray
                # self[i].matmul(other[i], tmp) # todo revise SubMultiArray.matmul
                res[i] = self[i].matmul(other[i]) # whether to use address?
                # res[i] = self[i].matmul(other[i]) # it may create so much unknown space @zrs, you need to add mm in SubMultiArray
                # res.assign_part_vector(self[i].direct_mul(other[i]),i)
            res.view(*batch,n,p)
        else:
<<<<<<< HEAD
            # @library.for_range_opt_multithread(n_threads, b)
            index = 0 #todo
=======
            other.view(b*m, p), params.view(n, b*m)
            index = 0
>>>>>>> b4196fc8
            for i in range(n):
                for _ in range(b):
                    params.assign_vector(self[i].get_vector(i*m,m), index)
                    index+=m
            res = params.mm(other)

            # Not very efficient
<<<<<<< HEAD
            # @library.for_range_opt(b)
            # def _(i):
            #     # nonlocal res # why? i think it is because of assignment operation.
            #     # res += self[i]*other[i]
            #     res.assign_vector(res.get_vector()+(self[i]*other[i]).get_vector())
               
=======
            """  @library.for_range_opt(b)
            def _(i):
                # nonlocal res # why? i think it is because of assignment operation.
                # res += self[i]*other[i]
                res.assign_vector(res.get_vector()+(self[i]*other[i]).get_vector())  """
        self.view(*batch,n,m), other.view(*batch,m,p),
>>>>>>> b4196fc8
        return res

    def delete(self):
        self.array.delete()

class Matrix(MultiArray):
    """ Matrix.

    :param rows: compile-time (int)
    :param columns: compile-time (int)
    :param value_type: basic type of entries

    """
    def __init__(self, rows, columns, value_type, debug=None, address=None):
        MultiArray.__init__(self, [rows, columns], value_type, debug=debug, \
                            address=address)

    @staticmethod
    def create_from(rows):
        rows = list(rows)
        if isinstance(rows[0], (list, tuple, Array)):
            t = type(rows[0][0])
        else:
            t = type(rows[0])
        res = Matrix(len(rows), len(rows[0]), t)
        for i in range(len(rows)):
            res[i].assign(rows[i])
        return res

    def get_column(self, index):
        """ Get column as vector.

        :param index: regint/cint/int
        """
        assert self.value_type.n_elements() == 1
        addresses = regint.inc(self.sizes[0], self.address + index,
                               self.sizes[1])
        return self.value_type.load_mem(addresses)

    def get_columns(self):
        return (self.get_column(i) for i in range(self.sizes[1]))

    def get_column_by_row_indices(self, rows, column):
        assert self.value_type.n_elements() == 1
        addresses = rows * self.sizes[1] + \
            regint.inc(len(rows), self.address + column, 0)
        return self.value_type.load_mem(addresses)

    def set_column(self, index, vector):
        """ Change column.

        :param index: regint/cint/int
        :param vector: short enought vector of compatible type
        """
        assert self.value_type.n_elements() == 1
        addresses = regint.inc(self.sizes[0], self.address + index,
                               self.sizes[1])
        self.value_type.conv(vector).store_in_mem(addresses)

class VectorArray(object):
    def __init__(self, length, value_type, vector_size, address=None):
        self.array = Array(length * vector_size, value_type, address)
        self.vector_size = vector_size
        self.value_type = value_type

    def __getitem__(self, index):
        return self.value_type.load_mem(self.array.address + \
                                        index * self.vector_size,
                                        size=self.vector_size)

    def __setitem__(self, index, value):
        if value.size != self.vector_size:
            raise CompilerError('vector size mismatch')
        value.store_in_mem(self.array.address + index * self.vector_size)

class _mem(_number):
    __add__ = lambda self,other: self.read() + other
    __sub__ = lambda self,other: self.read() - other
    __mul__ = lambda self,other: self.read() * other
    __truediv__ = lambda self,other: self.read() / other
    __floordiv__ = lambda self,other: self.read() // other
    __mod__ = lambda self,other: self.read() % other
    __pow__ = lambda self,other: self.read() ** other
    __neg__ = lambda self,other: -self.read()
    __lt__ = lambda self,other: self.read() < other
    __gt__ = lambda self,other: self.read() > other
    __le__ = lambda self,other: self.read() <= other
    __ge__ = lambda self,other: self.read() >= other
    __eq__ = lambda self,other: self.read() == other
    __ne__ = lambda self,other: self.read() != other
    __and__ = lambda self,other: self.read() & other
    __xor__ = lambda self,other: self.read() ^ other
    __or__ = lambda self,other: self.read() | other
    __lshift__ = lambda self,other: self.read() << other
    __rshift__ = lambda self,other: self.read() >> other

    __radd__ = lambda self,other: other + self.read()
    __rsub__ = lambda self,other: other - self.read()
    __rmul__ = lambda self,other: other * self.read()
    __rtruediv__ = lambda self,other: other / self.read()
    __rfloordiv__ = lambda self,other: other // self.read()
    __rmod__ = lambda self,other: other % self.read()
    __rand__ = lambda self,other: other & self.read()
    __rxor__ = lambda self,other: other ^ self.read()
    __ror__ = lambda self,other: other | self.read()

    __iadd__ = lambda self,other: self.write(self.read() + other)
    __isub__ = lambda self,other: self.write(self.read() - other)
    __imul__ = lambda self,other: self.write(self.read() * other)
    __itruediv__ = lambda self,other: self.write(self.read() / other)
    __ifloordiv__ = lambda self,other: self.write(self.read() // other)
    __imod__ = lambda self,other: self.write(self.read() % other)
    __ipow__ = lambda self,other: self.write(self.read() ** other)
    __iand__ = lambda self,other: self.write(self.read() & other)
    __ixor__ = lambda self,other: self.write(self.read() ^ other)
    __ior__ = lambda self,other: self.write(self.read() | other)
    __ilshift__ = lambda self,other: self.write(self.read() << other)
    __irshift__ = lambda self,other: self.write(self.read() >> other)

    iadd = __iadd__
    isub = __isub__
    imul = __imul__
    itruediv = __itruediv__
    ifloordiv = __ifloordiv__
    imod = __imod__
    ipow = __ipow__
    iand = __iand__
    ixor = __ixor__
    ior = __ior__
    ilshift = __ilshift__
    irshift = __irshift__

    store_in_mem = lambda self,address: self.read().store_in_mem(address)

class MemValue(_mem):
    """ Single value in memory. This is useful to transfer information
    between threads. Operations are automatically read
    from memory if required, this means you can use any operation with
    :py:class:`MemValue` objects as if they were a basic type.

    :param value: basic type or int (will be converted to regint)

    """
    __slots__ = ['last_write_block', 'reg_type', 'register', 'address', 'deleted']

    @classmethod
    def if_necessary(cls, value):
        if util.is_constant_float(value):
            return value
        else:
            return cls(value)

    def __init__(self, value, address=None):
        self.last_write_block = None
        if isinstance(value, int):
            self.value_type = regint
            value = regint(value)
        elif isinstance(value, MemValue):
            self.value_type = value.value_type
        else:
            self.value_type = type(value)
        self.deleted = False
        if address is None:
            self.address = self.value_type.malloc(value.size)
            self.size = value.size
            self.write(value)
        else:
            self.address = address
            self.size = 1

    def delete(self):
        self.value_type.free(self.address)
        self.deleted = True

    def check(self):
        if self.deleted:
            raise CompilerError('MemValue deleted')

    def read(self):
        """ Read value.

        :return: relevant basic type instance """
        self.check()
        if program.curr_block != self.last_write_block:
            from Compiler.GC.types import sbitvec
            self.register = self.value_type.load_mem(
                self.address, size=self.size \
                if issubclass(self.value_type, (_register, sbitvec)) else None)
            self.last_write_block = program.curr_block
        return self.register

    def write(self, value):
        """ Write value.

        :param value: convertible to relevant basic type """
        self.check()
        if isinstance(value, MemValue):
            value = value.read()
        value = self.value_type.conv(value)
        if value.size != self.size:
            raise CompilerError('size mismatch')
        self.register = value
        if not isinstance(self.register, self.value_type):
            raise CompilerError('Mismatch in register type, cannot write \
                %s to %s' % (type(self.register), self.value_type))
        self.register.store_in_mem(self.address)
        self.last_write_block = program.curr_block
        return self

    def reveal(self):
        """ Reveal value.

        :return: relevant clear type """
        return self.read().reveal()

    less_than = lambda self,other,bit_length=None,security=None: \
        self.read().less_than(other,bit_length,security)
    greater_than = lambda self,other,bit_length=None,security=None: \
        self.read().greater_than(other,bit_length,security)
    less_equal = lambda self,other,bit_length=None,security=None: \
        self.read().less_equal(other,bit_length,security)
    greater_equal = lambda self,other,bit_length=None,security=None: \
        self.read().greater_equal(other,bit_length,security)
    equal = lambda self,other,bit_length=None,security=None: \
        self.read().equal(other,bit_length,security)
    not_equal = lambda self,other,bit_length=None,security=None: \
        self.read().not_equal(other,bit_length,security)

    pow2 = lambda self,*args,**kwargs: self.read().pow2(*args, **kwargs)
    mod2m = lambda self,*args,**kwargs: self.read().mod2m(*args, **kwargs)
    right_shift = lambda self,*args,**kwargs: self.read().right_shift(*args, **kwargs)

    bit_decompose = lambda self,*args,**kwargs: self.read().bit_decompose(*args, **kwargs)

    if_else = lambda self,*args,**kwargs: self.read().if_else(*args, **kwargs)
    bit_and = lambda self,other: self.read().bit_and(other)
    bit_not = lambda self: self.read().bit_not()

    def expand_to_vector(self, size=None):
        if program.curr_block == self.last_write_block:
            return self.read().expand_to_vector(size)
        else:
            if size is None:
                size = get_global_vector_size()
            addresses = regint.inc(size, self.address, 0)
            return self.value_type.load_mem(addresses)

    def __repr__(self):
        return 'MemValue(%s,%d)' % (self.value_type, self.address)


class MemFloat(MemValue):
    def __init__(self, *args):
        super().__init__(sfloat(*args))

    def write(self, *args):
        value = sfloat(*args)
        super().write(value)

class MemFix(MemValue):
    def __init__(self, *args):
        arg_type = type(*args)
        if arg_type == sfix:
            value = sfix(*args)
        elif arg_type == cfix:
            value = cfix(*args)
        else:
            raise CompilerError('MemFix init argument error')
        super().__init__(value)

    def write(self, *args):
        super().write(self.value_type(*args))

def getNamedTupleType(*names):
    class NamedTuple(object):
        class NamedTupleArray(object):
            def __init__(self, size, t):
                from . import types
                self.arrays = [types.Array(size, t) for i in range(len(names))]
            def __getitem__(self, index):
                return NamedTuple(array[index] for array in self.arrays)
            def __setitem__(self, index, item):
                for array,value in zip(self.arrays, item):
                    array[index] = value
        @classmethod
        def get_array(cls, size, t):
            return cls.NamedTupleArray(size, t)
        def __init__(self, *args):
            if len(args) == 1:
                args = args[0]
            for name, value in zip(names, args):
                self.__dict__[name] = value
        def __iter__(self):
            for name in names:
                yield self.__dict__[name]
        def __add__(self, other):
            return NamedTuple(i + j for i,j in zip(self, other))
        def __sub__(self, other):
            return NamedTuple(i - j for i,j in zip(self, other))
        def __xor__(self, other):
            return NamedTuple(i ^ j for i,j in zip(self, other))
        def __mul__(self, other):
            return NamedTuple(other * i for i in self)
        __rmul__ = __mul__
        __rxor__ = __xor__
        def reveal(self):
            return self.__type__(x.reveal() for x in self)
    return NamedTuple

from . import library<|MERGE_RESOLUTION|>--- conflicted
+++ resolved
@@ -6931,13 +6931,8 @@
                 # res.assign_part_vector(self[i].direct_mul(other[i]),i)
             res.view(*batch,n,p)
         else:
-<<<<<<< HEAD
-            # @library.for_range_opt_multithread(n_threads, b)
-            index = 0 #todo
-=======
             other.view(b*m, p), params.view(n, b*m)
             index = 0
->>>>>>> b4196fc8
             for i in range(n):
                 for _ in range(b):
                     params.assign_vector(self[i].get_vector(i*m,m), index)
@@ -6945,21 +6940,12 @@
             res = params.mm(other)
 
             # Not very efficient
-<<<<<<< HEAD
-            # @library.for_range_opt(b)
-            # def _(i):
-            #     # nonlocal res # why? i think it is because of assignment operation.
-            #     # res += self[i]*other[i]
-            #     res.assign_vector(res.get_vector()+(self[i]*other[i]).get_vector())
-               
-=======
             """  @library.for_range_opt(b)
             def _(i):
                 # nonlocal res # why? i think it is because of assignment operation.
                 # res += self[i]*other[i]
                 res.assign_vector(res.get_vector()+(self[i]*other[i]).get_vector())  """
         self.view(*batch,n,m), other.view(*batch,m,p),
->>>>>>> b4196fc8
         return res
 
     def delete(self):
