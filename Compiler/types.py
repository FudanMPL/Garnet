"""
This module defines all types available in high-level programs.  These
include basic types such as secret integers or floating-point numbers
and container types. A single instance of the former uses one or more
so-called registers in the virtual machine while the latter use the
so-called memory.  For every register type, there is a corresponding
dedicated memory.

Registers are used for computation, allocated on an ongoing basis,
and thread-specific. The memory is allocated statically and shared
between threads. This means that memory-based types such as
:py:class:`Array` can be used to transfer information between threads.
Note that creating memory-based types outside the main thread is not
supported.

If viewing this documentation in processed form, many function signatures
appear generic because of the use of decorators. See the source code for the
correct signature.

Basic types
-----------

All basic can be used as vectors, that is one instance representing
several values, with all operations being executed element-wise. For
example, the following computes ten multiplications of integers input
by party 0 and 1::

   sint.get_input_from(0, size=10) * sint.get_input_from(1, size=10)

.. autosummary::
   :nosignatures:

   sint
   cint
   regint
   sfix
   cfix
   sfloat
   sgf2n
   cgf2n

Container types
---------------

.. autosummary::
   :nosignatures:

   MemValue
   Array
   Matrix
   MultiArray

"""

from Compiler.program import Tape,Program
from Compiler.exceptions import *
from Compiler.instructions import *
from Compiler.instructions_base import *
from .floatingpoint import two_power
from . import comparison, floatingpoint
import math
from . import util
from . import instructions
from .util import is_zero, is_one
import operator
from functools import reduce
import re,os
from Compiler.cost_config import Cost

class ClientMessageType:
    """ Enum to define type of message sent to external client. Each may be array of length n."""
    # No client message type to be sent, for backwards compatibility - virtual machine relies on this value
    NoType = 0
    # 3 x sint x n
    TripleShares = 1
    # 1 x cint x n
    ClearModpInt = 2
    # 1 x regint x n
    Int32 = 3
    # 1 x cint (fixed point left shifted by precision) x n
    ClearModpFix = 4


class MPCThread(object):
    def __init__(self, target, name, args = [], runtime_arg = 0,
                 single_thread = False):
        """ Create a thread from a callable object. """
        if not callable(target):
            raise CompilerError('Target %s for thread %s is not callable' % (target,name))
        self.name = name
        self.tape = Tape(program.name + '-' + name, program)
        self.target = target
        self.args = args
        self.runtime_arg = runtime_arg
        self.running = 0
        self.tape_handle = program.new_tape(target, args, name,
                                            single_thread=single_thread)
        self.run_handles = []
    
    def start(self, runtime_arg = None):
        self.running += 1
        self.run_handles.append(program.run_tape(self.tape_handle, \
                                           runtime_arg or self.runtime_arg))
    
    def join(self):
        if not self.running:
            raise CompilerError('Thread %s is not running' % self.name)
        self.running -= 1
        program.join_tape(self.run_handles.pop(0))


def copy_doc(a, b):
    try:
        a.__doc__ = b.__doc__
    except:
        pass

def no_doc(operation):
    def wrapper(*args, **kwargs):
        return operation(*args, **kwargs)
    return wrapper

def vectorize(operation):
    def vectorized_operation(self, *args, **kwargs):
        if len(args):
            from .GC.types import bits
            if (isinstance(args[0], Tape.Register) or isinstance(args[0], sfloat)) \
                    and not isinstance(args[0], bits) \
                    and args[0].size != self.size:
                if min(args[0].size, self.size) == 1:
                    size = max(args[0].size, self.size)
                    self = self.expand_to_vector(size)
                    args = list(args)
                    args[0] = args[0].expand_to_vector(size)
                else:
                    raise VectorMismatch('Different vector sizes of operands: %d/%d'
                                         % (self.size, args[0].size))
        set_global_vector_size(self.size)
        try:
            res = operation(self, *args, **kwargs)
        finally:
            reset_global_vector_size()
        return res
    copy_doc(vectorized_operation, operation)
    return vectorized_operation

def vectorize_max(operation):
    def vectorized_operation(self, *args, **kwargs):
        size = self.size
        for arg in args:
            try:
                size = max(size, arg.size)
            except AttributeError:
                pass
        set_global_vector_size(size)
        try:
            res = operation(self, *args, **kwargs)
        finally:
            reset_global_vector_size()
        return res
    copy_doc(vectorized_operation, operation)
    return vectorized_operation

def vectorized_classmethod(function):
    def vectorized_function(cls, *args, **kwargs):
        size = None
        if 'size' in kwargs:
            size = kwargs.pop('size')
        if size:
            set_global_vector_size(size)
            try:
                res = function(cls, *args, **kwargs)
            finally:
                reset_global_vector_size()
        else:
            res = function(cls, *args, **kwargs)
        return res
    copy_doc(vectorized_function, function)
    return classmethod(vectorized_function)

def vectorize_init(function):
    def vectorized_init(*args, **kwargs):
        size = None
        if len(args) > 1 and (isinstance(args[1], _register) or \
                    isinstance(args[1], sfloat)):
            size = args[1].size
            if 'size' in kwargs and kwargs['size'] is not None \
                    and kwargs['size'] != size:
                raise CompilerError('Mismatch in vector size')
        if 'size' in kwargs and kwargs['size']:
            size = kwargs['size']
        if size is not None:
            set_global_vector_size(size)
            try:
                res = function(*args, **kwargs)
            finally:
                reset_global_vector_size()
        else:
            res = function(*args, **kwargs)
        return res
    copy_doc(vectorized_init, function)
    return vectorized_init

def set_instruction_type(operation):
    def instruction_typed_operation(self, *args, **kwargs):
        set_global_instruction_type(self.instruction_type)
        try:
            res = operation(self, *args, **kwargs)
        finally:
            reset_global_instruction_type()
        return res
    copy_doc(instruction_typed_operation, operation)
    return instruction_typed_operation

def read_mem_value(operation):
    def read_mem_operation(self, *args, **kwargs):
        if len(args) > 0 and isinstance(args[0], MemValue):
            args = (args[0].read(),) + args[1:]
        return operation(self, *args, **kwargs)
    copy_doc(read_mem_operation, operation)
    return read_mem_operation

def type_comp(operation):
    def type_check(self, other, *args, **kwargs):
        if not isinstance(other, (type(self), int, regint, self.clear_type)):
            return NotImplemented
        return operation(self, other, *args, **kwargs)
    copy_doc(type_check, operation)
    return type_check

def inputmixed(*args):
    # helper to cover both cases
    if isinstance(args[-1], int):
        instructions.inputmixed(*args)
    else:
        instructions.inputmixedreg(*(args[:-1] + (regint.conv(args[-1]),)))

class _number(Tape._no_truth):
    """ Number functionality. """

    def square(self):
        """ Square. """
        return self * self

    def __add__(self, other):
        """ Optimized addition.

        :param other: any compatible type """
        if is_zero(other):
            return self
        else:
            return self.add(other)

    def __mul__(self, other):
        """ Optimized multiplication.

        :param other: any compatible type """
        if is_zero(other):
            return 0
        elif is_one(other):
            return self
        else:
            try:
                return self.mul(other)
            except VectorMismatch:
                if type(self) != type(other) and 1 in (self.size, other.size):
                    # try reverse multiplication
                    return NotImplemented
                else:
                    raise

    __radd__ = __add__
    __rmul__ = __mul__

    @vectorize
    def __pow__(self, exp):
        """ Exponentation through square-and-multiply.

        :param exp: any type allowing bit decomposition """
        if isinstance(exp, int) and exp >= 0:
            if exp == 0:
                return self.__class__(1)
            exp = bin(exp)[3:]
            res = self
            for i in exp:
                res = res.square()
                if i == '1':
                    res *= self
            return res
        else:
            bits = exp.bit_decompose()
            powers = [self]
            while len(powers) < len(bits):
                powers.append(powers[-1] ** 2)
            multiplicands = [b.if_else(p, 1) for b, p in zip(bits, powers)]
            res = util.tree_reduce(operator.mul, multiplicands)
            return res

    def mul_no_reduce(self, other, res_params=None):
        return self * other

    def reduce_after_mul(self):
        return self

    def pow2(self, bit_length=None, security=None):
        return 2**self

    def min(self, other):
        """ Minimum.

        :param other: any compatible type """
        return (self < other).if_else(self, other)

    def max(self, other):
        """ Maximum.

        :param other: any compatible type """
        return (self < other).if_else(other, self)

    @classmethod
    def dot_product(cls, a, b):
        from Compiler.library import for_range_opt_multithread
        res = MemValue(cls(0))
        l = min(len(a), len(b))
        xx = [a, b]
        for i, x in enumerate((a, b)):
            if not isinstance(x, Array):
                xx[i] = Array(l, cls)
                xx[i].assign(x)
        aa, bb = xx
        @for_range_opt_multithread(None, l)
        def _(i):
            res.iadd(res.value_type.conv(aa[i] * bb[i]))
        return res.read()

    def __abs__(self):
        """ Absolute value. """
        return (self < 0).if_else(-self, self)

    @staticmethod
    def popcnt_bits(bits):
        return sum(bits)

    def zero_if_not(self, condition):
        return condition * self

class _int(Tape._no_truth):
    """ Integer functionality. """

    @staticmethod
    def bit_adder(*args, **kwargs):
        """ Binary adder in arithmetic circuits.

        :param a: summand (list of 0/1 in compatible type)
        :param b: summand (list of 0/1 in compatible type)
        :param carry_in: input carry (default 0)
        :param get_carry: add final carry to output
        :returns: list of 0/1 in relevant type
        """
        return intbitint.bit_adder(*args, **kwargs)

    @staticmethod
    def ripple_carry_adder(*args, **kwargs):
        return intbitint.ripple_carry_adder(*args, **kwargs)

    def if_else(self, a, b):
        """ MUX on bit in arithmetic circuits.

        :param a/b: any type supporting the necessary operations
        :return: a if :py:obj:`self` is 1, b if :py:obj:`self` is 0, undefined otherwise
        :rtype: depending on operands, secret if any of them is """
        if hasattr(a, 'for_mux'):
            f, a, b = a.for_mux(b)
        else:
            f = lambda x: x
        return f(self * (a - b) + b)

    def cond_swap(self, a, b):
        """ Swapping in arithmetic circuits.

        :param a/b: any type supporting the necessary operations
        :return: ``(a, b)`` if :py:obj:`self` is 0, ``(b, a)`` if :py:obj:`self` is 1, and undefined otherwise
        :rtype: depending on operands, secret if any of them is """
        prod = self * (a - b)
        return a - prod, b + prod

    def bit_xor(self, other):
        """ XOR in arithmetic circuits.

        :param self/other: 0 or 1 (any compatible type)
        :return: type depends on inputs (secret if any of them is) """
        if util.is_constant(other):
            if other:
                return 1 - self
            else:
                return self
        return self + other - 2 * self * other

    def bit_or(self, other):
        """ OR in arithmetic circuits.

        :param self/other: 0 or 1 (any compatible type)
        :return: type depends on inputs (secret if any of them is) """
        if util.is_constant(other):
            if other:
                return self
            else:
                return 0
        return self + other - self * other

    def bit_and(self, other):
        """ AND in arithmetic circuits.

        :param self/other: 0 or 1 (any compatible type)
        :rtype: depending on inputs (secret if any of them is) """
        return self * other

    def bit_not(self):
        """ NOT in arithmetic circuits. """
        return 1 - self

    def half_adder(self, other):
        """ Half adder in arithmetic circuits.

        :param self/other: 0 or 1 (any compatible type)
        :return: binary sum, carry
        :rtype: depending on inputs, secret if any is """
        carry = self * other
        return self + other - 2 * carry, carry

    @staticmethod
    def long_one():
        return 1

class _bit(Tape._no_truth):
    """ Binary functionality. """

    def bit_xor(self, other):
        """ XOR in binary circuits.

        :param self/other: 0 or 1 (any compatible type)
        :rtype: depending on inputs (secret if any of them is) """
        return self ^ other

    def bit_and(self, other):
        """ AND in binary circuits.

        :param self/other: 0 or 1 (any compatible type)
        :rtype: depending on inputs (secret if any of them is) """
        return self & other

    def bit_or(self, other):
        """ OR in binary circuits.

        :param self/other: 0 or 1 (any compatible type)
        :return: type depends on inputs (secret if any of them is) """
        return self ^ other - self & other

    def bit_not(self):
        """ NOT in binary circuits. """
        return ~self

    def half_adder(self, other):
        """ Half adder in binary circuits.

        :param self/other: 0 or 1 (any compatible type)
        :return: binary sum, carry
        :rtype: depending on inputs (secret if any of them is) """
        return self ^ other, self & other

    def carry_out(self, a, b):
        s = a ^ b
        return a ^ (s & (self ^ a))

    def cond_swap(self, a, b):
        prod = self * (a ^ b)
        return a ^ prod, b ^ prod

class _gf2n(_bit):
    """ :math:`\mathrm{GF}(2^n)` functionality. """

    def if_else(self, a, b):
        """ MUX in :math:`\mathrm{GF}(2^n)` circuits. Similar to :py:meth:`_int.if_else`. """
        return b ^ self * self.hard_conv(a ^ b)

    def cond_swap(self, a, b, t=None):
        """ Swapping in :math:`\mathrm{GF}(2^n)`. Similar to :py:meth:`_int.if_else`. """
        prod = self * self.hard_conv(a ^ b)
        res = a ^ prod, b ^ prod
        if t is None:
            return res
        else:
            return tuple(t.conv(r) for r in res)

    def bit_xor(self, other):
        """ XOR in :math:`\mathrm{GF}(2^n)` circuits.

        :param self/other: 0 or 1 (any compatible type)
        :rtype: depending on inputs (secret if any of them is) """
        return self ^ other

    def bit_not(self):
        return self ^ 1

class _structure(Tape._no_truth):
    """ Interface for type-dependent container types. """

    MemValue = classmethod(lambda cls, value: MemValue(cls.conv(value)))
    """ Type-dependent memory value. """

    @classmethod
    def Array(cls, size, *args, **kwargs):
        """ Type-dependent array. Example:

        .. code::

            a = sint.Array(10)
        """
        return Array(size, cls, *args, **kwargs)

    @classmethod
    def Matrix(cls, rows, columns, *args, **kwargs):
        """ Type-dependent matrix. Example:

        .. code::

            a = sint.Matrix(10, 10)
        """
        return Matrix(rows, columns, cls, *args, **kwargs)

    @classmethod
    def Tensor(cls, shape):
        """
        Type-dependent tensor of any dimension::

            a = sfix.Tensor([10, 10])
        """
        if len(shape) == 1:
            return Array(shape[0], cls)
        else:
            return MultiArray(shape, cls)

    @classmethod
    def row_matrix_mul(cls, row, matrix, res_params=None):
        return sum(row[k].mul_no_reduce(matrix[k].get_vector(),
                                        res_params) \
                   for k in range(len(row))).reduce_after_mul()

    @staticmethod
    def mem_size():
        return 1

class _secret_structure(_structure):
    @classmethod
    def input_tensor_from(cls, player, shape):
        """ Input tensor secretly from player.

        :param player: int/regint/cint
        :param shape: tensor shape

        """
        res = cls.Tensor(shape)
        res.input_from(player)
        return res

    @classmethod
    def input_tensor_from_client(cls, client_id, shape):
        """ Input tensor secretly from client.

        :param client_id: client identifier (public)
        :param shape: tensor shape

        """
        res = cls.Tensor(shape)
        res.assign_vector(cls.receive_from_client(1, client_id,
                                                  size=res.total_size())[0])
        return res

    @classmethod
    def input_tensor_via(cls, player, content=None, shape=None, binary=False,
                         one_hot=False):
        """
        Input tensor-like data via a player. This overwrites the input
        file for the relevant player. The following returns an
        :py:class:`sint` matrix of dimension 2 by 2::

          M = [[1, 2], [3, 4]]
          sint.input_tensor_via(0, M)

        Make sure to copy ``Player-Data/Input-P<player>-0`` or
        ``Player-Data/Input-Binary-P<player>-0`` if running
        on another host.

        :param player: player to input via (int)
        :param content: nested Python list or numpy array (binary mode only) or
          left out if not available
        :param shape: shape if content not given
        :param binary: binary mode (bool)
        :param one_hot: one-hot encoding (bool)

        """
        if program.curr_tape != program.tapes[0]:
            raise CompilerError('only available in main thread')
        if content is not None:
            requested_shape = shape
            if binary:
                import numpy
                content = numpy.array(content)
                if issubclass(cls, _fix):
                    min_k = \
                        math.ceil(math.log(abs(content).max(), 2)) + cls.f + 1
                    if cls.k < min_k:
                        raise CompilerError(
                            "data outside fixed-point range, "
                            "use 'sfix.set_precision(%d, %d)'" % (cls.f, min_k))
                    if binary == 2:
                        t = numpy.double
                    else:
                        t = numpy.single
                else:
                    t = numpy.int64
                if one_hot:
                    content = numpy.eye(content.max() + 1)[content]
                content = content.astype(t)
                f = program.get_binary_input_file(player)
                f.write(content.tobytes())
                f.flush()
                shape = content.shape
            else:
                shape = []
                tmp = content
                while True:
                    try:
                        shape.append(len(tmp))
                        tmp = tmp[0]
                    except:
                        break
                if not program.input_files.get(player, None):
                    print('ALice')
                    program.input_files[player] = open(
                        'Player-Data/Input-P%d-0' % player, 'w')
                f = program.input_files[player]

                def traverse(content, level):
                    assert len(content) == shape[level]
                    if level == len(shape) - 1:
                        for x in content:
                            f.write(' ')
                            f.write(str(x))
                    else:
                        for x in content:
                            traverse(x, level + 1)

                traverse(content, 0)
                f.write('\n')
                f.flush()
                # f.close()
            if requested_shape is not None and \
                    list(shape) != list(requested_shape):
                raise CompilerError('content contradicts shape')
        res = cls.Tensor(shape)
        res.input_from(player)
        return res

class _vec(Tape._no_truth):
    def link(self, other):
        assert len(self.v) == len(other.v)
        for x, y in zip(self.v, other.v):
            x.link(y)

class _register(Tape.Register, _number, _structure):
    @staticmethod
    def n_elements():
        return 1

    @vectorized_classmethod
    def conv(cls, val):
        if isinstance(val, MemValue):
            val = val.read()
        if isinstance(val, cls):
            return val
        elif not isinstance(val, (_register, _vec)):
            try:
                return type(val)(cls.conv(v) for v in val)
            except TypeError:
                pass
            except CompilerError:
                pass
        return cls(val)

    @vectorized_classmethod
    @read_mem_value
    def hard_conv(cls, val):
        if type(val) == cls:
            return val
        elif not isinstance(val, _register):
            try:
                return val.hard_conv_me(cls)
            except AttributeError:
                try:
                    return type(val)(cls.hard_conv(v) for v in val)
                except TypeError:
                    pass
        return cls(val)

    @vectorized_classmethod
    @set_instruction_type
    def _load_mem(cls, address, direct_inst, indirect_inst):
        if isinstance(address, _register):
            if address.size > 1:
                size = address.size
            else:
                size = get_global_vector_size()
            res = cls(size=size)
            indirect_inst(res, cls._expand_address(address,
                                                   get_global_vector_size()))
        else:
            res = cls()
            direct_inst(res, address)
        return res

    @staticmethod
    def _expand_address(address, size):
        address = regint.conv(address)
        if size > 1 and address.size == 1:
            res = regint(size=size)
            incint(res, address, 1)
            return res
        else:
            return address

    @set_instruction_type
    def _store_in_mem(self, address, direct_inst, indirect_inst):
        if isinstance(address, _register):
            indirect_inst(self, self._expand_address(address, self.size))
        else:
            direct_inst(self, address)

    @classmethod
    def prep_res(cls, other):
        return cls()

    @classmethod
    def bit_compose(cls, bits):
        """ Compose value from bits.

        :param bits: iterable of any type implementing left shift """
        return sum(cls.conv(b) << i for i,b in enumerate(bits))

    @classmethod
    def malloc(cls, size, creator_tape=None):
        """ Allocate memory (statically).

        :param size: compile-time (int) """
        return program.malloc(size, cls, creator_tape=creator_tape)

    @classmethod
    def free(cls, addr):
        program.free(addr, cls.reg_type)

    @set_instruction_type
    def __init__(self, reg_type, val, size):
        from .GC.types import sbits
        if isinstance(val, (tuple, list)):
            size = len(val)
        elif isinstance(val, sbits):
            size = val.n
        super(_register, self).__init__(reg_type, program.curr_tape, size=size)
        if isinstance(val, int):
            self.load_int(val)
        elif isinstance(val, (tuple, list)):
            for i, x in enumerate(val):
                if util.is_constant(x):
                    self[i].load_int(x)
                else:
                    self[i].load_other(x)
        elif val is not None:
            self.load_other(val)

    def _new_by_number(self, i, size=1):
        res = type(self)(size=size)
        res.i = i
        res.program = self.program
        return res

    def sizeof(self):
        return self.size

    def extend(self, n):
        return self

    def expand_to_vector(self, size=None):
        if size is None:
            size = get_global_vector_size()
        if self.size == size:
            return self
        assert self.size == 1
        res = type(self)(size=size)
        for i in range(size):
            self.mov(res[i], self)
        return res

class _arithmetic_register(_register):
    """ Arithmetic circuit type. """
    def __init__(self, *args, **kwargs):
        if program.options.garbled:
            raise CompilerError('functionality only available in arithmetic circuits')
        super(_arithmetic_register, self).__init__(*args, **kwargs)

class _clear(_arithmetic_register):
    """ Clear domain-dependent type. """
    __slots__ = []
    mov = staticmethod(movc)

    @set_instruction_type
    @vectorize
    def load_other(self, val):
        if isinstance(val, type(self)):
            movc(self, val)
        else:
            self.convert_from(val)

    @vectorize
    @read_mem_value
    def convert_from(self, val):
        if not isinstance(val, regint):
            val = regint(val)
        convint(self, val)

    @set_instruction_type
    @vectorize
    def print_reg(self, comment=''):
        print_reg(self, comment)

    @set_instruction_type
    @vectorize
    def print_reg_plain(self):
        """ Output. """
        print_reg_plain(self)

    @set_instruction_type
    @vectorize
    def raw_output(self):
        raw_output(self)

    @vectorize
    def binary_output(self, player=None):
        """ Write 64-bit signed integer to
        ``Player-Data/Binary-Output-P<playerno>-<threadno>``.

        :param player: only output on given player (default all)
        """
        regint(self).binary_output(player)

    @set_instruction_type
    @read_mem_value
    @vectorize
    def clear_op(self, other, c_inst, ci_inst, reverse=False):
        cls = self.__class__
        res = self.prep_res(other)
        if isinstance(other, regint):
            other = cls(other)
        if isinstance(other, cls):
            if reverse:
                c_inst(res, other, self)
            else:
                c_inst(res, self, other)
        elif isinstance(other, int):
            if self.in_immediate_range(other):
                ci_inst(res, self, other)
            else:
                if reverse:
                    c_inst(res, cls(other), self)
                else:
                    c_inst(res, self, cls(other))
        else:
            return NotImplemented
        return res

    @set_instruction_type
    @read_mem_value
    @vectorize
    def coerce_op(self, other, inst, reverse=False):
        cls = self.__class__
        res = cls()
        if isinstance(other, (int, regint)):
            other = cls(other)
        elif not isinstance(other, cls):
            return NotImplemented
        if reverse:
            inst(res, other, self)
        else:
            inst(res, self, other)
        return res

    def add(self, other):
        """ Addition of public values.

        :param other: convertible type (at least same as :py:obj:`self` and regint/int) """
        return self.clear_op(other, addc, addci)

    def mul(self, other):
        """ Multiplication of public values.

        :param other: convertible type (at least same as :py:obj:`self` and regint/int) """
        return self.clear_op(other, mulc, mulci)

    def __sub__(self, other):
        """ Subtraction of public values.

        :param other: convertible type (at least same as :py:obj:`self` and regint/int) """
        return self.clear_op(other, subc, subci)

    def __rsub__(self, other):
        return self.clear_op(other, subc, subcfi, True)
    __rsub__.__doc__ = __sub__.__doc__

    def __truediv__(self, other):
        """ Field division of public values. Not available for
        computation modulo a power of two.

        :param other: convertible type (at least same as :py:obj:`self` and regint/int) """
        return self.clear_op(other, divc, divci)

    def __rtruediv__(self, other):
        return self.coerce_op(other, divc, True)
    __rtruediv__.__doc__ = __truediv__.__doc__

    def __and__(self, other):
        """ Bit-wise AND of public values.

        :param other: convertible type (at least same as :py:obj:`self` and regint/int) """
        return self.clear_op(other, andc, andci)

    def __xor__(self, other):
        """ Bit-wise XOR of public values.

        :param other: convertible type (at least same as :py:obj:`self` and regint/int) """
        return self.clear_op(other, xorc, xorci)

    def __or__(self, other):
        """ Bit-wise OR of public values.

        :param other: convertible type (at least same as :py:obj:`self` and regint/int) """
        return self.clear_op(other, orc, orci)

    __rand__ = __and__
    __rxor__ = __xor__
    __ror__ = __or__

    def reveal(self):
        """ Identity. """
        return self


class cint(_clear, _int):
    """
    Clear integer in same domain as secure computation (depends on
    protocol). A number operators are supported (``+, -, *, /, //, **,
    %, ^, &, |, ~, ==, !=, <<, >>``), returning either
    :py:class:`cint` if the other operand is public (cint/regint/int)
    or :py:class:`sint` if the other operand is
    :py:class:`sint`. Comparison operators (``==, !=, <, <=, >, >=``)
    are also supported, returning :py:func:`regint`. Comparisons and
    ``~`` require that the value is within the global bit length. The
    same holds for :py:func:`abs`. ``/`` runs field division if the
    modulus is a prime while ``//`` runs integer floor
    division. ``**`` requires the exponent to be compile-time integer
    or the base to be two.

    :param val: initialization (cint/regint/int/cgf2n or list thereof)
    :param size: vector size (int), defaults to 1 or size of list

    """
    __slots__ = []
    instruction_type = 'modp'
    reg_type = 'c'

    @vectorized_classmethod
    def read_from_socket(cls, client_id, n=1):
        """ Receive clear value(s) from client.

        :param client_id: Client id (regint)
        :param n: number of values (default 1)
        :param size: vector size (default 1)
        :returns: cint (if n=1) or list of cint
        """
        res = [cls() for i in range(n)]
        readsocketc(client_id, get_global_vector_size(), *res)
        if n == 1:
            return res[0]
        else:
            return res

    @classmethod
    def write_to_socket(self, client_id, values, message_type=ClientMessageType.NoType):
        """ Send a list of clear values to a client.

        :param client_id: Client id (regint)
        :param values: list of cint
        """
        for value in values:
            assert(value.size == values[0].size)
        writesocketc(client_id, message_type, values[0].size, *values)

    @vectorized_classmethod
    def load_mem(cls, address, mem_type=None):
        """ Load from memory by public address. """
        return cls._load_mem(address, ldmc, ldmci)

    def store_in_mem(self, address):
        """ Store in memory by public address. """
        self._store_in_mem(address, stmc, stmci)

    @staticmethod
    def in_immediate_range(value):
        return value < 2**31 and value >= -2**31

    @vectorize_init
    def __init__(self, val=None, size=None):
        super(cint, self).__init__('c', val=val, size=size)

    @vectorize
    def load_int(self, val):
        if val:
            # +1 for sign
            bit_length = 1 + int(math.ceil(math.log(abs(val))))
            if program.options.ring:
                assert(bit_length <= int(program.options.ring))
            elif program.options.field:
                program.curr_tape.require_bit_length(bit_length)
        if self.in_immediate_range(val):
            ldi(self, val)
        else:
            max = 2**31 - 1
            sign = abs(val) // val
            val = abs(val)
            chunks = []
            while val:
                mod = val % max
                val = (val - mod) // max
                chunks.append(mod)
            sum = cint(sign * chunks.pop())
            for i,chunk in enumerate(reversed(chunks)):
                sum *= max
                if i == len(chunks) - 1:
                    addci(self, sum, sign * chunk)
                elif chunk:
                    sum += sign * chunk

    @vectorize
    def to_regint(self, n_bits=64, dest=None):
        """ Convert to regint.

        :param n_bits: bit length (int)
        :return: regint """
        dest = regint() if dest is None else dest
        convmodp(dest, self, bitlength=n_bits)
        return dest

    def __mod__(self, other):
        """ Clear modulo.

        :param other: cint/regint/int """
        return self.clear_op(other, modc, modci)

    def __rmod__(self, other):
        """ Clear modulo.

        :param other: cint/regint/int """
        return self.coerce_op(other, modc, True)

    def __floordiv__(self, other):
        return self.coerce_op(other, floordivc)

    def __rfloordiv__(self, other):
        return self.coerce_op(other, floordivc, True)

    @vectorize
    def less_than(self, other, bit_length):
        """ Clear comparison for particular bit length.

        :param other: cint/regint/int
        :param bit_length: signed bit length of inputs
        :return: 0/1 (regint), undefined if inputs outside range """
        if not isinstance(other, (cint, regint, int)):
            return NotImplemented
        if bit_length <= 64:
            return regint(self) < regint(other)
        else:
            sint.require_bit_length(bit_length + 1)
            diff = self - other
            diff += 1 << bit_length
            shifted = diff >> bit_length
            res = 1 - regint(shifted & 1)
            return res

    def __lt__(self, other):
        """ Clear comparison.

        :param other: cint/regint/int
        :return: 0/1 (regint) """
        return self.less_than(other, program.bit_length)

    @vectorize
    def __gt__(self, other):
        if isinstance(other, (cint, regint, int)):
            return self.conv(other) < self
        else:
            return NotImplemented

    def __le__(self, other):
        return 1 - (self > other)

    def __ge__(self, other):
        return 1 - (self < other)

    for op in __gt__, __le__, __ge__:
        op.__doc__ = __lt__.__doc__
    del op

    @vectorize
    def __eq__(self, other):
        """ Clear equality test.

        :param other: cint/regint/int
        :return: 0/1 (regint) """
        if not isinstance(other, (_clear, regint, int)):
            return NotImplemented
        res = 1
        remaining = program.bit_length
        while remaining > 0:
            if isinstance(other, cint):
                o = other.to_regint(min(remaining, 64))
            else:
                o = other % 2 ** 64
            res *= (self.to_regint(min(remaining, 64)) == o)
            self >>= 64
            other >>= 64
            remaining -= 64
        return res

    def __ne__(self, other):
        return 1 - (self == other)

    equal = lambda self, other, *args, **kwargs: self.__eq__(other)

    def __lshift__(self, other):
        """ Clear left shift.

        :param other: cint/regint/int """
        return self.clear_op(other, shlc, shlci)

    def __rshift__(self, other):
        """ Clear right shift.

        :param other: cint/regint/int """
        return self.clear_op(other, shrc, shrci)

    def __neg__(self):
        """ Clear negation. """
        return 0 - self

    def __abs__(self):
        """ Clear absolute. """
        return (self >= 0).if_else(self, -self)

    @vectorize
    def __invert__(self):
        """ Clear inversion using global bit length. """
        res = cint()
        notc(res, self, program.bit_length)
        return res

    def __rpow__(self, base):
        """ Clear power of two.

        :param other: 2 """
        if base == 2:
            return 1 << self
        else:
            return NotImplemented

    @vectorize
    def __rlshift__(self, other):
        """ Clear shift.

        :param other: cint/regint/int """
        return cint(other) << self

    @vectorize
    def __rrshift__(self, other):
        """ Clear shift.

        :param other: cint/regint/int """
        return cint(other) >> self

    @read_mem_value
    def mod2m(self, other, bit_length=None, signed=None):
        """ Clear modulo a power of two.

        :param other: cint/regint/int """
        return self % 2**other

    @read_mem_value
    def right_shift(self, other, bit_length=None):
        """ Clear shift.

        :param other: cint/regint/int """
        return self >> other

    @read_mem_value
    def greater_than(self, other, bit_length=None):
        return self > other

    @vectorize
    def bit_decompose(self, bit_length=None):
        """ Clear bit decomposition.

        :param bit_length: number of bits (default is global bit length)
        :return: list of cint """
        if bit_length == 0:
            return []
        bit_length = bit_length or program.bit_length
        return floatingpoint.bits(self, bit_length)

    @vectorize
    def legendre(self):
        """ Clear Legendre symbol computation. """
        res = cint()
        legendrec(res, self)
        return res

    @vectorize
    def digest(self, num_bytes):
        """ Clear hashing (libsodium default). """
        res = cint()
        digestc(res, self, num_bytes)
        return res

    def print_if(self, string):
        """ Output if value is non-zero.

        :param string: bytearray """
        cond_print_str(self, string)

    def output_if(self, cond):
        cond_print_plain(self.conv(cond), self, cint(0, size=self.size))


class cgf2n(_clear, _gf2n):
    """
    Clear :math:`\mathrm{GF}(2^n)` value. n is chosen at runtime.  A
    number operators are supported (``+, -, *, /, **, ^, &, |, ~, ==,
    !=, <<, >>``), returning either :py:class:`cgf2n` if the other
    operand is public (cgf2n/regint/int) or :py:class:`sgf2n` if the
    other operand is secret. The following operators require the other
    operand to be a compile-time integer: ``**, <<, >>``. ``*, /, **`` refer
    to field multiplication and division.

    :param val: initialization (cgf2n/cint/regint/int or list thereof)
    :param size: vector size (int), defaults to 1 or size of list

    """
    __slots__ = []
    instruction_type = 'gf2n'
    reg_type = 'cg'

    @classmethod
    def bit_compose(cls, bits, step=None):
        """ Clear :math:`\mathrm{GF}(2^n)` bit composition.

        :param bits: list of cgf2n
        :param step: set every :py:obj:`step`-th bit in output (defaults to 1) """
        size = bits[0].size
        res = cls(size=size)
        vgbitcom(size, res, step or 1, *bits)
        return res

    @vectorized_classmethod
    def load_mem(cls, address, mem_type=None):
        """ Load from memory by public address. """
        return cls._load_mem(address, gldmc, gldmci)

    def store_in_mem(self, address):
        """ Store in memory by public address. """
        self._store_in_mem(address, gstmc, gstmci)

    @staticmethod
    def in_immediate_range(value):
        return value < 2**32 and value >= 0

    def __init__(self, val=None, size=None):
        super(cgf2n, self).__init__('cg', val=val, size=size)

    @vectorize
    def load_int(self, val):
        if val < 0:
            raise CompilerError('Negative GF2n immediate')
        if self.in_immediate_range(val):
            gldi(self, val)
        else:
            chunks = []
            while val:
                mod = val % 2**32
                val >>= 32
                chunks.append(mod)
            sum = cgf2n(chunks.pop())
            for i,chunk in enumerate(reversed(chunks)):
                sum <<= 32
                if i == len(chunks) - 1:
                    gaddci(self, sum, chunk)
                elif chunk:
                    sum += chunk

    def __neg__(self):
        """ Identity. """
        return self

    @vectorize
    def __invert__(self):
        """ Clear bit-wise inversion. """
        res = cgf2n()
        gnotc(res, self)
        return res

    @vectorize
    def __lshift__(self, other):
        """ Left shift.

        :param other: compile-time (int) """
        if isinstance(other, int):
            res = cgf2n()
            gshlci(res, self, other)
            return res
        else:
            return NotImplemented

    @vectorize
    def __rshift__(self, other):
        """ Right shift.

        :param other: compile-time (int) """
        if isinstance(other, int):
            res = cgf2n()
            gshrci(res, self, other)
            return res
        else:
            return NotImplemented

    def __eq__(self, other):
        if isinstance(other, (cgf2n, int)):
            return (regint(self) == regint(other)) * \
                (regint(self >> 64) == regint(other >> 64))
        else:
            return NotImplemented

    def __ne__(self, other):
        return 1 - (self == other)

    @vectorize
    def bit_decompose(self, bit_length=None, step=None):
        """ Clear bit decomposition.

        :param bit_length: number of bits (defaults to global :math:`\mathrm{GF}(2^n)` bit length)
        :param step: extract every :py:obj:`step`-th bit (defaults to 1) """
        bit_length = bit_length or program.galois_length
        step = step or 1
        res = [type(self)() for _ in range(bit_length // step)]
        gbitdec(self, step, *res)
        return res

class regint(_register, _int):
    """
    Clear 64-bit integer.
    Unlike :py:class:`cint` this is always a 64-bit integer. The type
    supports the following operations with :py:class:`regint` or
    Python integers, always returning :py:class:`regint`: ``+, -, *, %,
    /, //, **, ^, &, |, <<, >>, ==, !=, <, <=, >, >=``. For operations
    with other types, see the respective descriptions. Both ``/`` and
    ``//`` stand for floor division.

    :param val: initialization (cint/cgf2n/regint/int or list thereof)
    :param size: vector size (int), defaults to 1 or size of list

    """
    __slots__ = []
    reg_type = 'ci'
    instruction_type = 'modp'
    mov = staticmethod(movint)

    @vectorized_classmethod
    def load_mem(cls, address, mem_type=None):
        """ Load from memory by public address. """
        return cls._load_mem(address, ldmint, ldminti)

    def store_in_mem(self, address):
        """ Store in memory by public address. """
        self._store_in_mem(address, stmint, stminti)

    @vectorized_classmethod
    def pop(cls):
        """ Pop from stack. """
        res = cls()
        popint(res)
        return res

    @vectorized_classmethod
    def push(cls, value):
        """ Push to stack.

        :param value: any convertible type """
        pushint(cls.conv(value))

    @vectorized_classmethod
    def get_random(cls, bit_length):
        """ Public insecure randomness.

        :param bit_length: number of bits (int)
        :param size: vector size (int, default 1)
        """
        if isinstance(bit_length, int):
            bit_length = regint(bit_length)
        res = cls()
        rand(res, bit_length)
        return res

    @classmethod
    def inc(cls, size, base=0, step=1, repeat=1, wrap=None):
        """
        Produce :py:class:`regint` vector with certain patterns.
        This is particularly useful for :py:meth:`SubMultiArray.direct_mul`.

        :param size: Result size
        :param base: First value
        :param step: Increase step
        :param repeat: Repeate this many times
        :param wrap: Start over after this many increases

        The following produces (1, 1, 1, 3, 3, 3, 5, 5, 5, 7)::

            regint.inc(10, 1, 2, 3)

        """
        res = regint(size=size)
        if wrap is None:
            wrap = size
        incint(res, cls.conv(base, size=1), step, repeat, wrap)
        return res

    @vectorized_classmethod
    def read_from_socket(cls, client_id, n=1):
        """ Receive clear integer value(s) from client.

        :param client_id: Client id (regint)
        :param n: number of values (default 1)
        :param size: vector size (default 1)
        :returns: regint (if n=1) or list of regint
        """
        res = [cls() for i in range(n)]
        readsocketint(client_id, get_global_vector_size(), *res)
        if n == 1:
            return res[0]
        else:
            return res

    @classmethod
    def write_to_socket(self, client_id, values, message_type=ClientMessageType.NoType):
        """ Send a list of clear integers to a client.

        :param client_id: Client id (regint)
        :param values: list of regint
        """
        for value in values:
            assert(value.size == values[0].size)
        writesocketint(client_id, message_type, values[0].size, *values)

    @vectorize_init
    def __init__(self, val=None, size=None):
        super(regint, self).__init__(self.reg_type, val=val, size=size)

    def load_int(self, val):
        if cint.in_immediate_range(val):
            ldint(self, val)
        else:
            lower = val % 2**32
            upper = val >> 32
            if lower >= 2**31:
                lower -= 2**32
                upper += 1
            addint(self, regint(upper) * regint(2**16)**2, regint(lower))

    @read_mem_value
    def load_other(self, val):
        if isinstance(val, cgf2n):
            gconvgf2n(self, val)
        elif isinstance(val, regint):
            addint(self, val, regint(0))
        else:
            try:
                val.to_regint(dest=self)
            except AttributeError:
                raise CompilerError("Cannot convert '%s' to integer" % \
                                    type(val))

    @vectorize
    @read_mem_value
    def int_op(self, other, inst, reverse=False):
        if isinstance(other, (int, regint)):
            other = self.conv(other)
        else:
            return NotImplemented
        res = regint()
        if reverse:
            inst(res, other, self)
        else:
            inst(res, self, other)
        return res

    def add(self, other):
        """ Clear addition.

        :param other: regint/cint/int """
        return self.int_op(other, addint)

    def __sub__(self, other):
        """ Clear subtraction.

        :param other: regint/cint/int """
        return self.int_op(other, subint)

    def __rsub__(self, other):
        return self.int_op(other, subint, True)
    __rsub__.__doc__ = __sub__.__doc__

    def mul(self, other):
        """ Clear multiplication.

        :param other: regint/cint/int """
        return self.int_op(other, mulint)

    def __neg__(self):
        """ Clear negation. """
        return 0 - self

    def __floordiv__(self, other):
        """ Clear integer division (rounding to floor).

        :param other: regint/cint/int """
        if util.is_constant(other) and other >= 2 ** 64:
            return 0
        return self.int_op(other, divint)

    def __rfloordiv__(self, other):
        return self.int_op(other, divint, True)
    __rfloordiv__.__doc__ = __floordiv__.__doc__

    __truediv__ = __floordiv__
    __rtruediv__ = __rfloordiv__

    def __mod__(self, other):
        """ Clear modulo computation.

        :param other: regint/cint/int """
        if util.is_constant(other) and other >= 2 ** 64:
            return self
        return self - (self / other) * other

    def __rmod__(self, other):
        """ Clear modulo computation.

        :param other: regint/cint/int """
        return regint(other) % self

    def __rpow__(self, other):
        """ Clear power of two computation.

        :param other: regint/cint/int
        :rtype: cint """
        return other**cint(self)

    def __eq__(self, other):
        """ Clear comparison.

        :param other: regint/cint/int
        :return: 0/1 """
        return self.int_op(other, eqc, False)

    def __ne__(self, other):
        return 1 - (self == other)

    def __lt__(self, other):
        return self.int_op(other, ltc, False)

    def __gt__(self, other):
        return self.int_op(other, gtc, False)

    def __le__(self, other):
        return 1 - (self > other)

    def __ge__(self, other):
        return 1 - (self < other)

    for op in __le__, __lt__, __ge__, __gt__, __ne__:
        op.__doc__ = __eq__.__doc__
    del op

    def cint_op(self, other, op):
        if isinstance(other, regint):
            return regint(op(cint(self), other))
        else:
            return NotImplemented

    def __lshift__(self, other):
        """ Clear shift.

        :param other: regint/cint/int """
        if isinstance(other, int):
            return self * 2**other
        else:
            return self.cint_op(other, operator.lshift)

    def __rshift__(self, other):
        if isinstance(other, int):
            return self / 2**other
        else:
            return self.cint_op(other, operator.rshift)

    def __rlshift__(self, other):
        return regint(other << cint(self))

    def __rrshift__(self, other):
        return regint(other >> cint(self))

    for op in __rshift__, __rlshift__, __rrshift__:
        op.__doc__ = __lshift__.__doc__
    del op

    def __and__(self, other):
        """ Clear bit-wise AND.

        :param other: regint/cint/int """
        return self.cint_op(other, operator.and_)

    def __or__(self, other):
        """ Clear bit-wise OR.

        :param other: regint/cint/int """
        return self.cint_op(other, operator.or_)

    def __xor__(self, other):
        """ Clear bit-wise XOR.

        :param other: regint/cint/int """
        return self.cint_op(other, operator.xor)

    __rand__ = __and__
    __ror__ = __or__
    __rxor__ = __xor__

    def mod2m(self, *args, **kwargs):
        """ Clear modulo a power of two.

        :rtype: cint """
        return cint(self).mod2m(*args, **kwargs)

    @vectorize
    def bit_decompose(self, bit_length=None):
        """ Clear bit decomposition.

        :param bit_length: number of bits (defaults to global bit length)
        :return: list of regint """
        bit_length = bit_length or min(64, program.bit_length)
        if bit_length > 64:
            raise CompilerError('too many bits demanded')
        res = [regint() for i in range(bit_length)]
        bitdecint(self, *res)
        return res

    @staticmethod
    def bit_compose(bits):
        """ Clear bit composition.

        :param bits: list of regint/cint/int """
        two = regint(2)
        res = 0
        for bit in reversed(bits):
            res *= two
            res += bit
        return res

    def shuffle(self):
        """ Returns insecure shuffle of vector. """
        res = regint(size=len(self))
        shuffle(res, self)
        return res

    def reveal(self):
        """ Identity. """
        return self

    def print_reg_plain(self):
        """ Output. """
        print_int(self)

    def print_if(self, string):
        """ Output string if value is non-zero.

        :param string: Python string """
        self._condition().print_if(string)

    def output_if(self, cond):
        self._condition().output_if(cond)

    def _condition(self):
        if program.options.binary:
            from .GC.types import cbits
            return cbits.get_type(64)(self)
        else:
            return cint(self)

    def binary_output(self, player=None):
        """ Write 64-bit signed integer to
        ``Player-Data/Binary-Output-P<playerno>-<threadno>``.

        :param player: only output on given player (default all)
        """
        if player == None:
            player = -1
        if not util.is_constant(player):
            raise CompilerError('Player number must be known at compile time')
        intoutput(player, self)

class localint(Tape._no_truth):
    """ Local integer that must prevented from leaking into the secure
    computation. Uses regint internally.

    :param value: initialization, convertible to regint
    """

    def __init__(self, value=None):
        self._v = regint(value)
        self.size = 1

    def output(self):
        """ Output. """
        self._v.print_reg_plain()

    """ Local comparison. """
    __lt__ = lambda self, other: localint(self._v < other)
    __le__ = lambda self, other: localint(self._v <= other)
    __gt__ = lambda self, other: localint(self._v > other)
    __ge__ = lambda self, other: localint(self._v >= other)
    __eq__ = lambda self, other: localint(self._v == other)
    __ne__ = lambda self, other: localint(self._v != other)

class personal(Tape._no_truth):
    """ Value known to one player. Supports operations with public
    values and personal values known to the same player. Can be used
    with :py:func:`~Compiler.library.print_ln_to`.

    :param player: player (int)
    :param value: cleartext value (cint, cfix, cfloat) or array thereof
    """
    def __init__(self, player, value):
        assert value is not NotImplemented
        assert not isinstance(value, _secret)
        while isinstance(value, personal):
            assert player == value.player
            value = value._v
        self.player = player
        self._v = value

    def binary_output(self):
        """ Write binary output to
        ``Player-Data/Binary-Output-P<playerno>-<threadno>`` if
        supported by underlying type. Player must be known at compile time."""
        self._v.binary_output(self.player)

    def reveal_to(self, player):
        """ Pass personal value to another player. """
        if isinstance(self._v, Array):
            source = self._v[:]
        else:
            source = self._v
        source = cint.conv(source)
        res = cint(size=source.size)
        sendpersonal(source.size, player, res, self.player, source)
        if isinstance(self._v, Array):
            res = Array.create_from(res)
        return personal(player, res)

    def bit_decompose(self, length=None):
        """ Bit decomposition.

        :param length: number of bits

        """
        return [personal(self.player, x) for x in self._v.bit_decompose(length)]

    def _san(self, other):
        if isinstance(other, personal):
            assert self.player == other.player
        return self._v

    def _div_san(self):
        return self._v.conv((library.get_player_id() == self.player)._v).if_else(self._v, 1)

    def __setitem__(self, index, value):
        self._san(value)
        self._v[index] = value

    __getitem__ = lambda self, index: personal(self.player, self._v[index])

    __add__ = lambda self, other: personal(self.player, self._san(other) + other)
    __sub__ = lambda self, other: personal(self.player, self._san(other) - other)
    __mul__ = lambda self, other: personal(self.player, self._san(other) * other)
    __pow__ = lambda self, other: personal(self.player, self._san(other) ** other)
    __truediv__ = lambda self, other: personal(self.player, self._san(other) / other)
    __floordiv__ = lambda self, other: personal(self.player, self._san(other) // other)
    __mod__ = lambda self, other: personal(self.player, self._san(other) % other)
    __lt__ = lambda self, other: personal(self.player, self._san(other) < other)
    __gt__ = lambda self, other: personal(self.player, self._san(other) > other)
    __le__ = lambda self, other: personal(self.player, self._san(other) <= other)
    __ge__ = lambda self, other: personal(self.player, self._san(other) >= other)
    __eq__ = lambda self, other: personal(self.player, self._san(other) == other)
    __ne__ = lambda self, other: personal(self.player, self._san(other) != other)
    __and__ = lambda self, other: personal(self.player, self._san(other) & other)
    __xor__ = lambda self, other: personal(self.player, self._san(other) ^ other)
    __or__ = lambda self, other: personal(self.player, self._san(other) | other)
    __lshift__ = lambda self, other: personal(self.player, self._san(other) << other)
    __rshift__ = lambda self, other: personal(self.player, self._san(other) >> other)

    __neg__ = lambda self: personal(self.player, -self._v)

    __radd__ = lambda self, other: personal(self.player, other + self._v)
    __rsub__ = lambda self, other: personal(self.player, other - self._v)
    __rmul__ = lambda self, other: personal(self.player, other * self._v)
    __rand__ = lambda self, other: personal(self.player, other & self._v)
    __rxor__ = lambda self, other: personal(self.player, other ^ self._v)
    __ror__ = lambda self, other: personal(self.player, other | self._v)
    __rlshift__ = lambda self, other: personal(self.player, other << self._v)
    __rrshift__ = lambda self, other: personal(self.player, other >> self._v)

    __rtruediv__ = lambda self, other: personal(self.player, other / self._div_san())
    __rfloordiv__ = lambda self, other: personal(self.player, other // self._div_san())
    __rmod__ = lambda self, other: personal(self.player, other % self._div_san())

class longint:
    def __init__(self, value, length=None, n_limbs=None):
        assert length is None or n_limbs is None
        if isinstance(value, longint):
            if n_limbs is None:
                n_limbs = int(math.ceil(length / 64))
            assert n_limbs <= len(value.v)
            self.v = value.v[:n_limbs]
        elif isinstance(value, list):
            assert length is None
            self.v = value[:]
        else:
            if length is None:
                length = 64 * n_limbs
            if isinstance(value, int):
                self.v = [(value >> i) for i in range(0, length, 64)]
            else:
                self.v = [(value >> i).to_regint(0)
                          for i in range(0, length, 64)]

    def coerce(self, other):
        return longint(other, n_limbs=len(self.v))

    def __eq__(self, other):
        return reduce(operator.mul, (x == y for x, y in
                                     zip(self.v, self.coerce(other).v)))

    def __add__(self, other):
        other = self.coerce(other)
        assert len(self.v) == len(other.v)
        res = []
        carry = 0
        for x, y in zip(self.v, other.v):
            res.append(x + y + carry)
            carry = util.if_else(carry, (res[-1] + 2 ** 63) <= (x + 2 ** 63),
                                 (res[-1] + 2 ** 63) < (x + 2 ** 63))
        return longint(res)

    __radd__ = __add__

    def __sub__(self, other):
        return self + -other

    def bit_decompose(self, bit_length):
        assert bit_length <= 64 * len(self.v)
        res = []
        for x in self.v:
            res += x.bit_decompose(64)
        return res[:bit_length]

class _secret(_arithmetic_register, _secret_structure):
    __slots__ = []

    mov = staticmethod(set_instruction_type(movs))
    PreOR = staticmethod(lambda l: floatingpoint.PreORC(l))
    PreOp = staticmethod(lambda op, l: floatingpoint.PreOpL(op, l))

    @vectorized_classmethod
    @set_instruction_type
    def get_input_from(cls, player):
        """ Secret input from player.

        :param player: public (regint/cint/int)
        :param size: vector size (int, default 1)
        """
        res = cls()
        asm_input(res, player)
        return res

    @vectorized_classmethod
    @set_instruction_type
    def get_random_triple(cls):
        """ Secret random triple according to security model.

        :return: :math:`(a, b, ab)`
        :param size: vector size (int, default 1)
        """
        res = (cls(), cls(), cls())
        triple(*res)
        return res

    @vectorized_classmethod
    @set_instruction_type
    def get_random_bit(cls):
        """ Secret random bit according to security model.

        :return: 0/1 50-50
        :param size: vector size (int, default 1)
        """
        res = cls()
        bit(res)
        return res

    @vectorized_classmethod
    @set_instruction_type
    def get_random_square(cls):
        """ Secret random square according to security model.

        :return: :math:`(a, a^2)`
        :param size: vector size (int, default 1)
        """
        res = (cls(), cls())
        square(*res)
        return res

    @vectorized_classmethod
    @set_instruction_type
    def get_random_inverse(cls):
        """ Secret random inverse tuple according to security model.

        :return: :math:`(a, a^{-1})`
        :param size: vector size (int, default 1)
        """
        res = (cls(), cls())
        inverse(*res)
        return res

    @vectorized_classmethod
    @set_instruction_type
    def get_random_input_mask_for(cls, player):
        """ Secret random input mask according to security model.

        :return: mask (sint), mask (personal cint)
        :param size: vector size (int, default 1)
        """
        res = cls(), personal(player, cls.clear_type())
        inputmask(res[0], res[1]._v, player)
        return res

    @classmethod
    @set_instruction_type
    def dot_product(cls, x, y):
        """
        Secret dot product.

        :param x: Iterable of secret values
        :param y: Iterable of secret values of same length and type

        :rtype: same as inputs
        """
        x = list(x)
        set_global_vector_size(x[0].size)
        res = cls()
        dotprods(res, x, y)
        reset_global_vector_size()
        return res

    @classmethod
    @set_instruction_type
    def row_matrix_mul(cls, row, matrix, res_params=None):
        assert len(row) == len(matrix)
        size = len(matrix[0])
        res = cls(size=size)
        dotprods(*sum(([res[j], row, [matrix[k][j] for k in range(len(row))]]
                       for j in range(size)), []))
        return res

    @classmethod
    @set_instruction_type
    def matrix_mul(cls, A, B, n, res_params=None):
        assert len(A) % n == 0
        assert len(B) % n == 0
        size = len(A) * len(B) // n**2
        res = cls(size=size)
        n_rows = len(A) // n
        n_cols = len(B) // n
        matmuls(res, A, B, n_rows, n, n_cols)
        return res

    @staticmethod
    def _new(self):
        # mirror sfix
        return self

    @no_doc
    def __init__(self, reg_type, val=None, size=None):
        if isinstance(val, self.clear_type):
            size = val.size
        super(_secret, self).__init__(reg_type, val=val, size=size)

    @set_instruction_type
    @vectorize
    def load_int(self, val):
        if self.clear_type.in_immediate_range(val):
            ldsi(self, val)
        else:
            self.load_clear(self.clear_type(val))

    @vectorize
    def load_clear(self, val):
        addm(self, self.__class__(0), val)

    @set_instruction_type
    @read_mem_value
    @vectorize
    def load_other(self, val):
        from Compiler.GC.types import sbits, sbitvec
        if isinstance(val, self.clear_type):
            self.load_clear(val)
        elif isinstance(val, type(self)):
            movs(self, val)
        elif isinstance(val, sbits):
            assert(val.n == self.size)
            r = self.get_dabit()
            movs(self, r[0].bit_xor((r[1] ^ val).reveal().to_regint_by_bit()))
        elif isinstance(val, sbitvec):
            movs(self, sint.bit_compose(val))
        else:
            self.load_clear(self.clear_type(val))

    @classmethod
    def bit_compose(cls, bits):
        """ Compose value from bits.

        :param bits: iterable of any type convertible to sint """
        from Compiler.GC.types import sbits, sbitintvec
        if isinstance(bits, sbits):
            bits = bits.bit_decompose()
        bits = list(bits)
        if (program.use_edabit() or program.use_split()) and isinstance(bits[0], sbits):
            if program.use_edabit():
                mask = cls.get_edabit(len(bits), strict=True, size=bits[0].n)
            else:
                tmp = sint(size=bits[0].n)
                randoms(tmp, len(bits))
                n_overflow_bits = min(program.use_split().bit_length(),
                                      int(program.options.ring) - len(bits))
                mask_bits = tmp.bit_decompose(len(bits) + n_overflow_bits,
                                              maybe_mixed=True)
                if n_overflow_bits:
                    overflow = sint.bit_compose(
                        sint.conv(x) for x in mask_bits[-n_overflow_bits:])
                    mask = tmp - (overflow << len(bits)), \
                        mask_bits[:-n_overflow_bits]
                else:
                    mask = tmp, mask_bits
            t = sbitintvec.get_type(len(bits) + 1)
            masked = t.from_vec(mask[1] + [0]) + t.from_vec(bits + [0])
            overflow = masked.v[-1]
            masked = cls.bit_compose(x.reveal().to_regint_by_bit() for x in masked.v[:-1])
            return masked - mask[0] + (cls(overflow) << len(bits))
        else:
            return super(_secret, cls).bit_compose(bits)

    @set_instruction_type
    @read_mem_value
    @vectorize
    def secret_op(self, other, s_inst, m_inst, si_inst, reverse=False):
        res = self.prep_res(other)
        cls = type(res)
        if isinstance(other, regint):
            other = res.clear_type(other)
        if isinstance(other, cls):
            if reverse:
                s_inst(res, other, self)
            else:
                s_inst(res, self, other)
        elif isinstance(other, res.clear_type):
            if reverse:
                m_inst(res, other, self)
            else:
                m_inst(res, self, other)
        elif isinstance(other, int):
            if self.clear_type.in_immediate_range(other):
                si_inst(res, self, other)
            else:
                if reverse:
                    m_inst(res, res.clear_type(other), self)
                else:
                    m_inst(res, self, res.clear_type(other))
        else:
            return NotImplemented
        return res


    def add(self, other):
        """ Secret addition.

        :param other: any compatible type """
        return self.secret_op(other, adds, addm, addsi)

    @set_instruction_type
    def mul(self, other):
        """ Secret multiplication. Either both operands have the same
        size or one size 1 for a value-vector multiplication.

        :param other: any compatible type """
        if isinstance(other, _register) and (1 in (self.size, other.size)) \
           and (self.size, other.size) != (1, 1):
            x, y = (other, self) if self.size < other.size else (self, other)
            if not isinstance(other, _secret):
                return y.expand_to_vector(x.size) * x
            res = type(self)(size=x.size)
            mulrs(res, x, y)
            return res
        return self.secret_op(other, muls, mulm, mulsi)

    def __sub__(self, other):
        """ Secret subtraction.

        :param other: any compatible type """
        return self.secret_op(other, subs, subml, subsi)

    def __rsub__(self, other):
        return self.secret_op(other, subs, submr, subsfi, True)
    __rsub__.__doc__ = __sub__.__doc__

    def __truediv__(self, other):
        """ Secret field division.

        :param other: any compatible type """
        try:
            one = self.clear_type(1, size=other.size)
        except AttributeError:
            one = self.clear_type(1)
        return self * (one / other)

    @vectorize
    def __rtruediv__(self, other):
        a,b = self.get_random_inverse()
        return other * a / (a * self).reveal()
    __rtruediv__.__doc__ = __truediv__.__doc__

    @set_instruction_type
    @vectorize
    def square(self):
        """ Secret square. """
        if program.use_square():
            res = self.__class__()
            sqrs(res, self)
            return res
        else:
            return self * self

    @set_instruction_type
    def secure_shuffle(self, unit_size=1):
        res = type(self)(size=self.size)
        secshuffle(res, self, unit_size)
        return res

    @set_instruction_type
    @vectorize
    def reveal(self, check=True):
        """ Reveal secret value publicly.

        :rtype: relevant clear type """
        res = self.clear_type()
        asm_open(check, res, self)
        return res

    @set_instruction_type
    def reveal_to(self, player):
        """ Reveal secret value to :py:obj:`player`.

        :param player: int
        :returns: :py:class:`personal`
        """
        mask = self.get_random_input_mask_for(player)
        masked = self + mask[0]
        res = personal(player, masked.reveal() - mask[1])
        return res

    @set_instruction_type
    @vectorize
    def raw_right_shift(self, length):
        """ Local right shift in supported protocols.
        In integer-like protocols, the output is potentially off by one.

        :param length: number of bits
        """
        res = type(self)()
        shrsi(res, self, length)
        return res

    def raw_mod2m(self, m):
        return self - (self.raw_right_shift(m) << m)


class sint(_secret, _int):
    """
    Secret integer in the protocol-specific domain. It supports
    operations with :py:class:`sint`, :py:class:`cint`,
    :py:class:`regint`, and Python integers. Operations where one of
    the operands is an :py:class:`sint` either result in an
    :py:class:`sint` or an :py:class:`sintbit`, the latter for
    comparisons.

    The following operations work as expected in the computation
    domain (modulo a prime or a power of two): ``+, -, *``. ``/``
    denotes the field division modulo a prime. It will reveal if the
    divisor is zero. Comparisons operators (``==, !=, <, <=, >, >=``)
    assume that the element in the computation domain represents a
    signed integer in a restricted range, see below. The same holds
    for ``abs()``, shift operators (``<<, >>``), modulo (``%``), and
    exponentation (``**``). Modulo only works if the right-hand
    operator is a compile-time power of two.

    Most non-linear operations require compile-time parameters for bit
    length and statistical security. They default to the global
    parameters set by :py:meth:`program.set_bit_length` and
    :py:meth:`program.set_security`. The acceptable minimum for statistical
    security is considered to be 40.  The defaults for the parameters
    is output at the beginning of the compilation.

    If the computation domain is modulo a power of two, the
    operands will be truncated to the bit length, and the security
    parameter does not matter. Modulo prime, the behaviour is
    undefined and potentially insecure if the operands are longer than
    the bit length.

    :param val: initialization (sint/cint/regint/int/cgf2n or list
        thereof, sbits/sbitvec/sfix, or :py:class:`personal`)
    :param size: vector size (int), defaults to 1 or size of list

    When converting :py:class:`~Compiler.GC.types.sbits`, the result is a
    vector of bits, and when converting
    :py:class:`~Compiler.GC.types.sbitvec`, the result is a vector of values
    with bit length equal the length of the input.

    Initializing from a :py:class:`personal` value implies the
    relevant party inputting their value securely.

    """
    __slots__ = []
    instruction_type = 'modp'
    clear_type = cint
    reg_type = 's'

    PreOp = staticmethod(floatingpoint.PreOpL)
    PreOR = staticmethod(floatingpoint.PreOR)
    get_type = staticmethod(lambda n: sint)


    @set_instruction_type
    @read_mem_value
    @vectorize
    def change_domain_from_to(self, k1, k2, bit_length=None):
        """ change to another domain  """
        if k1 < k2:
            res = self.prep_res(self)
            if bit_length is None:
                bit_length = k1
            csd(res, self, k1, bit_length)
            # temp = self + 2 ** (k1 - 1)
            # b1 = temp.__ge__(2 ** k1, bit_length=34)
            # b2 = temp.__ge__(2 ** (k1 + 1), bit_length=34)
            # b3 = temp.__ge__(3 * (2 ** k1), bit_length=34)
            # res = self - b1 * (2 ** k1) - b2 * (2 ** k1) - b3 ** (2 ** k1)
            return res
        else:
            res = self + 0
            return res

    @staticmethod
    def require_bit_length(n_bits):
        if program.options.ring:
            if int(program.options.ring) < n_bits:
                raise CompilerError('computation modulus too small')
        else:
            program.curr_tape.require_bit_length(n_bits)

    @vectorized_classmethod
    def get_random_int(cls, bits):
        """ Secret random n-bit number according to security model.

        :param bits: compile-time integer (int)
        :param size: vector size (int, default 1)
        """
        if program.use_edabit():
            return sint.get_edabit(bits, True)[0]
        elif program.use_split() > 2 and program.use_split() < 5:
            tmp = sint()
            randoms(tmp, bits)
            x = tmp.split_to_two_summands(bits, True)
            carry = comparison.CarryOutRawLE(x[1][:bits], x[0][:bits])
            if program.use_split() > 3:
                from .GC.types import sbitint
                x = sbitint.full_adder(carry, x[0][bits], x[1][bits])
                overflow = sint.conv(x[1]) * 2 + sint.conv(x[0])
            else:
                overflow = sint.conv(carry) + sint.conv(x[0][bits])
            return tmp - (overflow << bits)
        res = sint()
        comparison.PRandInt(res, bits)
        return res

    @vectorized_classmethod
    def get_random(cls):
        """ Secret random ring element according to security model.

        :param size: vector size (int, default 1)
        """
        res = sint()
        randomfulls(res)
        return res

    @vectorized_classmethod
    def get_input_from(cls, player):
        """ Secret input.

        :param player: public (regint/cint/int)
        :param size: vector size (int, default 1)
        """
        res = cls()
        inputmixed('int', res, player)
        return res

    @vectorized_classmethod
    def get_dabit(cls):
        """ Bit in arithmetic and binary circuit according to security model """
        from Compiler.GC.types import sbits
        res = cls(), sbits.get_type(get_global_vector_size())()
        dabit(*res)
        return res

    @vectorized_classmethod
    def get_edabit(cls, n_bits, strict=False):
        """ Bits in arithmetic and binary circuit """
        """ according to security model """
        if not program.use_edabit_for(strict, n_bits):
            if program.use_dabit:
                a, b = zip(*(sint.get_dabit() for i in range(n_bits)))
                return sint.bit_compose(a), b
            else:
                a = [sint.get_random_bit() for i in range(n_bits)]
                return sint.bit_compose(a), a
        program.curr_tape.require_bit_length(n_bits - 1)
        whole = cls()
        size = get_global_vector_size()
        from Compiler.GC.types import sbits, sbitvec
        bits = [sbits.get_type(size)() for i in range(n_bits)]
        if strict:
            sedabit(whole, *bits)
        else:
            edabit(whole, *bits)
        return whole, bits

    @staticmethod
    @vectorize
    def bit_decompose_clear(a, n_bits):
        return floatingpoint.bits(a, n_bits)

    @vectorized_classmethod
    def get_raw_input_from(cls, player):
        res = cls()
        rawinput(player, res)
        return res

    @vectorized_classmethod
    def receive_from_client(cls, n, client_id, message_type=ClientMessageType.NoType):
        """ Securely obtain shares of values input by a client.
        This uses the triple-based input protocol introduced by
        `Damgård et al. <http://eprint.iacr.org/2015/1006>`_

        :param n: number of inputs (int)
        :param client_id: regint
        :param size: vector size (default 1)
        :returns: list of sint
        """
        # send shares of a triple to client
        triples = list(itertools.chain(*(sint.get_random_triple() for i in range(n))))
        sint.write_shares_to_socket(client_id, triples, message_type)

        received = util.tuplify(cint.read_from_socket(client_id, n))
        y = [0] * n
        for i in range(n):
            y[i] = received[i] - triples[i * 3]
        return y

    @classmethod
    def reveal_to_clients(cls, clients, values):
        """ Reveal securely to clients.

        :param clients: client ids (list or array)
        :param values: list of sint to reveal

        """
        set_global_vector_size(values[0].size)
        to_send = []

        for value in values:
            assert(value.size == values[0].size)
            r = sint.get_random()
            to_send += [value, r, value * r]

        if isinstance(clients, Array):
            n_clients = clients.length
        else:
            n_clients = len(clients)
            set_global_vector_size(1)
            clients = Array.create_from(regint.conv(clients))
            reset_global_vector_size()

        @library.for_range(n_clients)
        def loop_body(i):
            sint.write_shares_to_socket(clients[i], to_send)
        reset_global_vector_size()

    @vectorized_classmethod
    def read_from_socket(cls, client_id, n=1):
        """ Receive secret-shared value(s) from client.

        :param client_id: Client id (regint)
        :param n: number of values (default 1)
        :param size: vector size of values (default 1)
        :returns: sint (if n=1) or list of sint
        """
        res = [cls() for i in range(n)]
        readsockets(client_id, get_global_vector_size(), *res)
        if n == 1:
            return res[0]
        else:
            return res

    @vectorized_classmethod
    def write_to_socket(cls, client_id, values,
                        message_type=ClientMessageType.NoType):
        """ Send a list of shares and MAC shares to a client socket.

        :param client_id: regint
        :param values: list of sint

        """
        writesockets(client_id, message_type, values[0].size, *values)

    @vectorize
    def write_share_to_socket(self, client_id, message_type=ClientMessageType.NoType):
        """ Send only share to socket """
        writesocketshare(client_id, message_type, self.size, self)

    @classmethod
    def write_shares_to_socket(cls, client_id, values,
                               message_type=ClientMessageType.NoType):
        """ Send shares of a list of values to a specified client socket.

        :param client_id: regint
        :param values: list of sint
        """
        writesocketshare(client_id, message_type, values[0].size, *values)

    @classmethod
    def read_from_file(cls, start, n_items):
        """ Read shares from ``Persistence/Transactions-P<playerno>.data``.

        :param start: starting position in number of shares from beginning (int/regint/cint)
        :param n_items: number of items (int)
        :returns: destination for final position, -1 for eof reached, or -2 for file not found (regint)
        :returns: list of shares
        """
        shares = [cls(size=1) for i in range(n_items)]
        stop = regint()
        readsharesfromfile(regint.conv(start), stop, *shares)
        return stop, shares

    @staticmethod
    def write_to_file(shares, position=None):
        """ Write shares to ``Persistence/Transactions-P<playerno>.data``
        (appending at the end).

        :param shares: (list or iterable of sint)
        :param position: start position (int/regint/cint),
            defaults to end of file
        """
        for share in shares:
            assert isinstance(share, sint)
            assert share.size == 1
        if position is None:
            position = -1
        writesharestofile(regint.conv(position), *shares)

    @vectorized_classmethod
    def load_mem(cls, address, mem_type=None):
        """ Load from memory by public address. """
        return cls._load_mem(address, ldms, ldmsi)

    def store_in_mem(self, address):
        """ Store in memory by public address. """
        self._store_in_mem(address, stms, stmsi)

    @classmethod
    def direct_matrix_mul(cls, A, B, n, m, l, reduce=None, indices=None):
        if indices is None:
            indices = [regint.inc(i) for i in (n, m, m, l)]
        res = cls(size=indices[0].size * indices[3].size)
        matmulsm(res, regint(A), regint(B), len(indices[0]), len(indices[1]),
                 len(indices[3]), *(list(indices) + [m, l]))
        return res

    @vectorize_init
    def __init__(self, val=None, size=None):
        from .GC.types import sbitvec
        if isinstance(val, personal):
            size = val._v.size
            super(sint, self).__init__('s', size=size)
            inputpersonal(size, val.player, self, self.clear_type.conv(val._v))
        elif isinstance(val, _fix):
            super(sint, self).__init__('s', size=val.v.size)
            self.load_other(val.v.round(val.k, val.f))
        elif isinstance(val, sbitvec):
            super(sint, self).__init__('s', val=val, size=val[0].n)
        else:
            super(sint, self).__init__('s', val=val, size=size)

    @vectorize
    def __neg__(self):
        """ Secret negation. """
        return 0 - self

    @vectorize
    def __abs__(self):
        """ Secret absolute. Uses global parameters for comparison. """
        return (self >= 0).if_else(self, -self)

    @read_mem_value
    @type_comp
    @vectorize
    def __lt__(self, other, bit_length=None, security=None):
        """ Secret comparison (signed).

        :param other: sint/cint/regint/int
        :param bit_length: bit length of input (default: global bit length)
        :return: 0/1 (sintbit) """
        res = sintbit()
        comparison.LTZ(res, self - other,
                       (bit_length or program.bit_length) + 1,
                       security or program.security)
        return res

    @read_mem_value
    @type_comp
    @vectorize
    def __gt__(self, other, bit_length=None, security=None):
        res = sintbit()
        comparison.LTZ(res, other - self,
                       (bit_length or program.bit_length) + 1,
                       security or program.security)
        return res

    @read_mem_value
    @type_comp
    def __le__(self, other, bit_length=None, security=None):
        return 1 - self.greater_than(other, bit_length, security)

    @read_mem_value
    @type_comp
    def __ge__(self, other, bit_length=None, security=None):
        return 1 - self.less_than(other, bit_length, security)

    @read_mem_value
    @type_comp
    @vectorize
    def __eq__(self, other, bit_length=None, security=None):
        return floatingpoint.EQZ(self - other, bit_length or program.bit_length,
                                 security or program.security)

    @read_mem_value
    @type_comp
    def __ne__(self, other, bit_length=None, security=None):
        return 1 - self.equal(other, bit_length, security)

    less_than = __lt__
    greater_than = __gt__
    less_equal = __le__
    greater_equal = __ge__
    equal = __eq__
    not_equal = __ne__

    for op in __gt__, __le__, __ge__, __eq__, __ne__:
        op.__doc__ = __lt__.__doc__
    del op

    @vectorize
    def __mod__(self, modulus):
        """ Secret modulo computation.
        Uses global parameters for bit length and security.

        :param modulus: power of two (int) """
        if isinstance(modulus, int):
            l = math.log(modulus, 2)
            if 2**int(round(l)) == modulus:
                return self.mod2m(int(l))
        raise NotImplementedError('Modulo only implemented for powers of two.')

    @vectorize
    @read_mem_value
    def mod2m(self, m, bit_length=None, security=None, signed=True):
        """ Secret modulo power of two.

        :param m: secret or public integer (sint/cint/regint/int)
        :param bit_length: bit length of input (default: global bit length)
        """
        bit_length = bit_length or program.bit_length
        security = security or program.security
        if isinstance(m, int):
            if m == 0:
                return 0
            if m >= bit_length:
                return self
            res = sint()
            comparison.Mod2m(res, self, bit_length, m, security, signed)
        else:
            res, pow2 = floatingpoint.Trunc(self, bit_length, m, security, True)
        return res

    @vectorize
    def __rpow__(self, base):
        """ Secret power computation. Base must be two.
        Uses global parameters for bit length and security. """
        if base == 2:
            return self.pow2()
        else:
            return NotImplemented

    @vectorize
    def pow2(self, bit_length=None, security=None):
        """ Secret power of two.

        :param bit_length: bit length of input (default: global bit length)
        """
        return floatingpoint.Pow2(self, bit_length or program.bit_length, \
                                      security or program.security)

    def __lshift__(self, other, bit_length=None, security=None):
        """ Secret left shift.

        :param other: secret or public integer (sint/cint/regint/int)
        :param bit_length: bit length of input (default: global bit length)
        """
        return self * util.pow2_value(other, bit_length, security)

    @vectorize
    @read_mem_value
    def __rshift__(self, other, bit_length=None, security=None, signed=True):
        """ Secret right shift.

        :param other: secret or public integer (sint/cint/regint/int)
        :param bit_length: bit length of input (default: global bit length)
        """
        bit_length = bit_length or program.bit_length
        security = security or program.security
        if isinstance(other, int):
            if other == 0:
                return self
            res = sint()
            comparison.Trunc(res, self, bit_length, other, security, signed)
            return res
        elif isinstance(other, sint):
            return floatingpoint.Trunc(self, bit_length, other, security)
        else:
            return floatingpoint.Trunc(self, bit_length, sint(other), security)

    left_shift = __lshift__
    right_shift = __rshift__

    def __rlshift__(self, other):
        """ Secret left shift.
        Bit length of :py:obj:`self` uses global value.

        :param other: secret or public integer (sint/cint/regint/int) """
        return other * 2**self

    @vectorize
    def __rrshift__(self, other):
        """ Secret right shift.

        :param other: secret or public integer (sint/cint/regint/int) of globale bit length if secret """
        return floatingpoint.Trunc(other, program.bit_length, self, program.security)

    @vectorize
    def bit_decompose(self, bit_length=None, security=None, maybe_mixed=False):
        """ Secret bit decomposition. """
        if bit_length == 0:
            return []
        bit_length = bit_length or program.bit_length
        assert program.security == security or program.security
        return program.non_linear.bit_dec(self, bit_length, bit_length,
                                          maybe_mixed)

    def TruncMul(self, other, k, m, kappa=None, nearest=False):
        return (self * other).round(k, m, kappa, nearest, signed=True)

    def TruncPr(self, k, m, kappa=None, signed=True):
        return floatingpoint.TruncPr(self, k, m, kappa, signed=signed)

    @vectorize
    def round(self, k, m, kappa=None, nearest=False, signed=False):
        """ Truncate and maybe round secret :py:obj:`k`-bit integer
        by :py:obj:`m` bits. :py:obj:`m` can be secret if
        :py:obj:`nearest` is false, in which case the truncation will be
        exact. For public :py:obj:`m`, :py:obj:`nearest` chooses
        between nearest rounding (rounding half up) and probablistic
        truncation.

        :param k: int
        :param m: secret or compile-time integer (sint/int)
        :param kappa: statistical security parameter (int)
        :param nearest: bool
        :param signed: bool """
        kappa = kappa or program.security
        secret = isinstance(m, sint)
        if nearest:
            if secret:
                raise NotImplementedError()
            return comparison.TruncRoundNearest(self, k, m, kappa,
                                                signed=signed)
        else:
            if secret:
                return floatingpoint.Trunc(self, k, m, kappa)
            
            return self.TruncPr(k, m, kappa, signed=signed)

    def Norm(self, k, f, kappa=None, simplex_flag=False):
        return library.Norm(self, k, f, kappa, simplex_flag)

    @vectorize
    def int_div(self, other, bit_length=None, security=None):
        """ Secret integer division.

        :param other: sint
        :param bit_length: bit length of input (default: global bit length)
        """
        k = bit_length or program.bit_length
        kappa = security or program.security
        tmp = library.IntDiv(self, other, k, kappa)
        res = type(self)()
        comparison.Trunc(res, tmp, 2 * k, k, kappa, True)
        return res

    @vectorize
    def int_mod(self, other, bit_length=None):
        """ Secret integer modulo.

        :param other: sint
        :param bit_length: bit length of input (default: global bit length)
        """
        return self - other * self.int_div(other, bit_length=bit_length)

    def trunc_zeros(self, n_zeros, bit_length=None, signed=True):
        bit_length = bit_length or program.bit_length
        return comparison.TruncZeros(self, bit_length, n_zeros, signed)

    @staticmethod
    def two_power(n, size=None):
        return floatingpoint.two_power(n)

    def split_to_n_summands(self, length, n):
        comparison.require_ring_size(length, 'splitting')
        from .GC.types import sbits
        from .GC.instructions import split
        columns = [[sbits.get_type(self.size)()
                    for i in range(n)] for i in range(length)]
        split(n, self, *sum(columns, []))
        return columns

    def split_to_two_summands(self, length, get_carry=False):
        n = program.use_split()
        assert n
        columns = self.split_to_n_summands(length, n)
        return _bitint.wallace_tree_without_finish(columns, get_carry)

    def reveal_to(self, player):
        """ Reveal secret value to :py:obj:`player`.

        :param player: public integer (int/regint/cint)
        :returns: :py:class:`personal`
        """
        if not util.is_constant(player):
            secret_mask = sint(size=self.size)
            player_mask = cint(size=self.size)
            inputmaskreg(secret_mask, player_mask,
                         regint.conv(player).expand_to_vector(self.size))
            return personal(player,
                            (self + secret_mask).reveal(False) - player_mask)
        else:
            res = personal(player, self.clear_type(size=self.size))
            privateoutput(self.size, player, res._v, self)
            return res

    def private_division(self, divisor, active=True, dividend_length=None,
                         divisor_length=None):
        """ Private integer division as per `Veugen and Abspoel
        <https://doi.org/10.2478/popets-2021-0073>`_

        :param divisor: public (cint/regint) or personal value thereof
        :param active: whether to check on the party knowing the
            divisor (active security)
        :param dividend_length: bit length of the dividend (default:
            global bit length)
        :param dividend_length: bit length of the divisor (default:
            global bit length)

        """
        d = divisor
        l = divisor_length or program.bit_length
        m = dividend_length or program.bit_length
        sigma = program.security

        min_length = m + l + 2 * sigma + 1
        if program.options.ring:
            comparison.require_ring_size(min_length, 'private division')
        else:
            program.curr_tape.require_bit_length(min_length)

        r = sint.get_random_int(l + sigma)
        r_prime = sint.get_random_int(m + sigma)
        r_pprime = sint.get_random_int(l + sigma)

        d_shared = sint(d)
        h = (r + (r_prime << (l + sigma))) * d_shared
        z_shared = ((self << (l + sigma)) + h + r_pprime)
        z = z_shared.reveal_to(0)

        if active:
            z_prime = [sint(x) for x in (z // d).bit_decompose(min_length)]
            check = [(x * (1 - x)).reveal() == 0 for x in z_prime]
            z_pp = [sint(x) for x in (z % d).bit_decompose(l)]
            check += [(x * (1 - x)).reveal() == 0 for x in z_pp]
            library.runtime_error_if(sum(check) != len(check),
                                     'private division')
            z_pp = sint.bit_compose(z_pp)
            beta1 = z_pp.less_than(d_shared, l)
            beta2 = z_shared - sint.bit_compose(z_prime) * d_shared - z_pp
            library.runtime_error_if(beta1.reveal() != 1, 'private div')
            library.runtime_error_if(beta2.reveal() != 0, 'private div')
            y_prime = sint.bit_compose(z_prime[:l + sigma])
            y = sint.bit_compose(z_prime[l + sigma:])
        else:
            y = sint(z // (d << (l + sigma)))
            y_prime = sint((z // d) % (2 ** (l + sigma)))

        b = r.greater_than(y_prime, l + sigma)
        w = y - b - r_prime

        return w

    @staticmethod
    def get_secure_shuffle(n):
        res = regint()
        gensecshuffle(res, n)
        return res

    def secure_permute(self, shuffle, unit_size=1, reverse=False):
        res = sint(size=self.size)
        applyshuffle(res, self, unit_size, shuffle, reverse)
        return res

    def inverse_permutation(self):
        if program.use_invperm():
            # If enabled, we use the low-level INVPERM instruction.
            # This instruction has only been implemented for a semi-honest two-party environement.
            res = sint(size=self.size)
            inverse_permutation(res, self)
        else:
            shuffle = sint.get_secure_shuffle(len(self))
            shuffled = self.secure_permute(shuffle).reveal()
            idx = Array.create_from(shuffled)
            res = Array.create_from(sint(regint.inc(len(self))))
            res.secure_permute(shuffle, reverse=False)
            res.assign_slice_vector(idx, res.get_vector())
            library.break_point()
            res = res.get_vector()
        return res

    @vectorize
    def prefix_sum(self):
        """ Prefix sum. """
        res = sint()
        prefixsums(res, self)
        return res

class sintbit(sint):
    """ :py:class:`sint` holding a bit, supporting binary operations
    (``&, |, ^``). """
    @classmethod
    def prep_res(cls, other):
        return sint()

    def load_other(self, other):
        if isinstance(other, sint):
            movs(self, other)
        else:
            super(sintbit, self).load_other(other)



    @vectorize
    def __and__(self, other):
        if isinstance(other, sintbit):
            res = sintbit()
            muls(res, self, other)
            return res
        elif util.is_zero(other):
            return 0
        elif util.is_one(other):
            return self
        else:
            return NotImplemented

    @vectorize
    def __or__(self, other):
        if isinstance(other, sintbit):
            res = sintbit()
            adds(res, self, other - self * other)
            return res
        elif util.is_zero(other):
            return self
        elif util.is_one(other):
            return 1
        else:
            return NotImplemented

    @vectorize
    def __xor__(self, other):
        if isinstance(other, sintbit):
            res = sintbit()
            adds(res, self, other - 2 * self * other)
            return res
        elif util.is_zero(other):
            return self
        elif util.is_one(other):
            res = sintbit()
            submr(res, cint(1), self)
            return res
        else:
            return NotImplemented

    @vectorize
    def __rsub__(self, other):
        if util.is_one(other):
            res = sintbit()
            subsfi(res, self, 1)
            return res
        else:
            return super(sintbit, self).__rsub__(other)

    __rand__ = __and__
    __rxor__ = __xor__
    __ror__ = __or__

class sgf2n(_secret, _gf2n):
    """
    Secret :math:`\mathrm{GF}(2^n)` value. n is chosen at runtime.  A
    number operators are supported (``+, -, *, /, **, ^, ~, ==, !=,
    <<``), :py:class:`sgf2n`. Operators generally work with
    cgf2n/regint/cint/int, except ``**, <<``, which require a
    compile-time integer. ``/`` refers to field division.  ``*, /,
    **`` refer to field multiplication and division.

    :param val: initialization (sgf2n/cgf2n/regint/int/cint or list thereof)
    :param size: vector size (int), defaults to 1 or size of list

    """
    __slots__ = []
    instruction_type = 'gf2n'
    clear_type = cgf2n
    reg_type = 'sg'
    long_one = staticmethod(lambda: 1)

    @classmethod
    def get_type(cls, length):
        return cls

    @classmethod
    def get_raw_input_from(cls, player):
        res = cls()
        grawinput(player, res)
        return res

    def add(self, other):
        """ Secret :math:`\mathrm{GF}(2^n)` addition (XOR).

        :param other: sg2fn/cgf2n/regint/int """
        if isinstance(other, sgf2nint):
            return NotImplemented
        else:
            return super(sgf2n, self).add(other)

    def mul(self, other):
        """ Secret :math:`\mathrm{GF}(2^n)` multiplication.

        :param other: sg2fn/cgf2n/regint/int """
        if isinstance(other, (sgf2nint)):
            return NotImplemented
        else:
            return super(sgf2n, self).mul(other)

    @vectorized_classmethod
    def load_mem(cls, address, mem_type=None):
        """ Load from memory by public address. """
        return cls._load_mem(address, gldms, gldmsi)

    def store_in_mem(self, address):
        """ Store in memory by public address. """
        self._store_in_mem(address, gstms, gstmsi)

    def __init__(self, val=None, size=None):
        super(sgf2n, self).__init__('sg', val=val, size=size)

    def __neg__(self):
        """ Identity. """
        return self

    @vectorize
    def __invert__(self):
        """ Secret bit-wise inversion. """
        return self ^ cgf2n(2**program.galois_length - 1)

    def __xor__(self, other):
        """ Secret bit-wise XOR.

        :param other: sg2fn/cgf2n/regint/int """
        if is_zero(other):
            return self
        else:
            return super(sgf2n, self).add(other)

    __rxor__ = __xor__

    @vectorize
    def __and__(self, other):
        """ Secret bit-wise AND.

        :param other: sg2fn/cgf2n/regint/int """
        if isinstance(other, int):
            other_bits = [(other >> i) & 1 \
                              for i in range(program.galois_length)]
        else:
            other_bits = other.bit_decompose()
        self_bits = self.bit_decompose()
        return sum((x * y) << i \
                       for i,(x,y) in enumerate(zip(self_bits, other_bits)))

    __rand__ = __and__

    @vectorize
    def __lshift__(self, other):
        """ Secret left shift py public value.

        :param other: regint/cint/int """
        return self * cgf2n(1 << other)

    @vectorize
    def right_shift(self, other, bit_length=None):
        """ Secret right shift by public value:

        :param other: compile-time (int)
        :param bit_length: number of bits of :py:obj:`self` (defaults to :math:`\mathrm{GF}(2^n)` bit length) """
        bits = self.bit_decompose(bit_length)
        return sum(b << i for i,b in enumerate(bits[other:]))

    def equal(self, other, bit_length=None, expand=1):
        """ Secret comparison.

        :param other: sgf2n/cgf2n/regint/int
        :return: 0/1 (sgf2n) """
        bits = [1 - bit for bit in (self - other).bit_decompose(bit_length)][::expand]
        while len(bits) > 1:
            bits.insert(0, bits.pop() * bits.pop())
        return bits[0]

    def not_equal(self, other, bit_length=None):
        """ Secret comparison. """
        return 1 - self.equal(other, bit_length)
    not_equal.__doc__ = equal.__doc__

    __eq__ = equal
    __ne__ = not_equal

    @vectorize
    def bit_decompose(self, bit_length=None, step=1):
        """ Secret bit decomposition.

        :param bit_length: number of bits
        :param step: use every :py:obj:`step`-th bit
        :return: list of sgf2n """
        if bit_length == 0:
            return []
        bit_length = bit_length or program.galois_length
        random_bits = [self.get_random_bit() \
                           for i in range(0, bit_length, step)]

        one = cgf2n(1)
        masked = sum([b * (one << (i * step)) for i,b in enumerate(random_bits)], self).reveal()
        masked_bits = masked.bit_decompose(bit_length,step=step)
        return [m + r for m,r in zip(masked_bits, random_bits)]

    @vectorize
    def bit_decompose_embedding(self):
        random_bits = [self.get_random_bit() \
                           for i in range(8)]
        one = cgf2n(1)
        wanted_positions = [0, 5, 10, 15, 20, 25, 30, 35]
        masked = sum([b * (one << wanted_positions[i]) for i,b in enumerate(random_bits)], self).reveal()
        return [self.clear_type((masked >> wanted_positions[i]) & one) + r for i,r in enumerate(random_bits)]

for t in (sint, sgf2n):
    t.basic_type = t
    t.default_type = t

sint.bit_type = sintbit
sgf2n.bit_type = sgf2n

class _bitint(Tape._no_truth):
    bits = None
    log_rounds = False
    linear_rounds = False
    comp_result = staticmethod(lambda x: x)

    @staticmethod
    def half_adder(a, b):
        return a.half_adder(b)

    @classmethod
    def bit_adder(cls, a, b, carry_in=0, get_carry=False):
        a, b = list(a), list(b)
        a += [0] * (len(b) - len(a))
        b += [0] * (len(a) - len(b))
        return cls.bit_adder_selection(a, b, carry_in=carry_in,
                                       get_carry=get_carry)

    @classmethod
    def bit_adder_selection(cls, a, b, carry_in=0, get_carry=False):
        if cls.log_rounds:
            return cls.carry_lookahead_adder(a, b, carry_in=carry_in,
                                             get_carry=get_carry)
        elif cls.linear_rounds:
            return cls.ripple_carry_adder(a, b, carry_in=carry_in,
                                             get_carry=get_carry)
        else:
            return cls.carry_select_adder(a, b, carry_in=carry_in,
                                          get_carry=get_carry)

    @classmethod
    def carry_lookahead_adder(cls, a, b, fewer_inv=False, carry_in=0,
                              get_carry=False):
        lower = []
        a, b = a[:], b[:]
        for (ai, bi) in zip(a[:], b[:]):
            if is_zero(ai) or is_zero(bi):
                lower.append(ai + bi)
                a.pop(0)
                b.pop(0)
            else:
                break
        carries = cls.get_carries(a, b, fewer_inv=fewer_inv, carry_in=carry_in)
        res = lower + cls.sum_from_carries(a, b, carries)
        if get_carry:
            res += [carries[-1]]
        return res

    @classmethod
    def get_carries(cls, a, b, fewer_inv=False, carry_in=0):
        d = [cls.half_adder(ai, bi) for (ai,bi) in zip(a,b)]
        carry = floatingpoint.carry
        if fewer_inv:
            pre_op = floatingpoint.PreOpL2
        else:
            pre_op = floatingpoint.PreOpL
        if d:
            carries = list(zip(*pre_op(carry, [(0, carry_in)] + d)))[1]
        else:
            carries = []
        return carries

    @staticmethod
    def sum_from_carries(a, b, carries):
        return [ai.bit_xor(bi).bit_xor(carry) \
                for (ai, bi, carry) in zip(a, b, carries)]

    @classmethod
    def carry_select_adder(cls, a, b, get_carry=False, carry_in=0):
        a += [0] * (len(b) - len(a))
        b += [0] * (len(a) - len(b))
        n = len(a)
        for m in range(100):
            if sum(range(m + 1)) + 1 >= n:
                break
        for k in range(m, -1, -1):
            if sum(range(m, k - 1, -1)) + 1 >= n:
                break
        blocks = list(range(m, k, -1))
        blocks.append(n - sum(blocks))
        blocks.reverse()
        #print 'blocks:', blocks
        if len(blocks) > 1 and blocks[0] > blocks[1]:
            raise Exception('block size not increasing:', blocks)
        if sum(blocks) != n:
            raise Exception('blocks not summing up: %s != %s' % \
                            (sum(blocks), n))
        res = []
        carry = carry_in
        cin_one = util.long_one(a + b)
        for m in blocks:
            aa = a[:m]
            bb = b[:m]
            a = a[m:]
            b = b[m:]
            cc = [cls.ripple_carry_adder(aa, bb, i) for i in (0, cin_one)]
            for i in range(m):
                res.append(util.if_else(carry, cc[1][i], cc[0][i]))
            carry = util.if_else(carry, cc[1][m], cc[0][m])
        if get_carry:
            res += [carry]
        return res

    @classmethod
    def ripple_carry_adder(cls, a, b, carry_in=0, get_carry=True):
        carry = carry_in
        res = []
        for aa, bb in zip(a, b):
            cc, carry = cls.full_adder(aa, bb, carry)
            res.append(cc)
        if get_carry:
            res.append(carry)
        return res

    @staticmethod
    def full_adder(a, b, carry):
        s = a ^ b
        return s ^ carry, a ^ (s & (carry ^ a))

    @staticmethod
    def bit_comparator(a, b):
        long_one = util.long_one(a + b)
        op = lambda y,x,*args: (util.if_else(x[1], x[0], y[0]), \
                                    util.if_else(x[1], long_one, y[1]))
        return floatingpoint.KOpL(op, [(bi, ai + bi) for (ai,bi) in zip(a,b)])        

    @classmethod
    def bit_less_than(cls, a, b):
        x, not_equal = cls.bit_comparator(a, b)
        return util.if_else(not_equal, x, 0)

    @staticmethod
    def get_highest_different_bits(a, b, index):
        diff = [ai + bi for (ai,bi) in reversed(list(zip(a,b)))]
        preor = floatingpoint.PreOR(diff, raw=True)
        highest_diff = [x - y for (x,y) in reversed(list(zip(preor, [0] + preor)))]
        raw = sum(map(operator.mul, highest_diff, (a,b)[index]))
        return raw.bit_decompose()[0]

    def add(self, other):
        if type(other) == self.bin_type:
            raise CompilerError('Unclear addition')
        a = self.bit_decompose()
        b = util.bit_decompose(other, self.n_bits)
        return self.compose(self.bit_adder(a, b))

    @ret_cisc
    def mul(self, other):
        if type(other) == self.bin_type:
            raise CompilerError('Unclear multiplication')
        self_bits = self.bit_decompose()
        if isinstance(other, int):
            other_bits = util.bit_decompose(other, self.n_bits)
            bit_matrix = [[x * y for y in self_bits] for x in other_bits]
        else:
            try:
                other_bits = other.bit_decompose()
                if len(other_bits) == 1:
                    return type(self)(other_bits[0] * self)
                if len(self_bits) != len(other_bits):
                   raise NotImplementedError('Multiplication of different lengths')
            except AttributeError:
                pass
            try:
                other = self.bin_type(other)
            except CompilerError:
                return NotImplemented
            bit_matrix = self.get_bit_matrix(self_bits, other)
        return self.compose(self.wallace_tree_from_matrix(bit_matrix, False))

    @classmethod
    def wallace_tree_from_matrix(cls, bit_matrix, get_carry=True):
        columns = [[_f for _f in (bit_matrix[j][i-j] \
                                     for j in range(min(len(bit_matrix), i + 1))) \
                    if not is_zero(_f)] \
                       for i in range(len(bit_matrix[0]))]
        return cls.wallace_tree_from_columns(columns, get_carry)

    @classmethod
    def wallace_tree_without_finish(cls, columns, get_carry=True):
        self = cls
        columns = [col[:] for col in columns]
        while max(len(c) for c in columns) > 2:
            new_columns = [[] for i in range(len(columns) + 1)]
            for i,col in enumerate(columns):
                while len(col) > 2:
                    s, carry = self.full_adder(*(col.pop() for i in range(3)))
                    new_columns[i].append(s)
                    new_columns[i+1].append(carry)
                if len(col) == 2:
                    s, carry = self.half_adder(*(col.pop() for i in range(2)))
                    new_columns[i].append(s)
                    new_columns[i+1].append(carry)
                else:
                    new_columns[i].extend(col)
            if get_carry:
                columns = new_columns
            else:
                columns = new_columns[:-1]
        for col in columns:
            col.extend([0] * (2 - len(col)))
        return tuple(list(x) for x in zip(*columns))

    @classmethod
    def wallace_tree_from_columns(cls, columns, get_carry=True):
        summands = cls.wallace_tree_without_finish(columns, get_carry)
        return cls.bit_adder(*summands)

    @classmethod
    def wallace_tree(cls, rows):
        return cls.wallace_tree_from_columns([list(x) for x in zip(*rows)])

    @classmethod
    def wallace_reduction(cls, a, b, c, get_carry=True):
        assert len(a) == len(b) == len(c)
        tmp = zip(*(cls.full_adder(*x) for x in zip(a, b, c)))
        sums, carries = (list(x) for x in tmp)
        carries = [0] + carries
        if get_carry:
            sums += [0]
        else:
            del carries[-1]
        return sums, carries

    def expand(self, other):
        a = self.bit_decompose()
        b = util.bit_decompose(other, self.n_bits)
        return a, b

    def __sub__(self, other):
        if type(other) == sgf2n:
            raise CompilerError('Unclear subtraction')
        from util import bit_not, bit_and, bit_xor
        a, b = self.expand(other)
        n = 1
        for x in (a + b):
            try:
                n = x.n
                break
            except:
                pass
        d = [(bit_not(bit_xor(ai, bi), n), bit_and(bit_not(ai, n), bi))
             for (ai,bi) in zip(a,b)]
        borrow = lambda y,x,*args: \
            (bit_and(x[0], y[0]), util.OR(x[1], bit_and(x[0], y[1])))
        borrows = (0,) + list(zip(*floatingpoint.PreOpL(borrow, d)))[1]
        return self.compose(reduce(util.bit_xor, (ai, bi, borrow)) \
                                for (ai,bi,borrow) in zip(a,b,borrows))

    def __rsub__(self, other):
        raise NotImplementedError()

    def __truediv__(self, other):
        raise NotImplementedError()

    def __truerdiv__(self, other):
        raise NotImplementedError()

    def __lshift__(self, other):
        return self.compose(([0] * other + self.bit_decompose())[:self.n_bits])

    def __rshift__(self, other):
        return self.compose(self.bit_decompose()[other:])

    def bit_decompose(self, n_bits=None, security=None):
        if self.bits is None:
            self.bits = self.force_bit_decompose(self.n_bits)
        if n_bits is None:
            return self.bits[:]
        else:
            return self.bits[:n_bits] + [self.fill_bit()] * (n_bits - self.n_bits)

    def fill_bit(self):
        return self.bits[-1]

    @staticmethod
    def prep_comparison(a, b):
        a[-1], b[-1] = b[-1], a[-1]
    
    def comparison(self, other, const_rounds=False, index=None):
        a, b = self.expand(other)
        self.prep_comparison(a, b)
        if const_rounds:
            return self.get_highest_different_bits(a, b, index)
        else:
            return self.bit_comparator(a, b)

    def __lt__(self, other):
        if program.options.comparison == 'log':
            x, not_equal = self.comparison(other)
            res = util.if_else(not_equal, x, 0)
        else:
            res = self.comparison(other, True, 1)
        return self.comp_result(res)

    def __le__(self, other):
        if program.options.comparison == 'log':
            x, not_equal = self.comparison(other)
            res = util.if_else(not_equal, x, x.long_one())
        else:
            res = self.comparison(other, True, 0).bit_not()
        return self.comp_result(res)

    def __ge__(self, other):
        return (self < other).bit_not()

    def __gt__(self, other):
        return (self <= other).bit_not()

    def __eq__(self, other, bit_length=None, security=None):
        diff = self ^ other
        diff_bits = [x.bit_not() for x in diff.bit_decompose()[:bit_length]]
        return self.comp_result(util.tree_reduce(lambda x, y: x.bit_and(y),
                                                 diff_bits))

    def __ne__(self, other):
        return (self == other).bit_not()

    equal = __eq__

    def __neg__(self):
        bits = self.bit_decompose()
        n = 1
        for b in bits:
            try:
                n = x.n
                break
            except:
                pass
        return 1 + self.compose(util.bit_not(b, n) for b in bits)

    def __abs__(self):
        return util.if_else(self.bit_decompose()[-1], -self, self)

    less_than = lambda self, other, *args, **kwargs: self < other
    greater_than = lambda self, other, *args, **kwargs: self > other
    less_equal = lambda self, other, *args, **kwargs: self <= other
    greater_equal = lambda self, other, *args, **kwargs: self >= other
    equal = lambda self, other, *args, **kwargs: self == other
    not_equal = lambda self, other, *args, **kwargs: self != other

class intbitint(_bitint, sint):
    @staticmethod
    def full_adder(a, b, carry):
        s = a.bit_xor(b)
        return s.bit_xor(carry), util.if_else(s, carry, a)

    @staticmethod
    def sum_from_carries(a, b, carries):
        return [a[i] + b[i] + carries[i] - 2 * carries[i + 1] \
                for i in range(len(a))]

    @classmethod
    def bit_adder_selection(cls, a, b, carry_in=0, get_carry=False):
        if cls.linear_rounds:
            return cls.ripple_carry_adder(a, b, carry_in=carry_in)
        # experimental cut-off with dead code elimination
        elif len(a) < 122 or cls.log_rounds:
            return cls.carry_lookahead_adder(a, b, carry_in=carry_in,
                                             get_carry=get_carry)
        else:
            return cls.carry_select_adder(a, b, carry_in=carry_in)

class sgf2nint(_bitint, sgf2n):
    bin_type = sgf2n

    @classmethod
    def compose(cls, bits):
        bits = list(bits)
        if len(bits) > cls.n_bits:
            raise CompilerError('Too many bits')
        res = cls()
        res.bits = bits + [0] * (cls.n_bits - len(bits))
        gmovs(res, sum(b << i for i,b in enumerate(bits)))
        return res

    @staticmethod
    def get_bit_matrix(self_bits, other):
        products = [x * other for x in self_bits]
        return [util.bit_decompose(x, len(self_bits)) for x in products]

    def load_int(self, other):
        if -2**(self.n_bits-1) <= other < 2**(self.n_bits-1):
            self.bin_type.load_int(self, other + 2**self.n_bits \
                                   if other < 0 else other)
        else:
            raise CompilerError('Invalid signed %d-bit integer: %d' % \
                                    (self.n_bits, other))

    def load_other(self, other):
        if isinstance(other, sgf2nint):
            gmovs(self, self.compose(other.bit_decompose(self.n_bits)))
        elif isinstance(other, sgf2n):
            gmovs(self, other)
        else:
            gaddm(self, sgf2n(0), cgf2n(other))

    def force_bit_decompose(self, n_bits=None):
        return sgf2n(self).bit_decompose(n_bits)

class sgf2nuint(sgf2nint):
    def load_int(self, other):
        if 0 <= other < 2**self.n_bits:
            sgf2n.load_int(self, other)
        else:
            raise CompilerError('Invalid unsigned %d-bit integer: %d' % \
                                    (self.n_bits, other))

    def fill_bit(self):
        return 0

    @staticmethod
    def prep_comparison(a, b):
        pass

class sgf2nuint32(sgf2nuint):
    n_bits = 32

class sgf2nint32(sgf2nint):
    n_bits = 32

def get_sgf2nint(n):
    class sgf2nint_spec(sgf2nint):
        n_bits = n
    #sgf2nint_spec.__name__ = 'sgf2unint' + str(n)
    return sgf2nint_spec

def get_sgf2nuint(n):
    class sgf2nuint_spec(sgf2nint):
        n_bits = n
    #sgf2nuint_spec.__name__ = 'sgf2nuint' + str(n)
    return sgf2nuint_spec

class sgf2nfloat(sgf2n):
    @classmethod
    def set_precision(cls, vlen, plen):
        cls.vlen = vlen
        cls.plen = plen
        class v_type(sgf2nuint):
            n_bits = 2 * vlen + 1
        class p_type(sgf2nint):
            n_bits = plen
        class pdiff_type(sgf2nuint):
            n_bits = plen
        cls.v_type = v_type
        cls.p_type = p_type
        cls.pdiff_type = pdiff_type

    def __init__(self, val, p=None, z=None, s=None):
        super(sgf2nfloat, self).__init__()
        if p is None and type(val) == sgf2n:
            bits = val.bit_decompose(self.vlen + self.plen + 1)
            self.v = self.v_type.compose(bits[:self.vlen])
            self.p = self.p_type.compose(bits[self.vlen:-1])
            self.s = bits[-1]
            self.z = util.tree_reduce(operator.mul, (1 - b for b in self.v.bits))
        else:
            if p is None:
                v, p, z, s = sfloat.convert_float(val, self.vlen, self.plen)
                # correct sfloat
                p += self.vlen - 1
                v_bits = util.bit_decompose(v, self.vlen)
                p_bits = util.bit_decompose(p, self.plen)
                self.v = self.v_type.compose(v_bits)
                self.p = self.p_type.compose(p_bits)
                self.z = z
                self.s = s
            else:
                self.v, self.p, self.z, self.s = val, p, z, s
                v_bits = val.bit_decompose()[:self.vlen]
                p_bits = p.bit_decompose()[:self.plen]
            gmovs(self, util.bit_compose(v_bits + p_bits + [self.s]))

    def add(self, other):
        a = self.p < other.p
        b = self.p == other.p
        c = self.v < other.v
        other_dominates = (b.if_else(c, a))
        pmax, pmin = a.cond_swap(self.p, other.p, self.p_type)
        vmax, vmin = other_dominates.cond_swap(self.v, other.v, self.v_type)
        s3 = self.s ^ other.s
        pdiff = self.pdiff_type(pmax - pmin)
        d = self.vlen < pdiff
        pow_delta = util.pow2(d.if_else(0, pdiff).bit_decompose(util.log2(self.vlen)))
        v3 = vmax
        v4 = self.v_type(sgf2n(vmax) * pow_delta) + self.v_type(s3.if_else(-vmin, vmin))
        v = self.v_type(sgf2n(d.if_else(v3, v4) << self.vlen) / pow_delta)
        v >>= self.vlen - 1
        h = floatingpoint.PreOR(v.bits[self.vlen+1::-1])
        tmp = sum(util.if_else(b, 0, 1 << i) for i,b in enumerate(h))
        pow_p0 = 1 + self.v_type(tmp)
        v = (v * pow_p0) >> 2
        p = pmax - sum(self.p_type.compose([1 - b]) for b in h) + 1
        v = self.z.if_else(other.v, other.z.if_else(self.v, v))
        z = v == 0
        p = z.if_else(0, self.z.if_else(other.p, other.z.if_else(self.p, p)))
        s = other_dominates.if_else(other.s, self.s)
        s = self.z.if_else(other.s, other.z.if_else(self.s, s))
        return sgf2nfloat(v, p, z, s)

    def mul(self, other):
        v = (self.v * other.v) >> (self.vlen - 1)
        b = v.bits[self.vlen]
        v = b.if_else(v >> 1, v)
        p = self.p + other.p + self.p_type.compose([b])
        s = self.s + other.s
        z = util.or_op(self.z, other.z)
        return sgf2nfloat(v, p, z, s)

sgf2nfloat.set_precision(24, 8)

def parse_type(other, k=None, f=None):
    # converts type to cfix/sfix depending on the case
    if isinstance(other, cfix.scalars):
        return cfix(other, k=k, f=f)
    elif isinstance(other, cint):
        tmp = cfix(k=k, f=f)
        tmp.load_int(other)
        return tmp
    elif isinstance(other, sint):
        tmp = sfix(k=k, f=f)
        tmp.load_int(other)
        return tmp
    elif isinstance(other, sfloat):
        tmp = sfix(other, k=k, f=f)
        return tmp
    else:
        return other

class cfix(_number, _structure):
    """
    Clear fixed-point number represented as clear integer. It supports
    basic arithmetic (``+, -, *, /``), returning either
    :py:class:`cfix` if the other operand is public
    (cfix/regint/cint/int) or :py:class:`sfix` if the other operand is
    an sfix. It also support comparisons (``==, !=, <, <=, >, >=``),
    returning either :py:class:`regint` or :py:class:`sbitint`.

    :param v: cfix/float/int

    """
    __slots__ = ['value', 'f', 'k']
    reg_type = 'c'
    scalars = (int, float, regint, cint)
    @classmethod
    def set_precision(cls, f, k = None):
        """ Set the precision of the integer representation. Note that some
        operations are undefined when the precision of :py:class:`sfix` and
        :py:class:`cfix` differs. The initial defaults are chosen to
        allow the best optimization of probabilistic truncation in
        computation modulo 2^64 (2*k < 64). Generally, 2*k must be at
        most the integer length for rings and at most m-s-1 for
        computation modulo an m-bit prime and statistical security s
        (default 40).

        :param f: bit length of decimal part (initial default 16)
        :param k: whole bit length of fixed point, defaults to twice :py:obj:`f` if not given (initial default 31)

        """
        cls.f = f
        if k is None:
            cls.k = 2 * f
        else:
            cls.k = k

    @vectorized_classmethod
    def load_mem(cls, address, mem_type=None):
        """ Load from memory by public address. """
        return cls._new(cint.load_mem(address))

    @vectorized_classmethod
    def read_from_socket(cls, client_id, n=1):
        """
        Receive clear fixed-point value(s) from client. The client needs
        to convert the values to the right integer representation.

        :param client_id: Client id (regint)
        :param n: number of values (default 1)
        :param: vector size (int)
        :returns: cfix (if n=1) or list of cfix
        """
        cint_inputs = cint.read_from_socket(client_id, n)
        if n == 1:
            return cfix._new(cint_inputs)
        else:
            return list(map(cfix._new, cint_inputs))

    @classmethod
    def write_to_socket(self, client_id, values, message_type=ClientMessageType.NoType):
        """ Send a list of clear fixed-point values to a client
        (represented as clear integers).

        :param client_id: Client id (regint)
        :param values: list of cint
        """
        for value in values:
            assert(value.size == values[0].size)
        def cfix_to_cint(fix_val):
            return cint(fix_val.v)
        cint_values = list(map(cfix_to_cint, values))
        writesocketc(client_id, message_type, values[0].size, *cint_values)

    @staticmethod
    def malloc(size, creator_tape=None):
        return program.malloc(size, cint, creator_tape=creator_tape)

    @staticmethod
    def n_elements():
        return 1

    @classmethod
    def from_int(cls, other):
        res = cls()
        res.load_int(other)
        return res

    @classmethod
    def _new(cls, other, k=None, f=None):
        assert not isinstance(other, (list, tuple))
        res = cls(k=k, f=f)
        res.v = cint.conv(other)
        return res

    @staticmethod
    def int_rep(v, f, k=None):
        if isinstance(v, regint):
            v = cint(v)
        res = v * (2 ** f)
        try:
            res = int(round(res))
            if k and res >= 2 ** (k - 1) or res < -2 ** (k - 1):
                limit = 2 ** (k - f - 1)
                raise CompilerError(
                    'Value out of fixed-point range [-%d, %d). '
                    'Use `sfix.set_precision(f, k)` with k being at least f+%d'
                    % (limit, limit, res.bit_length() - f + 1))
        except TypeError:
            pass
        return res

    @vectorize_init
    @read_mem_value
    def __init__(self, v=None, k=None, f=None, size=None):
        f = self.f if f is None else f
        k = self.k if k is None else k
        self.f = f
        self.k = k
        if isinstance(v, cfix.scalars):
            v = self.int_rep(v, f=f, k=k)
            self.v = cint(v, size=size)
        elif isinstance(v, cfix):
            self.v = v.v
        elif v is None:
            self.v = cint(0)
        else:
            raise CompilerError('cannot initialize cfix with %s' % v)

    def __iter__(self):
        for x in self.v:
            yield self._new(x, self.k, self.f)

    def __len__(self):
        return len(self.v)

    def __getitem__(self, index):
        if isinstance(index, slice):
            return [self._new(x, k=self.k, f=self.f) for x in self.v[index]]
        return self._new(self.v[index], k=self.k, f=self.f)

    @vectorize
    def load_int(self, v):
        self.v = cint(v) * (2 ** self.f)

    @classmethod
    def conv(cls, other):
        if isinstance(other, cls):
            return other
        else:
            try:
                res = cfix()
                res.load_int(other)
                return res
            except (TypeError, CompilerError):
                pass
        return cls(other)

    def store_in_mem(self, address):
        """ Store in memory by public address. """
        self.v.store_in_mem(address)

    @property
    def size(self):
        return self.v.size

    def sizeof(self):
        return self.size * 4

    @vectorize
    def add(self, other):
        """ Clear fixed-point addition.

        :param other: cfix/cint/regint/int """
        other = parse_type(other)
        if isinstance(other, cfix):
            return cfix._new(self.v + other.v)
        else:
            return NotImplemented

    def mul(self, other):
        """ Clear fixed-point multiplication.

        :param other: cfix/cint/regint/int/sint """
        if isinstance(other, sint):
            return sfix._new(self.v * other, k=self.k, f=self.f)
        if isinstance(other, (int, regint, cint)):
            return cfix._new(self.v * cint(other), k=self.k, f=self.f)
        other = parse_type(other)
        if isinstance(other, cfix):
            assert self.f == other.f
            sgn = cint(1 - 2 * ((self < 0) ^ (other < 0)))
            absolute = self.v * other.v * sgn
            val = sgn * (absolute >> self.f)
            return cfix._new(val)
        elif isinstance(other, sfix):
            return NotImplemented
        else:
            raise CompilerError('Invalid type %s for cfix.__mul__' % type(other))

    def positive_mul(self, other):
        assert isinstance(other, float)
        assert other >= 0
        v = self.v * int(round(other * 2 ** self.f))
        return self._new(v >> self.f, k=self.k, f=self.f)

    @vectorize
    def __sub__(self, other):
        """ Clear fixed-point subtraction.

        :param other: cfix/cint/regint/int """
        other = parse_type(other)
        if isinstance(other, cfix):
            return cfix._new(self.v - other.v)
        elif isinstance(other, sfix):
            return sfix._new(self.v - other.v)
        else:
            raise NotImplementedError

    @vectorize
    def __neg__(self):
        """ Clear fixed-point negation. """
        # cfix type always has .v
        return cfix._new(-self.v)
    
    def __rsub__(self, other):
        return -self + other
    __rsub__.__doc__ = __sub__.__doc__

    @vectorize
    def __eq__(self, other):
        """ Clear fixed-point comparison.

        :param other: cfix/cint/regint/int
        :return: 0/1
        :rtype: regint """
        other = parse_type(other)
        if isinstance(other, cfix):
            return self.v == other.v
        elif isinstance(other, sfix):
            return other.v.equal(self.v, self.k, other.kappa)
        else:
            raise NotImplementedError

    @vectorize
    def __lt__(self, other):
        """ Clear fixed-point comparison. """
        other = parse_type(other)
        if isinstance(other, cfix):
            assert self.k == other.k
            return self.v.less_than(other.v, self.k)
        elif isinstance(other, sfix):
            if(self.k != other.k or self.f != other.f):
                raise TypeError('Incompatible fixed point types in comparison')
            return other.v.greater_than(self.v, self.k, other.kappa)
        else:
            raise NotImplementedError

    @vectorize
    def __le__(self, other):
        """ Clear fixed-point comparison. """
        other = parse_type(other)
        if isinstance(other, cfix):
            return 1 - (self > other)
        elif isinstance(other, sfix):
            return other.v.greater_equal(self.v, self.k, other.kappa)
        else:
            raise NotImplementedError

    @vectorize
    def __gt__(self, other):
        """ Clear fixed-point comparison. """
        other = parse_type(other)
        if isinstance(other, cfix):
            return other.__lt__(self)
        elif isinstance(other, sfix):
            return other.v.less_than(self.v, self.k, other.kappa)
        else:
            raise NotImplementedError

    @vectorize
    def __ge__(self, other):
        """ Clear fixed-point comparison. """
        other = parse_type(other)
        if isinstance(other, cfix):
            return 1 - (self < other)
        elif isinstance(other, sfix):
            return other.v.less_equal(self.v, self.k, other.kappa)
        else:
            raise NotImplementedError

    @vectorize
    def __ne__(self, other):
        """ Clear fixed-point comparison. """
        other = parse_type(other)
        if isinstance(other, cfix):
            return self.v != other.v
        elif isinstance(other, sfix):
            return other.v.not_equal(self.v, self.k, other.kappa)
        else:
            raise NotImplementedError

    for op in __le__, __lt__, __ge__, __gt__, __ne__:
        op.__doc__ = __eq__.__doc__
    del op

    @vectorize
    def __truediv__(self, other):
        """ Clear fixed-point division.

        :param other: cfix/cint/regint/int """
        other = parse_type(other, self.k, self.f)
        if isinstance(other, cfix):
            return cfix._new(library.cint_cint_division(
                self.v, other.v, self.k, self.f), k=self.k, f=self.f)
        elif isinstance(other, sfix):
            assert self.k == other.k
            assert self.f == other.f
            return sfix._new(library.FPDiv(self.v, other.v, self.k, self.f,
                                           other.kappa,
                                           nearest=sfix.round_nearest),
                             k=self.k, f=self.f)
        else:
            raise TypeError('Incompatible fixed point types in division')

    @vectorize
    def __rtruediv__(self, other):
        """ Fixed-point division.

        :param other: sfix/sint/cfix/cint/regint/int """
        other = parse_type(other, self.k, self.f)
        return other / self

    @vectorize
    def print_plain(self):
        """ Clear fixed-point output. """
        print_float_plain(cint.conv(self.v), cint(-self.f), \
                          cint(0), cint(0), cint(0))

    def output_if(self, cond):
        cond_print_plain(cint.conv(cond), self.v, cint(-self.f, size=self.size))

    def binary_output(self, player=None):
        """ Write double-precision floating-point number to
        ``Player-Data/Binary-Output-P<playerno>-<threadno>``.

        :param player: only output on given player (default all)
        """
        if player == None:
            player = -1
        if not util.is_constant(player):
            raise CompilerError('Player number must be known at compile time')
        set_global_vector_size(self.size)
        floatoutput(player, self.v, cint(-self.f), cint(0), cint(0))
        reset_global_vector_size()

class _single(_number, _secret_structure):
    """ Representation as single integer preserving the order """
    """ E.g. fixed-point numbers """
    __slots__ = ['v']
    kappa = None
    round_nearest = False
    """ Whether to round deterministically to nearest instead of
    probabilistically, e.g. after fixed-point multiplication. """

    @vectorized_classmethod
    def receive_from_client(cls, n, client_id, message_type=ClientMessageType.NoType):
        """
        Securely obtain shares of values input by a client. Assumes client
        has already converted values to integer representation.

        :param n: number of inputs (int)
        :param client_id: regint
        :param size: vector size (default 1)
        :returns: list of length ``n``

        """
        sint_inputs = cls.int_type.receive_from_client(n, client_id,
                                                       message_type)
        return list(map(cls._new, sint_inputs))

    @classmethod
    def reveal_to_clients(cls, clients, values):
        """ Reveal securely to clients.

        :param clients: client ids (list or array)
        :param values: list of values of this class

        """
        cls.int_type.reveal_to_clients(clients, [x.v for x in values])

    @vectorized_classmethod
    def write_shares_to_socket(cls, client_id, values,
                               message_type=ClientMessageType.NoType):
        """ Send shares of integer representations of a list of values
        to a specified client socket.

        :param client_id: regint
        :param values: list of values of this type
        """
        cls.int_type.write_shares_to_socket(
            client_id, [x.v for x in values], message_type)

    @vectorized_classmethod
    def load_mem(cls, address, mem_type=None):
        """ Load from memory by public address. """
        return cls._new(cls.int_type.load_mem(address))

    @classmethod
    @read_mem_value
    def conv(cls, other):
        if isinstance(other, cls):
            return other
        elif isinstance(other, (list, tuple)):
            return type(other)(cls.conv(x) for x in other)
        else:
            try:
                return cls.from_sint(other)
            except (TypeError, CompilerError):
                pass
        return cls(other)

    @classmethod
    def coerce(cls, other):
        return cls.conv(other)

    @classmethod
    def malloc(cls, size, creator_tape=None):
        return cls.int_type.malloc(size, creator_tape=creator_tape)

    @classmethod
    def free(cls, addr):
        return cls.int_type.free(addr)

    @classmethod
    def n_elements(cls):
        return cls.int_type.n_elements()

    @classmethod
    def mem_size(cls):
        return cls.int_type.mem_size()

    @classmethod
    def dot_product(cls, x, y, res_params=None):
        """ Secret dot product.

        :param x: iterable of appropriate secret type
        :param y: iterable of appropriate secret type and same length """
        return cls.unreduced_dot_product(x, y, res_params).reduce_after_mul()

    @classmethod
    def unreduced_dot_product(cls, x, y, res_params=None):
        dp = cls.int_type.dot_product([xx.pre_mul() for xx in x],
                                      [yy.pre_mul() for yy in y])
        return x[0].unreduced(dp, y[0], res_params, len(x))

    @classmethod
    def row_matrix_mul(cls, row, matrix, res_params=None):
        int_matrix = [y.get_vector().pre_mul() for y in matrix]
        col = cls.int_type.row_matrix_mul([x.pre_mul() for x in row],
                                          int_matrix)
        res = row[0].unreduced(col, matrix[0][0], res_params,
                               len(row)).reduce_after_mul()
        return res

    @classmethod
    def matrix_mul(cls, A, B, n, res_params=None):
        AA = A.pre_mul()
        BB = B.pre_mul()
        CC = cls.int_type.matrix_mul(AA, BB, n)
        res = A.unreduced(CC, B, res_params, n).reduce_after_mul()
        return res

    @classmethod
    def read_from_file(cls, *args, **kwargs):
        """ Read shares from ``Persistence/Transactions-P<playerno>.data``.
        Precision must be the same as when storing.

        :param start: starting position in number of shares from beginning
            (int/regint/cint)
        :param n_items: number of items (int)
        :returns: destination for final position, -1 for eof reached,
             or -2 for file not found (regint)
        :returns: list of shares
        """
        stop, shares = cls.int_type.read_from_file(*args, **kwargs)
        return stop, [cls._new(x) for x in shares]

    @classmethod
    def write_to_file(cls, shares, position=None):
        """ Write shares of integer representation to
        ``Persistence/Transactions-P<playerno>.data``.

        :param shares: (list or iterable of sfix)
        :param position: start position (int/regint/cint),
            defaults to end of file
        """
        cls.int_type.write_to_file([x.v for x in shares], position)

    def store_in_mem(self, address):
        """ Store in memory by public address. """
        self.v.store_in_mem(address)

    @property
    def size(self):
        return self.v.size

    def sizeof(self):
        return self.size

    def __len__(self):
        """ Vector length. """
        return len(self.v)

    @vectorize
    def __sub__(self, other):
        """ Subtraction.

        :param other: appropriate public or secret (incl. sint/cint/regint/int) """
        other = self.coerce(other)
        return self + (-other)

    def __rsub__(self, other):
        return -self + other
    __rsub__.__doc__ = __sub__.__doc__

    @vectorize
    def __eq__(self, other):
        """ Comparison.

        :param other: appropriate public or secret (incl. sint/cint/regint/int)
        :return: 0/1
        :rtype: same as internal representation"""
        other = self.coerce(other)
        if isinstance(other, (cfix, _single)):
            return self.v.equal(other.v, self.k, self.kappa)
        else:
            raise NotImplementedError

    @vectorize
    def __le__(self, other):
        other = self.coerce(other)
        if isinstance(other, (cfix, _single)):
            return self.v.less_equal(other.v, self.k, self.kappa)
        else:
            raise NotImplementedError

    @vectorize
    def __lt__(self, other):
        other = self.coerce(other)
        if isinstance(other, (cfix, _single)):
            return self.v.less_than(other.v, self.k, self.kappa)
        else:
            raise NotImplementedError

    @vectorize
    def __ge__(self, other):
        other = self.coerce(other)
        if isinstance(other, (cfix, _single)):
            return self.v.greater_equal(other.v, self.k, self.kappa)
        else:
            raise NotImplementedError

    @vectorize
    def __gt__(self, other):
        other = self.coerce(other)
        if isinstance(other, (cfix, _single)):
            return self.v.greater_than(other.v, self.k, self.kappa)
        else:
            raise NotImplementedError

    @vectorize
    def __ne__(self, other):
        other = self.coerce(other)
        if isinstance(other, (cfix, _single)):
            return self.v.not_equal(other.v, self.k, self.kappa)
        else:
            raise NotImplementedError

    for op in __le__, __lt__, __ge__, __gt__, __ne__:
        op.__doc__ = __eq__.__doc__
    del op

    def link(self, other):
        self.v.link(other.v)

    def get_vector(self):
        return self

class _fix(_single):
    """ Secret fixed point type. """
    __slots__ = ['v', 'f', 'k']
    is_clear = False

    def set_precision(cls, f, k = None):
        cls.f = f
        # default bitlength = 2*precision
        if k is None:
            cls.k = 2 * f
        else:
            cls.k = k
    set_precision.__doc__ = cfix.set_precision.__doc__
    set_precision = classmethod(set_precision)

    @classmethod
    def set_precision_from_args(cls, program, adapt_ring=False):
        f = None
        k = None
        for arg in program.args:
            m = re.match('f([0-9]+)$', arg)
            if m:
                f = int(m.group(1))
            m = re.match('k([0-9]+)$', arg)
            if m:
                k = int(m.group(1))
        if f is not None:
            print ('Setting fixed-point precision to %d/%s' % (f, k))
            cls.set_precision(f, k)
            cfix.set_precision(f, k)
        elif k is not None:
            raise CompilerError('need to set fractional precision')
        if 'nearest' in program.args:
            print('Nearest rounding instead of proabilistic '
                  'for fixed-point computation')
            cls.round_nearest = True
        if adapt_ring and program.options.ring \
           and 'fix_ring' not in program.args \
           and 2 * cls.k > int(program.options.ring):
            need = 2 ** int(math.ceil(math.log(2 * cls.k, 2)))
            if need != int(program.options.ring):
                print('Changing computation modulus to 2^%d' % need)
                program.set_ring_size(need)

    @classmethod
    def coerce(cls, other):
        if isinstance(other, (_fix, cls.clear_type)):
            return other
        else:
            return cls.conv(other)

    @classmethod
    def from_sint(cls, other, k=None, f=None):
        """ Convert secret integer.

        :param other: sint """
        res = cls(k=k, f=f)
        res.load_int(cls.int_type.conv(other))
        return res

    @classmethod
    def conv(cls, other):
        if isinstance(other, _fix) and (cls.k, cls.f) == (other.k, other.f):
            return other
        else:
            return super(_fix, cls).conv(other)

    @classmethod
    def _new(cls, other, k=None, f=None):
        res = cls(k=k, f=f)
        res.v = cls.int_type.conv(other)
        return res

    @vectorize_init
    def __init__(self, _v=None, k=None, f=None, size=None):
        if k is None:
            k = self.k
        else:
            self.k = k
        if f is None:
            f = self.f
        else:
            self.f = f
        assert k is not None
        assert f is not None
        if _v is None:
            self.v = self.int_type(0)
        elif isinstance(_v, self.int_type):
            self.load_int(_v)
        elif isinstance(_v, cfix.scalars):
            self.v = self.int_type(cfix.int_rep(_v, f=f, k=k), size=size)
        elif isinstance(_v, self.float_type):
            p = (f + _v.p)
            b = (p.greater_equal(0, _v.vlen))
            a = b*(_v.v << (p)) + (1-b)*(_v.v >> (-p))
            self.v = (1-2*_v.s)*a
        elif isinstance(_v, type(self)):
            self.v = _v.v
        elif isinstance(_v, cfix):
            assert _v.f <= self.f
            self.v = self.int_type(_v.v << (self.f - _v.f))
        elif isinstance(_v, (MemValue, MemFix)):
            #this is a memvalue object
            self.v = type(self)(_v.read()).v
        elif isinstance(_v, (list, tuple)):
            self.v = self.int_type(list(self.conv(x).v for x in _v))
        else:
            raise CompilerError('cannot convert %s to sfix' % _v)
        if not isinstance(self.v, self.int_type):
            raise CompilerError('sfix conversion failure: %s/%s' % (_v, self.v))

    def load_int(self, v):
        self.v = self.int_type(v) << self.f

    def __getitem__(self, index):
        return self._new(self.v[index])

    @vectorize 
    def add(self, other):
        """ Secret fixed-point addition.

        :param other: sfix/cfix/sint/cint/regint/int """
        other = self.coerce(other)
        if isinstance(other, (_fix, cfix)):
            return self._new(self.v + other.v, k=self.k, f=self.f)
        elif isinstance(other, cfix.scalars):
            tmp = cfix(other, k=self.k, f=self.f)
            return self + tmp
        else:
            return NotImplemented

    def mul(self, other):
        """ Secret fixed-point multiplication.

        :param other: sfix/cfix/sint/cint/regint/int """
        if isinstance(other, (sint, cint, regint, int)):
            return self._new(self.v * other, k=self.k, f=self.f)
        elif isinstance(other, float):
            if int(other) == other:
                return self.mul(int(other))
            v = int(round(other * 2 ** self.f))
            if v == 0:
                return 0
            f = self.f
            while v % 2 == 0:
                f -= 1
                v //= 2
            k = len(bin(abs(v))) - 1
            other = self.multipliable(v, k, f, self.size)
        try:
            other = self.coerce(other)
        except:
            return NotImplemented
        if isinstance(other, (_fix, self.clear_type)):
            k = max(self.k, other.k)
            max_f = max(self.f, other.f)
            min_f = min(self.f, other.f)
            val = self.v.TruncMul(other.v, k + min_f, min_f,
                                  self.kappa,
                                  self.round_nearest)
            if 'vec' not in self.__dict__:
                return self._new(val, k=k, f=max_f)
            else:
                return self.vec._new(val, k=k, f=max_f)
        elif isinstance(other, cfix.scalars):
            scalar_fix = cfix(other)
            return self * scalar_fix
        else:
            return NotImplemented

    @vectorize
    def __neg__(self):
        """ Secret fixed-point negation. """
        return self._new(-self.v, k=self.k, f=self.f)

    @vectorize
    def __truediv__(self, other):
        """ Secret fixed-point division.

        :param other: sfix/cfix/sint/cint/regint/int """
        if util.is_constant_float(other):
            assert other != 0
            log = math.ceil(math.log(abs(other), 2))
            other_length = self.f + log
            if other_length >= self.k - 1:
                factor = 2 ** (self.k - other_length - 2)
                self *= factor
                other *= factor
            if 2 ** log == other:
                return self * 2 ** -log
        other = self.coerce(other)
        assert self.k == other.k
        assert self.f == other.f
        if isinstance(other, _fix):
            v = library.FPDiv(self.v, other.v, self.k, self.f, self.kappa,
                              nearest=self.round_nearest)
        elif isinstance(other, cfix):
            v = library.sint_cint_division(self.v, other.v, self.k, self.f,
                                           self.kappa)
        else:
            raise TypeError('Incompatible fixed point types in division')
        return self._new(v, k=self.k, f=self.f)

    @vectorize
    def __rtruediv__(self, other):
        """ Secret fixed-point division.

        :param other: sfix/cfix/sint/cint/regint/int """
        return self.coerce(other) / self

    @vectorize
    def compute_reciprocal(self):
        """ Secret fixed-point reciprocal. """
        return type(self)(library.FPDiv(cint(2) ** self.f, self.v, self.k, self.f, self.kappa, True))

    def reveal(self):
        """ Reveal secret fixed-point number.

        :return: relevant clear type """
        val = self.v.reveal()
        class revealed_fix(self.clear_type):
            f = self.f
            k = self.k
        return revealed_fix._new(val)

    def bit_decompose(self, n_bits=None):
        """ Bit decomposition. """
        return self.v.bit_decompose(n_bits or self.k)

    def update(self, other):
        """
        Update register. Useful in loops like
        :py:func:`~Compiler.library.for_range`.

        :param other: any convertible type

        """
        other = self.conv(other)
        assert self.f == other.f
        self.v.update(other.v)

class sfix(_fix):
    """ Secret fixed-point number represented as secret integer, by
    multiplying with ``2^f`` and then rounding. See :py:class:`sint`
    for security considerations of the underlying integer operations.
    The secret integer is stored as the :py:obj:`v` member.

    It supports basic arithmetic (``+, -, *, /``), returning
    :py:class:`sfix`, and comparisons (``==, !=, <, <=, >, >=``),
    returning :py:class:`sbitint`. The other operand can be any of
    sfix/sint/cfix/regint/cint/int/float. It also supports ``abs()``
    and ``**``, the latter for integer exponents.

    Note that the default precision (16 bits after the dot, 31 bits in
    total) only allows numbers up to :math:`2^{31-16-1} \\approx
    16000`. You can increase this using :py:func:`set_precision`.

    :params _v: int/float/regint/cint/sint/sfloat
    """
    int_type = sint
    bit_type = sintbit
    clear_type = cfix
    get_type = staticmethod(lambda n: sint)
    default_type = sint

    def change_domain_from_to(self, k1, k2, bit_length=None):
        temp = self.v.change_domain_from_to(k1, k2, bit_length)
        res = sfix(size=temp.size)
        res.v = temp
        return res

    @vectorized_classmethod
    def get_input_from(cls, player):
        """ Secret fixed-point input.

        :param player: public (regint/cint/int)
        :param size: vector size (int, default 1)
        """
        cls.int_type.require_bit_length(cls.k)
        v = cls.int_type()
        inputmixed('fix', v, cls.f, player)
        return cls._new(v)

    @vectorized_classmethod
    def get_raw_input_from(cls, player):
        return cls._new(cls.int_type.get_raw_input_from(player))

    @classmethod
    def set_precision(cls, f, k = None):
        cls.f = f
        # default bitlength = 2*precision
        if k is None:
            cls.k = 2 * f
        else:
            cls.k = k
        try:
            Program.prog.cost_config.set_precision(f)
        except:
            pass

    @vectorized_classmethod
    def get_random(cls, lower, upper, symmetric=True):
        """ Uniform secret random number around centre of bounds.
        Actual range can be smaller but never larger.

        :param lower: float
        :param upper: float
        :param size: vector size (int, default 1)
        """
        log_range = int(math.log(upper - lower, 2))
        n_bits = log_range + cls.f
        average = lower + 0.5 * (upper - lower)
        real_range = (2 ** (n_bits) - 1) / 2 ** cls.f
        lower = average - 0.5 * real_range
        real_lower = round(lower * 2 ** cls.f) / 2 ** cls.f
        r = cls._new(cls.int_type.get_random_int(n_bits)) + lower
        if symmetric:
            lowest = math.floor(lower * 2 ** cls.f) / 2 ** cls.f
            print('randomness range [%f,%f], fringes half the probability' % \
                  (lowest, lowest + 2 ** log_range))
            return cls.int_type.get_random_bit().if_else(r, -r + 2 * average)
        else:
            print('randomness range [%f,%f], %d bits' % \
                  (real_lower, real_lower + real_range, n_bits))
            return r

    @classmethod
    def direct_matrix_mul(cls, A, B, n, m, l, reduce=True, indices=None):
        # pre-multiplication must be identity
        tmp = cls.int_type.direct_matrix_mul(A, B, n, m, l, indices=indices)
        res = unreduced_sfix._new(tmp)
        if reduce:
            res = res.reduce_after_mul()
        return res

    @classmethod
    def dot_product(cls, x, y, res_params=None):
        """ Secret dot product.

        :param x: iterable of appropriate secret type
        :param y: iterable of appropriate secret type and same length """
        x, y = list(x), list(y)
        if res_params is None:
            if isinstance(x[0], cls.int_type):
                x, y = y, x
            if isinstance(y[0], cls.int_type):
                return cls._new(cls.int_type.dot_product((xx.v for xx in x), y),
                                k=x[0].k, f=x[0].f)
        return super().dot_product(x, y, res_params)

    def expand_to_vector(self, size):
        return self._new(self.v.expand_to_vector(size), k=self.k, f=self.f)

    def coerce(self, other):
        return parse_type(other, k=self.k, f=self.f)

    def hard_conv_me(self, cls):
        assert cls == sint
        return self.v

    def mul_no_reduce(self, other, res_params=None):
        assert self.f == other.f
        assert self.k == other.k
        return self.unreduced(self.v * other.v)

    def pre_mul(self):
        return self.v

    def unreduced(self, v, other=None, res_params=None, n_summands=1):
        return unreduced_sfix(v, self.k + self.f, self.f, self.kappa)

    @staticmethod
    def multipliable(v, k, f, size):
        return cfix._new(cint.conv(v, size=size), k, f)

    def reveal_to(self, player):
        """ Reveal secret value to :py:obj:`player`.

        :param player: public integer (int/regint/cint)
        :returns: :py:class:`personal`
        """
        return personal(player, cfix._new(self.v.reveal_to(player)._v,
                                          self.k, self.f))

    def secure_shuffle(self, *args, **kwargs):
        return self._new(self.v.secure_shuffle(*args, **kwargs),
                         k=self.k, f=self.f)

    def secure_permute(self, *args, **kwargs):
        return self._new(self.v.secure_permute(*args, **kwargs),
                         k=self.k, f=self.f)

    def prefix_sum(self):
        return self._new(self.v.prefix_sum(), k=self.k, f=self.f)

    def change_domain(self, k):
        pass

class unreduced_sfix(_single):
    int_type = sint

    @classmethod
    def _new(cls, v):
        return cls(v, sfix.k + sfix.f, sfix.f, sfix.kappa)

    def __init__(self, v, k, m, kappa):
        self.v = v
        self.k = k
        self.m = m
        self.kappa = kappa
        assert self.k is not None
        assert self.m is not None

    def __add__(self, other):
        if is_zero(other):
            return self
        assert self.k == other.k
        assert self.m == other.m
        assert self.kappa == other.kappa
        return unreduced_sfix(self.v + other.v, self.k, self.m, self.kappa)

    __radd__ = __add__

    @vectorize
    def reduce_after_mul(self):
        v = sfix.int_type.round(self.v, self.k, self.m, self.kappa,
                                nearest=sfix.round_nearest, signed=True)
        return sfix._new(v, k=self.k - self.m, f=self.m)

sfix.unreduced_type = unreduced_sfix

sfix.set_precision(16, 31)
cfix.set_precision(16, 31)

# sfix.set_precision(20, 54)
# cfix.set_precision(20, 54)

class squant(_single):
    """ Quantization as in ArXiv:1712.05877v1 """
    __slots__ = ['params']
    int_type = sint
    clamp = True

    @classmethod
    def set_params(cls, S, Z=0, k=8):
        cls.params = squant_params(S, Z, k)

    @classmethod
    def from_sint(cls, other):
        raise CompilerError('sint to squant conversion not implemented')

    @classmethod
    def conv(cls, other):
        if isinstance(other, squant):
            return other
        else:
            return cls(other)

    @classmethod
    def _new(cls, value, params=None):
        res = cls(params=params)
        res.v = value
        return res

    @read_mem_value
    def __init__(self, value=None, params=None):
        if params is not None:
            self.params = params
        if value is None:
            # need to set v manually
            pass
        elif isinstance(value, cfix.scalars):
            set_global_vector_size(1)
            q = util.round_to_int(value / self.S + self.Z)
            if util.is_constant(q) and (q < 0 or q >= 2**self.k):
                raise CompilerError('%f not quantizable' % value)
            self.v = self.int_type(q)
            reset_global_vector_size()
        elif isinstance(value, squant) and value.params == self.params:
            self.v = value.v
        else:
            raise CompilerError('cannot convert %s to squant' % value)

    def __getitem__(self, index):
        return type(self)._new(self.v[index], self.params)

    def get_params(self):
        return self.params

    @property
    def S(self):
        return self.params.S
    @property
    def Z(self):
        return self.params.Z
    @property
    def k(self):
        return self.params.k

    def coerce(self, other):
        other = self.conv(other)
        return self._new(util.expand(other.v, self.size), other.params)

    @vectorize
    def add(self, other):
        other = self.coerce(other)
        assert self.get_params() == other.get_params()
        return self._new(self.v + other.v - util.expand(self.Z, self.v.size))

    def mul(self, other, res_params=None):
        return self.mul_no_reduce(other, res_params).reduce_after_mul()

    def mul_no_reduce(self, other, res_params=None):
        if isinstance(other, (sint, cint, regint)):
            return self._new(other * (self.v - self.Z) + self.Z,
                             params=self.get_params())
        other = self.coerce(other)
        tmp = (self.v - self.Z) * (other.v - other.Z)
        return _unreduced_squant(tmp, (self.get_params(), other.get_params()),
                                       res_params=res_params)

    def pre_mul(self):
        return self.v - util.expand(self.Z, self.v.size)

    def unreduced(self, v, other, res_params=None, n_summands=1):
        return _unreduced_squant(v, (self.get_params(), other.get_params()),
                                 res_params, n_summands)

    @vectorize
    def for_mux(self, other):
        other = self.coerce(other)
        assert self.params == other.params
        f = lambda x: self._new(x, self.params)
        return f, self.v, other.v

    @vectorize
    def __neg__(self):
        return self._new(-self.v + 2 * util.expand(self.Z, self.v.size))

class _unreduced_squant(Tape._no_truth):
    def __init__(self, v, params, res_params=None, n_summands=1):
        self.v = v
        self.params = params
        self.n_summands = n_summands
        self.res_params = res_params or params[0]

    def __add__(self, other):
        if is_zero(other):
            return self
        assert self.params == other.params
        assert self.res_params == other.res_params
        return _unreduced_squant(self.v + other.v, self.params, self.res_params,
                                 self.n_summands + other.n_summands)

    __radd__ = __add__

    def reduce_after_mul(self):
        return squant_params.conv(self.res_params).reduce(self)

class squant_params(object):
    max_n_summands = 2048

    @staticmethod
    def conv(other):
        if isinstance(other, squant_params):
            return other
        else:
            return squant_params(*other)

    def __init__(self, S, Z=0, k=8):
        try:
            self.S = float(S)
        except:
            self.S = S
        self.Z = MemValue.if_necessary(Z)
        self.k = k
        self._store = {}
        if program.options.ring:
            # cheaper probabilistic truncation
            self.max_length = int(program.options.ring) - 1
        else:
            # safe choice for secret shift
            self.max_length = 71

    def __iter__(self):
        yield self.S
        yield self.Z
        yield self.k

    def is_constant(self):
        return util.is_constant_float(self.S) and util.is_constant(self.Z)

    def get(self, input_params, n_summands):
        p = input_params
        M = p[0].S * p[1].S / self.S
        logM = util.log2(M)
        n_shift = self.max_length - p[0].k - p[1].k - util.log2(n_summands)
        if util.is_constant_float(M):
            n_shift -= logM
            int_mult = int(round(M * 2 ** (n_shift)))
        else:
            int_mult = MemValue(M.v << (n_shift + M.p))
        shifted_Z = MemValue.if_necessary(self.Z << n_shift)
        return n_shift, int_mult, shifted_Z

    def precompute(self, *input_params):
        self._store[input_params] = self.get(input_params, self.max_n_summands)

    def get_stored(self, unreduced):
        assert unreduced.n_summands <= self.max_n_summands
        return self._store[unreduced.params]

    def reduce(self, unreduced):
        ps = (self,) + unreduced.params
        if reduce(operator.and_, (p.is_constant() for p in ps)):
            n_shift, int_mult, shifted_Z = self.get(unreduced.params,
                                                    unreduced.n_summands)
        else:
            n_shift, int_mult, shifted_Z = self.get_stored(unreduced)
        size = unreduced.v.size
        n_shift = util.expand(n_shift, size)
        shifted_Z = util.expand(shifted_Z, size)
        int_mult = util.expand(int_mult, size)
        tmp = unreduced.v * int_mult + shifted_Z
        shifted = tmp.round(self.max_length, n_shift,
                            kappa=squant.kappa, nearest=squant.round_nearest,
                            signed=True)
        if squant.clamp:
            length = max(self.k, self.max_length - n_shift) + 1
            top = (1 << self.k) - 1
            over = shifted.greater_than(top, length, squant.kappa)
            under = shifted.less_than(0, length, squant.kappa)
            shifted = over.if_else(top, shifted)
            shifted = under.if_else(0, shifted)
        return squant._new(shifted, params=self)

class sfloat(_number, _secret_structure):
    """
    Secret floating-point number.
    Represents :math:`(1 - 2s) \cdot (1 - z)\cdot v \cdot 2^p`.
        
        v: significand

        p: exponent

        z: zero flag

        s: sign bit

    This uses integer operations internally, see :py:class:`sint` for security
    considerations.

    The type supports basic arithmetic (``+, -, *, /``), returning
    :py:class:`sfloat`, and comparisons (``==, !=, <, <=, >, >=``),
    returning :py:class:`sint`. The other operand can be any of
    sint/cfix/regint/cint/int/float.

    This data type only works with arithmetic computation.

    :param v: initialization (sfloat/sfix/float/int/sint/cint/regint)
    """
    __slots__ = ['v', 'p', 'z', 's', 'size']

    # single precision
    vlen = 24
    plen = 8
    kappa = None
    round_nearest = False

    @staticmethod
    def n_elements():
        return 4

    @classmethod
    def malloc(cls, size, creator_tape=None):
        return program.malloc(size * cls.n_elements(), sint,
                              creator_tape=creator_tape)

    @classmethod
    def is_address_tuple(cls, address):
        if isinstance(address, (list, tuple)):
            assert(len(address) == cls.n_elements())
            return True
        return False

    @vectorized_classmethod
    def load_mem(cls, address, mem_type=None):
        """ Load from memory by public address. """
        size = get_global_vector_size()
        if cls.is_address_tuple(address):
            return sfloat(*(sint.load_mem(a, size=size) for a in address))
        res = []
        for i in range(4):
            res.append(sint.load_mem(address + i * size, size=size))
        return sfloat(*res)

    @classmethod
    def set_error(cls, error):
        # incompatible with loops
        #cls.error += error - cls.error * error
        cls.error = error
        pass

    @classmethod
    def conv(cls, other):
        if isinstance(other, cls):
            return other
        else:
            return cls(other)

    @classmethod
    def coerce(cls, other):
        return cls.conv(other)

    @staticmethod
    def convert_float(v, vlen, plen):
        if v < 0:
            s = 1
        else:
            s = 0
        if v == 0:
            v = 0
            p = 0
            z = 1
        else:
            p = int(math.floor(math.log(abs(v), 2))) - vlen + 1
            vv = v
            v = int(round(abs(v) * 2 ** (-p)))
            if v == 2 ** vlen:
                p += 1
                v //= 2
            z = 0
            if p < -2 ** (plen - 1):
                print('Warning: %e truncated to zero' % vv)
                v, p, z = 0, 0, 1
            if p >= 2 ** (plen - 1):
                raise CompilerError('Cannot convert %s to float ' \
                                        'with %d exponent bits' % (vv, plen))
        return v, p, z, s

    @vectorized_classmethod
    def get_input_from(cls, player):
        """ Secret floating-point input.

        :param player: public (regint/cint/int)
        :param size: vector size (int, default 1)
        """
        v = sint()
        p = sint()
        z = sint()
        s = sint()
        inputmixed('float', v, p, z, s, cls.vlen, player)
        return cls(v, p, z, s)

    @vectorize_init
    @read_mem_value
    def __init__(self, v, p=None, z=None, s=None, size=None):
        if program.options.binary:
            raise CompilerError(
                'floating-point operations not supported with binary circuits')
        self.size = get_global_vector_size()
        if p is None:
            if isinstance(v, sfloat):
                p = v.p
                z = v.z
                s = v.s
                v = v.v
            elif isinstance(v, sfix):
                f = v.f
                v, p, z, s = floatingpoint.Int2FL(v.v, v.k,
                                                  self.vlen, self.kappa)
                p = p - f
            elif util.is_constant_float(v):
                v, p, z, s = self.convert_float(v, self.vlen, self.plen)
            else:
                v, p, z, s = floatingpoint.Int2FL(sint.conv(v),
                                                  program.bit_length,
                                                  self.vlen, self.kappa)
        if isinstance(v, int):
            if not ((v >= 2**(self.vlen-1) and v < 2**(self.vlen)) or v == 0):
                raise CompilerError('Floating point number malformed: significand')
            self.v = sint(v)
        else:
            self.v = v
        if isinstance(p, int):
            if not (p >= -2**(self.plen - 1) and p < 2**(self.plen - 1)):
                raise CompilerError('Floating point number malformed: exponent %d not unsigned %d-bit integer' % (p, self.plen))
            self.p = sint(p)
        else:
            self.p = p
        if isinstance(z, int):
            if not (z == 0 or z == 1):
                raise CompilerError('Floating point number malformed: zero bit')
            self.z = sint()
            ldsi(self.z, z)
        else:
            self.z = z
        if isinstance(s, int):
            if not (s == 0 or s == 1):
                raise CompilerError('Floating point number malformed: sign')
            self.s = sint()
            ldsi(self.s, s)
        else:
            self.s = s

    def __getitem__(self, index):
        return sfloat(*(x[index] for x in self))

    def __iter__(self):
        yield self.v
        yield self.p
        yield self.z
        yield self.s

    def store_in_mem(self, address):
        """ Store in memory by public address. """
        if self.is_address_tuple(address):
            for a, x in zip(address, self):
                x.store_in_mem(a)
            return
        for i,x in enumerate((self.v, self.p, self.z, self.s)):
            x.store_in_mem(address + i * self.size)

    def sizeof(self):
        return self.size * self.n_elements()

    @vectorize
    def add(self, other):
        """ Secret floating-point addition.

        :param other: sfloat/float/sfix/sint/cint/regint/int """
        other = self.conv(other)
        if isinstance(other, sfloat):
            a,c,d,e = [sint() for i in range(4)]
            t = sint()
            t2 = sint()
            v1 = self.v
            v2 = other.v
            p1 = self.p
            p2 = other.p
            s1 = self.s
            s2 = other.s
            z1 = self.z
            z2 = other.z
            a = p1.less_than(p2, self.plen, self.kappa)
            b = floatingpoint.EQZ(p1 - p2, self.plen, self.kappa)
            c = v1.less_than(v2, self.vlen, self.kappa)
            ap1 = a*p1
            ap2 = a*p2
            aneg = 1 - a
            bneg = 1 - b
            cneg = 1 - c
            av1 = a*v1
            av2 = a*v2
            cv1 = c*v1
            cv2 = c*v2
            pmax = ap2 + p1 - ap1
            pmin = p2 - ap2 + ap1
            vmax = bneg*(av2 + v1 - av1) + b*(cv2 + v1 - cv1)
            vmin = bneg*(av1 + v2 - av2) + b*(cv1 + v2 - cv2)
            s3 = s1 + s2 - 2 * s1 * s2
            comparison.LTZ(d, self.vlen + pmin - pmax + sfloat.round_nearest,
                           self.plen, self.kappa)
            pow_delta = floatingpoint.Pow2((1 - d) * (pmax - pmin),
                                           self.vlen + 1 + sfloat.round_nearest,
                                           self.kappa)
            # deviate from paper for more precision
            #v3 = 2 * (vmax - s3) + 1
            v3 = vmax
            v4 = vmax * pow_delta + (1 - 2 * s3) * vmin
            to_trunc = (d * v3 + (1 - d) * v4)
            if program.options.ring:
                to_trunc <<= 1 + sfloat.round_nearest
                v = floatingpoint.TruncInRing(to_trunc,
                                              2 * (self.vlen + 1 +
                                                   sfloat.round_nearest),
                                              pow_delta)
            else:
                to_trunc *= two_power(self.vlen + sfloat.round_nearest)
                v = to_trunc * floatingpoint.Inv(pow_delta)
                comparison.Trunc(t, v, 2 * self.vlen + 1 + sfloat.round_nearest,
                                 self.vlen - 1, self.kappa, False)
                v = t
            u = floatingpoint.BitDec(v, self.vlen + 2 + sfloat.round_nearest,
                                     self.vlen + 2 + sfloat.round_nearest, self.kappa,
                                     list(range(1 + sfloat.round_nearest,
                                           self.vlen + 2 + sfloat.round_nearest)))
            # using u[0] doesn't seem necessary
            h = floatingpoint.PreOR(u[:sfloat.round_nearest:-1], self.kappa)
            p0 = self.vlen + 1 - sum(h)
            pow_p0 = 1 + sum([two_power(i) * (1 - h[i]) for i in range(len(h))])
            if self.round_nearest:
                t2, overflow = \
                    floatingpoint.TruncRoundNearestAdjustOverflow(pow_p0 * v,
                                                                  self.vlen + 3,
                                                                  self.vlen,
                                                                  self.kappa)
                p0 = p0 - overflow
            else:
                comparison.Trunc(t2, pow_p0 * v, self.vlen + 2, 2, self.kappa, False)
            v = t2
            # deviate for more precision
            #p = pmax - p0 + 1 - d
            p = pmax - p0 + 1
            zz = self.z*other.z
            zprod = 1 - self.z - other.z + zz
            v = zprod*t2 + self.z*v2 + other.z*v1
            z = floatingpoint.EQZ(v, self.vlen, self.kappa)
            p = (zprod*p + self.z*p2 + other.z*p1)*(1 - z)
            s = (1 - b)*(a*other.s + aneg*self.s) + b*(c*other.s + cneg*self.s)
            s = zprod*s + (other.z - zz)*self.s + (self.z - zz)*other.s
            return sfloat(v, p, z, s)
        else:
            return NotImplemented
    
    @vectorize_max
    def mul(self, other):
        """ Secret floating-point multiplication.

        :param other: sfloat/float/sfix/sint/cint/regint/int """
        other = self.conv(other)
        if isinstance(other, sfloat):
            v1 = sint()
            v2 = sint()
            b = sint()
            c2expl = cint()
            comparison.ld2i(c2expl, self.vlen)
            if sfloat.round_nearest:
                v1 = comparison.TruncRoundNearest(self.v*other.v, 2*self.vlen,
                                             self.vlen-1, self.kappa)
            else:
                comparison.Trunc(v1, self.v*other.v, 2*self.vlen, self.vlen-1, self.kappa, False)
            t = v1 - c2expl
            comparison.LTZ(b, t, self.vlen+1, self.kappa)
            comparison.Trunc(v2, b*v1 + v1, self.vlen+1, 1, self.kappa, False)
            z1, z2, s1, s2, p1, p2 = (x.expand_to_vector() for x in \
                                      (self.z, other.z, self.s, other.s,
                                       self.p, other.p))
            z = z1 + z2 - self.z*other.z       # = OR(z1, z2)
            s = s1 + s2 - self.s*other.s*2     # = XOR(s1,s2)
            p = (p1 + p2 - b + self.vlen)*(1 - z)
            return sfloat(v2, p, z, s)
        else:
            return NotImplemented
    
    def __sub__(self, other):
        """ Secret floating-point subtraction.

        :param other: sfloat/float/sfix/sint/cint/regint/int """
        return self + -other
    
    def __rsub__(self, other):
        return -self + other
    __rsub__.__doc__ = __sub__.__doc__

    @vectorize
    def __truediv__(self, other):
        """ Secret floating-point division.

        :param other: sfloat/float/sfix/sint/cint/regint/int """
        other = self.conv(other)
        v = floatingpoint.SDiv(self.v, other.v + other.z * (2**self.vlen - 1),
                               self.vlen, self.kappa, self.round_nearest)
        b = v.less_than(two_power(self.vlen-1), self.vlen + 1, self.kappa)
        overflow = v.greater_equal(two_power(self.vlen), self.vlen + 1, self.kappa)
        underflow = v.less_than(two_power(self.vlen-2), self.vlen + 1, self.kappa)
        v = (v + b * v) * (1 - overflow) * (1 - underflow) + \
            overflow * (2**self.vlen - 1) + \
            underflow * (2**(self.vlen-1)) * (1 - self.z)
        p = (1 - self.z) * (self.p - other.p - self.vlen - b + 1)
        z = self.z
        s = self.s + other.s - 2 * self.s * other.s
        sfloat.set_error(other.z)
        return sfloat(v, p, z, s)

    def __rtruediv__(self, other):
        return self.conv(other) / self
    __rtruediv__.__doc__  = __truediv__.__doc__

    @vectorize
    def __neg__(self):
        """ Secret floating-point negation. """
        return sfloat(self.v, self.p,  self.z, (1 - self.s) * (1 - self.z))

    @vectorize
    def __lt__(self, other):
        """ Secret floating-point comparison.

        :param other: sfloat/float/sfix/sint/cint/regint/int
        :return: 0/1 (sint) """
        other = self.conv(other)
        if isinstance(other, sfloat):
            z1 = self.z
            z2 = other.z
            s1 = self.s
            s2 = other.s
            a = self.p.less_than(other.p, self.plen, self.kappa)
            c = floatingpoint.EQZ(self.p - other.p, self.plen, self.kappa)
            d = ((1 - 2*self.s)*self.v).less_than((1 - 2*other.s)*other.v, self.vlen + 1, self.kappa)
            cd = c*d
            ca = c*a
            b1 = cd + a - ca
            b2 = cd + 1 + ca - c - a
            s12 = self.s*other.s
            z12 = self.z*other.z
            b = (z1 - z12)*(1 - s2) + (z2 - z12)*s1 + (1 + z12 - z1 - z2)*(s1 - s12 + (1 + s12 - s1 - s2)*b1 + s12*b2)
            return b
        else:
            return NotImplemented
    
    def __ge__(self, other):
        """ Secret floating-point comparison. """
        return 1 - (self < other)

    @vectorize
    def __gt__(self, other):
        """ Secret floating-point comparison. """
        return self.conv(other) < self

    @vectorize
    def __le__(self, other):
        """ Secret floating-point comparison. """
        return self.conv(other) >= self

    @vectorize
    def __eq__(self, other):
        """ Secret floating-point comparison. """
        other = self.conv(other)
        # the sign can be both ways for zeroes
        both_zero = self.z * other.z
        return floatingpoint.EQZ(self.v - other.v, self.vlen, self.kappa) * \
            floatingpoint.EQZ(self.p - other.p, self.plen, self.kappa) * \
            (1 - self.s - other.s + 2 * self.s * other.s) * \
            (1 - both_zero) + both_zero

    def __ne__(self, other):
        """ Secret floating-point comparison. """
        return 1 - (self == other)

    for op in __gt__, __le__, __ge__, __eq__, __ne__:
        op.__doc__ = __lt__.__doc__
    del op

    def log2(self):
        up = self.v.greater_than(1 << (self.vlen - 1), self.vlen, self.kappa)
        return self.p + self.vlen - 1 + up

    def round_to_int(self):
        """ Secret floating-point rounding to integer.

        :return: sint """
        direction = self.p.greater_equal(-self.vlen, self.plen, self.kappa)
        right = self.v.right_shift(-self.p - 1, self.vlen + 1, self.kappa)
        up = right.mod2m(1, self.vlen + 1, self.kappa)
        right = right.right_shift(1, self.vlen + 1, self.kappa) + up
        abs_value = direction * right
        return self.s.if_else(-abs_value, abs_value)

    def value(self):
        # Gets actual floating point value, if emulation is enabled.
        return (1 - 2*self.s.value)*(1 - self.z.value)*self.v.value/float(2**self.p.value)

    def reveal(self):
        """ Reveal secret floating-point number.

        :return: cfloat """
        return cfloat(self.v.reveal(), self.p.reveal(), self.z.reveal(), self.s.reveal())

class cfloat(Tape._no_truth):
    """ Helper class for printing revealed sfloats. """
    __slots__ = ['v', 'p', 'z', 's', 'nan']

    @vectorize_init
    def __init__(self, v, p=None, z=None, s=None, nan=0):
        """ Parameters as with :py:class:`sfloat` but public. """
        if s is None:
            parts = [cint.conv(x) for x in (v.v, v.p, v.z, v.s, v.nan)]
        else:
            parts = [cint.conv(x) for x in (v, p, z, s, nan)]
        self.v, self.p, self.z, self.s, self.nan = parts

    @property
    def size(self):
        return self.v.size

    @vectorize
    def print_float_plain(self):
        """ Output. """
        print_float_plain(self.v, self.p, self.z, self.s, self.nan)

    def binary_output(self, player=None):
        """ Write double-precision floating-point number to
        ``Player-Data/Binary-Output-P<playerno>-<threadno>``.

        :param player: only output on given player (default all)
        """
        if player == None:
            player = -1
        floatoutput(player, self.v, self.p, self.z, self.s)

sfix.float_type = sfloat

_types = {
    'c': cint,
    's': sint,
    'sg': sgf2n,
    'cg': cgf2n,
    'ci': regint,
}

def _get_type(t):
    if t in _types:
        return _types[t]
    else:
        return t

class _vectorizable:
    def reveal_to_clients(self, clients):
        """ Reveal contents to list of clients.

        :param clients: list or array of client identifiers

        """
        self.value_type.reveal_to_clients(clients, [self.get_vector()])

class Array(_vectorizable):
    """
    Array accessible by public index. That is, ``a[i]`` works for an
    array ``a`` and ``i`` being a :py:class:`regint`,
    :py:class:`cint`, or a Python integer.

    :param length: compile-time integer (int) or :py:obj:`None`
      for unknown length (need to specify :py:obj:`address`)
    :param value_type: basic type
    :param address: if given (regint/int), the array will not be allocated

    You can convert between arrays and register vectors by using slice
    indexing. This allows for element-wise operations as long as
    supported by the basic type. The following adds 10 secret integers
    from the first two parties::

      a = sint.Array(10)
      a.input_from(0)
      b = sint.Array(10)
      b.input_from(1)
      a[:] += b[:]

    """
    check_indices = True

    def change_domain_from_to(self, k1, k2, bit_length=None):
        return self.get_vector().change_domain_from_to(k1, k2, bit_length)

    @classmethod
    def create_from(cls, l):
        """ Convert Python iterator or vector to array. Basic type will be taken
        from first element, further elements must to be convertible to
        that.

        :param l: Python iterable or register vector
        :returns: :py:class:`Array` of appropriate type containing the contents
          of :py:obj:`l`
        """
        if isinstance(l, cls):
            res = l.same_shape()
            res[:] = l[:]
            return res
        if isinstance(l, _number):
            tmp = l
            t = type(l)
        else:
            tmp = list(l)
            t = type(tmp[0])
        res = cls(len(tmp), t)
        res.assign(tmp)
        return res

    def __init__(self, length, value_type, address=None, debug=None, alloc=True):
        value_type = _get_type(value_type)
        self.address = address
        self.length = length
        self.sizes = (length,)  #change from [length] to (length),because MultiArray.size is tuple()
        self.value_type = value_type
        self.address = address
        self.address_cache = {}
        self.debug = debug
        self.creator_tape = program.curr_tape
        self.sink = None
        if alloc:
            self.alloc()

    def change_domain(self, k):
        return self.get_vector().change_domain(k)

    def alloc(self):
        if self.address is None:
            self.address = self.value_type.malloc(self.length,
                                                  self.creator_tape)

    @property
    def shape(self):
        return [self.length]

    @property
    def dim(self):
        return 1
        
    def delete(self):
        self.value_type.free(self.address)
        self.address = None

    def get_address(self, index, size=None):
        if isinstance(index, (_secret, _single)):
            raise CompilerError('need cleartext index')
        key = str(index), size or 1
        if self.length is not None:
            from .GC.types import cbits
            if isinstance(index, int):
                index += self.length * (index < 0)
                if index >= self.length or index < 0:
                    raise IndexError('index %s, length %s' % \
                                         (str(index), str(self.length)))
            elif self.check_indices and not isinstance(index, cbits):
                library.runtime_error_if(regint.conv(index) >= self.length,
                                         'overflow: %s/%s',
                                         index, self.length)
        if (program.curr_block, key) not in self.address_cache:
            n = self.value_type.n_elements()
            length = self.length
            if n == 1:
                # length can be None for single-element arrays
                length = 0
            base = self.address + index * self.value_type.mem_size()
            if size is not None and isinstance(base, _register) \
               and not issubclass(self.value_type, _vec):
                base = regint._expand_address(base, size)
            self.address_cache[program.curr_block, key] = \
                util.untuplify([base + i * length \
                                for i in range(n)])
            if self.debug:
                library.print_ln_if(index >= self.length, 'OF:' + self.debug)
                library.print_ln_if(self.address_cache[program.curr_block, key] >= program.allocated_mem[self.value_type.reg_type], 'AOF:' + self.debug)
        return self.address_cache[program.curr_block, key]

    def get_slice(self, index):
        if index.stop is None and self.length is None:
            raise CompilerError('Cannot slice array of unknown length')
        if index.step == 0:
            raise CompilerError('slice step cannot be zero')
        return index.start or 0, \
            index.stop if self.length is None else \
            min(index.stop or self.length, self.length), index.step or 1

    def __getitem__(self, index):
        """ Reading from array.

        :param index: public (regint/cint/int/slice)
        :return: vector if slice is given, basic type otherwise"""
        if isinstance(index, slice):
            start, stop, step = self.get_slice(index)
            if step == 1:
                return self.get_vector(start, stop - start)
            else:
                res_length = (stop - start - 1) // step + 1
                addresses = regint.inc(res_length, start, step)
                return self.get_vector(addresses, res_length)
        return self._load(self.get_address(index))

    def __setitem__(self, index, value):
        """ Writing to array.

        :param index: public (regint/cint/int)
        :param value: convertible for relevant basic type """
        if isinstance(index, slice):
            start, stop, step = self.get_slice(index)
            if step == 1:
                return self.assign(value, start)
            else:
                res_length = (stop - start - 1) // step + 1
                addresses = regint.inc(res_length, start, step)
                return self.assign(value, addresses)
        self._store(value, self.get_address(index))

    def to_array(self):
        return self

    def get_sub(self, start, stop=None):
        if stop is None:
            stop = start
            start = 0
        return Array(stop - start, self.value_type,
                     address=self.address + start)

    def maybe_get(self, condition, index):
        """ Return entry if condition is true.

        :param condition: 0/1 (regint/cint/int)
        :param index: regint/cint/int
        """
        return self[condition * index].zero_if_not(condition)

    def maybe_set(self, condition, index, value):
        """ Change entry if condition is true.

        :param condition: 0/1 (regint/cint/int)
        :param index: regint/cint/int
        :param value: updated value
        """
        if self.sink is None:
            self.sink = self.value_type.Array(
                1, address=self.value_type.malloc(1, creator_tape=program.tapes[0]))
        addresses = (condition.if_else(x, y) for x, y in
                     zip(util.tuplify(self.get_address(condition * index)),
                         util.tuplify(self.sink.get_address(0))))
        self._store(value, util.untuplify(tuple(addresses)))

    # the following two are useful for compile-time lengths
    # and thus differ from the usual Python syntax
    def get_range(self, start, size):
        return [self[start + i] for i in range(size)]

    def set_range(self, start, values):
        for i, value in enumerate(values):
            self[start + i] = value

    def _load(self, address):
        return self.value_type.load_mem(address)

    def _store(self, value, address):
        tmp = self.value_type.conv(value)
        if not isinstance(tmp, _vec) and tmp.size != self.value_type.mem_size():
            raise CompilerError('size mismatch in array assignment')
        tmp.store_in_mem(address)

    def __len__(self):
        return self.length

    def total_size(self):
        return self.length * self.value_type.n_elements()

    def __iter__(self):
        for i in range(self.length):
            yield self[i]

    def same_shape(self):
        """ Array of same length and type. """
        return Array(self.length, self.value_type)

    def assign(self, other, base=0):
        """ Assignment.

        :param other: vector/Array/Matrix/MultiArray/iterable of
            compatible type and smaller size
        :param base: index to start assignment at
        """
        try:
            other = other.get_vector()
        except:
            pass
        try:
            other = self.value_type.conv(other)
            other.store_in_mem(self.get_address(base, other.size))
            if len(self) != None and util.is_constant(base):
                assert len(self) >= other.size + base
        except (AttributeError, CompilerError):
            if isinstance(other, Array):
                @library.for_range_opt(len(other))
                def _(i):
                    self[base + i] = other[i]
            else:
                for i,j in enumerate(other):
                    self[base + i] = j
        return self

    assign_vector = assign
    assign_part_vector = assign

    def assign_all(self, value, use_threads=True, conv=True):
        """ Assign the same value to all entries.

        :param value: convertible to basic type """
        if conv:
            value = self.value_type.conv(value)
            if value.size != 1:
                raise CompilerError('cannot assign vector to all elements')
        mem_value = MemValue(value)
        self.address = MemValue.if_necessary(self.address)
        n_threads = 8 if use_threads and len(self) > 2**20 else None
        @library.for_range_multithread(n_threads, 1024, len(self))
        def f(i):
            self[i] = mem_value
        return self

    def get_vector(self, base=0, size=None):
        """ Return vector with content.

        :param base: starting point (regint/cint/int)
        :param size: length (compile-time int) """
        size = size or self.length - base
        return self.value_type.load_mem(self.get_address(base, size), size=size)

    get_part_vector = get_vector

    def get_reverse_vector(self):
        """ Return vector with content in reverse order. """
        size = self.length
        address = regint.inc(size, size - 1, -1)
        return self.value_type.load_mem(self.address + address, size=size)

    def get_part(self, base, size):
        """ Part array.

        :param base: start index (regint/cint/int)
        :param size: integer
        :returns: Array of same type
        """
        return Array(size, self.value_type, self.get_address(base))
    
    # def assign_part_vector(self,vector,base=0):
    #     #added by zhou,For elements at the base position, replace them, such as a=[1,2,3,4] (sfix), 
    #     # and b is in the form of sfix [12,13] using a.assign_ Part (b, 2), a will become [1,2,12,13]
    #     print(123)
    #     assert self.value_type.n_elements()==1
    #     vector.store_in_mem(self.address+base)
    

    def get(self, indices):
        """ Vector from arbitrary indices.

        :param indices: regint vector or array
        """
        return self.value_type.load_mem(
            regint.inc(len(indices), self.address, 0) + indices,
            size=len(indices))

    def get_slice_addresses(self, slice): 
        assert self.value_type.n_elements() == 1
        assert len(slice) <= self.total_size()
        base = regint.inc(len(slice), slice.address, 1, 1)
        inc = regint.inc(len(slice), self.address, 1, 1, 1)
        addresses = slice.value_type.load_mem(base) + inc
        return addresses

    def get_slice_vector(self, slice):
        addresses = self.get_slice_addresses(slice)
        return self.value_type.load_mem(addresses)

    def assign_slice_vector(self, slice, vector):
        addresses = self.get_slice_addresses(slice)
        vector.store_in_mem(addresses)

    def expand_to_vector(self, index, size):
        """ Create vector from single entry.

        :param index: regint/cint/int
        :param size: int
        """
        assert self.value_type.n_elements() == 1
        address = regint(size=size)
        incint(address, regint(self.get_address(index), size=1), 0)
        return self.value_type.load_mem(address, size=size)

    def get_mem_value(self, index):
        return MemValue(self[index], self.get_address(index))

    def input_from(self, player, budget=None, raw=False, **kwargs):
        """ Fill with inputs from player if supported by type.

        :param player: public (regint/cint/int) """
        if raw or program.always_raw():
            input_from = self.value_type.get_raw_input_from
        else:
            input_from = self.value_type.get_input_from
        try:
            @library.multithread(None, len(self),
                                 max_size=budget or program.budget)
            def _(base, size):
                self.assign(input_from(player, size=size, **kwargs), base)
        except (TypeError, CompilerError):

            @library.for_range_opt(self.length, budget=budget)
            def _(i):
                self[i] = input_from(player, **kwargs)

    def read_from_file(self, start):
        """ Read content from ``Persistence/Transactions-P<playerno>.data``.
        Precision must be the same as when storing if applicable.

        :param start: starting position in number of shares from beginning
            (int/regint/cint)
        :returns: destination for final position, -1 for eof reached,
             or -2 for file not found (regint)
        """
        stop, shares = self.value_type.read_from_file(start, len(self))
        self.assign(shares)
        return stop

    def write_to_file(self, position=None):
        """ Write shares of integer representation to
        ``Persistence/Transactions-P<playerno>.data``.

        :param position: start position (int/regint/cint),
            defaults to end of file
        """
        self.value_type.write_to_file(list(self), position)

    def __add__(self, other):
        """ Vector addition.

        :param other: vector or container of same length and type that supports operations with type of this array """
        if is_zero(other):
            return self
        assert len(self) == len(other)
        return self.get_vector() + other

    def __sub__(self, other):
        """ Vector subtraction.

        :param other: vector or container of same length and type that supports operations with type of this array """
        return self.get_vector() - other

    def __mul__(self, value):
        """ Vector multiplication.

        :param other: vector or container of same length and type that supports operations with type of this array """
        if isinstance(value, SubMultiArray):
            assert len(value.sizes) == 2
            if self.length == value.sizes[1]:
                res = SubMultiArray(value.sizes, value.value_type)
                return res
        else:        
            return self.get_vector() * value

    def __truediv__(self, value):
        """ Vector division.

        :param other: vector or container of same length and type that supports operations with type of this array """
        return self.get_vector() / value

    def __pow__(self, value):
        """ Vector power-of computation.

        :param other: compile-time integer (int) """
        return self.get_vector() ** value

    __radd__ = __add__
    __rmul__ = __mul__

    def __iadd__(self, other):
        self[:] += other.get_vector()
        return self

    def __isub__(self, other):
        self[:] -= other.get_vector()
        return self

    def __imul__(self, other):
        self[:] *= other.get_vector()
        return self

    def __itruediv__(self, other):
        self[:] /= other.get_vector()
        return self

    def __neg__(self):
        return -self.get_vector()

    def shuffle(self):
        """ Insecure shuffle in place. """
        self.assign_vector(self.get(regint.inc(len(self)).shuffle()))

    def secure_shuffle(self):
        """ Secure shuffle in place according to the security model. """
        self.assign_vector(self.get_vector().secure_shuffle())

    def secure_permute(self, *args, **kwargs):
        """ Secure permutate in place according to the security model. """
        self.assign_vector(self.get_vector().secure_permute(*args, **kwargs))

    def randomize(self, *args):
        """ Randomize according to data type. """
        self.assign_vector(self.value_type.get_random(*args, size=len(self)))

    def reveal(self):
        """ Reveal the whole array.

        :returns: Array of relevant clear type. """
        library.break_point()
        return Array.create_from(self.get_vector().reveal())

    def reveal_list(self):
        """ Reveal as list. """
        return list(self.get_vector().reveal())

    reveal_nested = reveal_list

    def print_reveal_nested(self, end='\n'):
        """ Reveal and print as list.

        :param end: string to print after (default: line break)
        """
        if util.is_constant(self.length):
            library.print_str('%s' + end, self.get_vector().reveal())
        else:
            library.print_str('[')
            @library.for_range(self.length - 1)
            def _(i):
                library.print_str('%s, ', self[i].reveal())
            library.print_str('%s', self[self.length - 1].reveal())
            library.print_str(']' + end)

    def reveal_to_binary_output(self, player=None):
        """ Reveal to binary output if supported by type.

        :param: player to reveal to (default all)
        """
        if player == None:
            self.get_vector().reveal().binary_output()
        else:
            self.get_vector().reveal_to(player).binary_output()

    def binary_output(self, player=None):
        """ Binary output if supported by type.

        :param: player (default all)
        """
        self.get_vector().binary_output(player)

    def reveal_to(self, player):
        """ Reveal secret array to :py:obj:`player`.

        :param player: public integer (int/regint/cint)
        :returns: :py:class:`personal` containing an array
        """
        return personal(player, self.create_from(self[:].reveal_to(player)._v))

    def sort(self, n_threads=None, batcher=False, n_bits=None):
        """
        Sort in place using radix sort with complexity :math:`O(n \log
        n)` for :py:class:`sint` and :py:class:`sfix`, and Batcher's
        odd-even mergesort with :math:`O(n (\log n)^2)` for
        :py:class:`sfloat`.

        :param n_threads: number of threads to use (single thread by
          default), need to use Batcher's algorithm for several threads
        :param batcher: use Batcher's odd-even mergesort in any case
        :param n_bits: number of bits in keys (default: global bit length)
        """
        if batcher or self.value_type.n_elements() > 1 or \
           program.options.binary:
            library.loopy_odd_even_merge_sort(self, n_threads=n_threads)
        else:
            if n_threads or 1 > 1:
                raise CompilerError('multi-threaded sorting only implemented '
                                    'with Batcher\'s odd-even mergesort')
            from . import sorting
            sorting.radix_sort(self, self, n_bits=n_bits)
   
   
    def reshape(self,sizes):
        if len(sizes)>1:
            res=MultiArray(sizes,self.value_type)
            res.assign(self)
            return res
    
            
    
        
        
    def Array(self, size):
        # compatibility with registers
        return Array(size, self.value_type)

    def output_if(self, cond):
        library.print_str_if(cond, '%s', self.get_vector())

    def __str__(self):
        return '%s array of length %s at %s' % (self.value_type, len(self),
                                                self.address)

sint.dynamic_array = Array
sgf2n.dynamic_array = Array


class SubMultiArray(_vectorizable):
    """ Multidimensional array functionality.  Don't construct this
    directly, use :py:class:`MultiArray` instead. """
    check_indices = True

    def __init__(self, sizes, value_type, address, index, debug=None):
        self.sizes = tuple(sizes)
        self.value_type = _get_type(value_type)
        if address is not None:
            self.address = address + index * self.total_size()
        else:
            self.address = None
        self.sub_cache = {}
        self.debug = debug
        if debug:
            library.print_ln_if(self.address + reduce(operator.mul, self.sizes) * self.value_type.n_elements() > program.allocated_mem[self.value_type.reg_type], 'AOF%d:' % len(self.sizes) + self.debug)

    def __getitem__(self, index):
        """ Part access.

        :param index: public (regint/cint/int)
        :return: :py:class:`Array` if one-dimensional, :py:class:`SubMultiArray` otherwise"""
        if isinstance(index, slice) and index == slice(None):
            return self.get_vector()
        if isinstance(index, int) and index < 0:
            index += self.sizes[0]
        key = program.curr_block, str(index)
        if key not in self.sub_cache:
            if util.is_constant(index) and \
               (index >= self.sizes[0] or index < 0):
                raise CompilerError('index out of range')
            elif self.check_indices:
                library.runtime_error_if(index >= self.sizes[0],
                                         'overflow: %s/%s',
                                         index, self.sizes)
            if len(self.sizes) == 2:
                self.sub_cache[key] = \
                        Array(self.sizes[1], self.value_type, \
                              self.address + index * self.sizes[1] *
                              self.value_type.n_elements() * \
                              self.value_type.mem_size(), \
                              debug=self.debug)
            else:
                self.sub_cache[key] = \
                        SubMultiArray(self.sizes[1:], self.value_type, \
                                      self.address, index, debug=self.debug)
        res = self.sub_cache[key]
        res.check_indices = self.check_indices
        return res

    # @property # added by shenhao,I think this is not a nessaracy addition?
    # def shape(self):
    #     return list(self.sizes)

    # @property # added by shenhao,I think this is not a nessaracy addition?
    # def dim(self):
    #     return len(self.sizes)

    def __setitem__(self, index, other):
        """ Part assignment.

        :param index: public (regint/cint/int)
        :param other: container of matching size and type """
        if isinstance(index, slice) and index == slice(None):
            return self.assign(other)
        self[index].assign(other)

    def __len__(self):
        """ Size of top dimension. """
        return self.sizes[0]

    def __iter__(self):
        return (self[i] for i in range(len(self)))

    def to_array(self):
        return Array(self.total_size(), self.value_type, address=self.address)

    def maybe_get(self, condition, index):
        return self[condition * index]

    def maybe_set(self, condition, index, value):
        for i, x in enumerate(value):
            self.maybe_get(condition, index).maybe_set(condition, i, x)

    def assign_all(self, value):
        """ Assign the same value to all entries.

        :param value: convertible to relevant basic type """
        @library.for_range(self.sizes[0])
        def f(i):
            self[i].assign_all(value)
        return self

    def total_size(self):
        return reduce(operator.mul, self.sizes) * self.value_type.n_elements()

    def part_size(self):
        return reduce(operator.mul, self.sizes[1:]) * \
            self.value_type.n_elements()

    def get_vector(self, base=0, size=None):
        """ Return vector with content. Not implemented for floating-point.

        :param base: public (regint/cint/int)
        :param size: compile-time (int) """
        assert self.value_type.n_elements() == 1
        # if size:
        #     assert size<self.total_size(),"size is out of range"
        size = size or self.total_size()
        return self.value_type.load_mem(self.address + base, size=size)

    def assign_vector(self, vector, base=0):
        """ Assign vector to content. Not implemented for floating-point.

        :param vector: vector of matching size convertible to relevant basic type
        :param base: compile-time (int) """
        assert self.value_type.n_elements() == 1
        # assert vector.size <= self.total_size()-base,"vector size with base cause a buffer overflow"
        self.value_type.conv(vector).store_in_mem(self.address + base)

    def assign(self, other):
        """ Assign container to content. Not implemented for floating-point.

        :param other: container of matching size and type """
        if self.value_type.n_elements() > 1:
            assert self.sizes == other.sizes
        self.assign_vector(other.get_vector())

    def get_part_vector(self, base=0, size=None):
        """ Vector from range of the first dimension, including all
        entries in further dimensions.

        :param base: index in first dimension (regint/cint/int)
        :param size: size in first dimension (int)
        """
        assert self.value_type.n_elements() == 1
        part_size = reduce(operator.mul, self.sizes[1:])
        size = (size or 1) * part_size
<<<<<<< HEAD
        # assert size <= self.total_size()-base*part_size,"base with size cause out of range"
=======
>>>>>>> e8d83482
        return self.value_type.load_mem(self.address + base * part_size,
                                        size=size)

    def assign_part_vector(self, vector, base=0):
        """ Assign vector from range of the first dimension, including all
        entries in further dimensions.

        :param vector: updated entries
        :param base: index in first dimension (regint/cint/int)
        """
        assert self.value_type.n_elements() == 1
        part_size = reduce(operator.mul, self.sizes[1:])
<<<<<<< HEAD
        # assert vector.size <= self.total_size()-base,"vector size with base cause a buffer overflow"
=======
>>>>>>> e8d83482
        vector.store_in_mem(self.address + base * part_size)

    def get_slice_vector(self, slice):
        """ Vector from range of indicies of the first dimension, including
        all entries in further dimensions.

        :param slice: regint array
        """
        addresses = self.get_slice_addresses(slice)
        return self.value_type.load_mem(self.address + addresses)

    def assign_slice_vector(self, slice, vector):
        addresses = self.get_slice_addresses(slice)
        vector.store_in_mem(self.address + addresses)

    def get_slice_addresses(self, slice):
        assert self.value_type.n_elements() == 1
        part_size = reduce(operator.mul, self.sizes[1:])
        assert len(slice) * part_size <= self.total_size()
        base = regint.inc(len(slice) * part_size, slice.address, 1, part_size)
        inc = regint.inc(len(slice) * part_size, 0, 1, 1, part_size)
        addresses = slice.value_type.load_mem(base) * part_size + inc
        return addresses

    def get_addresses(self, *indices):
        assert self.value_type.n_elements() == 1
        assert len(indices) == len(self.sizes)
        size = 1
        base = 0
        skip = 1
        has_glob = False
        last_was_glob = False
        for i, x in enumerate(indices):
            part_size = reduce(operator.mul, (1,) + self.sizes[i + 1:])
            if x is None:
                assert not has_glob or last_was_glob
                has_glob = True
                size *= self.sizes[i]
                skip = part_size
            else:
                base += x * part_size
            last_was_glob = x is None
        res = regint.inc(size, self.address + base, skip)
        return res

    def get_vector_by_indices(self, *indices):
        """
        Vector with potential asterisks. The potential retrieves
        all entry where the first dimension index is 0, and the third
        dimension index is 1::
            a.get_vector_by_indices(0, None, 1)
        """
        addresses = self.get_addresses(*indices)
        return self.value_type.load_mem(addresses)

    def assign_vector_by_indices(self, vector, *indices):
        """
        Assign vector to entries with potential asterisks. See
        :py:func:`get_vector_by_indices` for an example.
        """
        addresses = self.get_addresses(*indices)
        vector.store_in_mem(addresses)

    def same_shape(self):
        """ :return: new multidimensional array with same shape and basic type """
        return MultiArray(self.sizes, self.value_type)

    def get_part(self, start, size):
        """ Part multi-array.

        :param start: first-dimension index (regint/cint/int)
        :param size: int

        """
        return MultiArray([size] + list(self.sizes[1:]), self.value_type,
                          address=self[start].address)

    def input_from(self, player, budget=None, raw=False):
        """ Fill with inputs from player if supported by type.

        :param player: public (regint/cint/int) """
        if util.is_constant(self.total_size()) and \
           self.value_type.n_elements() == 1 and \
           self.value_type.mem_size() == 1:
            if raw or program.always_raw():
                input_from = self.value_type.get_raw_input_from
            else:
                input_from = self.value_type.get_input_from
            self.assign_vector(input_from(player, size=self.total_size()))
        else:
            @library.for_range_opt(self.sizes[0], budget=budget)
            def _(i):
                self[i].input_from(player, budget=budget, raw=raw)

    def write_to_file(self, position=None):
        """ Write shares of integer representation to
        ``Persistence/Transactions-P<playerno>.data``.

        :param position: start position (int/regint/cint),
            defaults to end of file
        """
        @library.for_range(len(self))
        def _(i):
            if position is None:
                my_pos = None
            else:
                my_pos = position + i * self[i].total_size()
            self[i].write_to_file(my_pos)

    def read_from_file(self, start):
        """ Read content from ``Persistence/Transactions-P<playerno>.data``.
        Precision must be the same as when storing if applicable.

        :param start: starting position in number of shares from beginning
            (int/regint/cint)
        :returns: destination for final position, -1 for eof reached,
             or -2 for file not found (regint)
        """
        start = MemValue(start)
        @library.for_range(len(self))
        def _(i):
            start.write(self[i].read_from_file(start))
        return start

    def schur(self, other):
        """ Element-wise product.

        :param other: container of matching size and type
        :return: container of same shape and type as :py:obj:`self` """
        assert self.sizes == other.sizes
        if len(self.sizes) == 2:
            res = Matrix(self.sizes[0], self.sizes[1], self.value_type)
        else:
            res = MultiArray(self.sizes, self.value_type)
        res.assign_vector(self.get_vector() * other.get_vector())
        return res

    def __add__(self, other):
        """ Element-wise addition.

        :param other: container of matching size and type
        :return: container of same shape and type as :py:obj:`self` """
        if is_zero(other):
            return self
        assert self.sizes == other.sizes
        if len(self.sizes) == 2:
            res = Matrix(self.sizes[0], self.sizes[1], self.value_type)
        else:
            res = MultiArray(self.sizes, self.value_type)
        res.assign_vector(self.get_vector() + other.get_vector())
        return res

    __radd__ = __add__

    def __sub__(self, other):
        """ Element-wise subtraction.

        :param other: container of matching size and type
        :return: container of same shape and type as :py:obj:`self` """
        if is_zero(other):
            return self
        assert self.sizes == other.sizes
        if len(self.sizes) == 2:
            res = Matrix(self.sizes[0], self.sizes[1], self.value_type)
        else:
            res = MultiArray(self.sizes, self.value_type)
        res.assign_vector(self.get_vector() - other.get_vector())
        return res

    def iadd(self, other):
        """ Element-wise addition in place.

        :param other: container of matching size and type """
        assert self.sizes == other.sizes
        self.assign_vector(self.get_vector() + other.get_vector())

    def __iadd__(self, other):
        self[:] += other.get_vector()
        return self

    def __isub__(self, other):
        self[:] -= other.get_vector()
        return self

    def __imul__(self, other):
        self[:] *= other.get_vector()
        return self

    def __itruediv__(self, other):
        self[:] /= other.get_vector()
        return self

    def __mul__(self, other):
        # legacy function
        # Finished: you need to add matmul which is differ from dot because it uses matrix
        return self.mul(other)

    def mul(self, other, res_params=None):
        # legacy function
        return self.dot(other, res_params)
    
    def matmul(self, other, res=None, n_threads=None):
        
        assert self.value_type==other.value_type,"Invalid Data Type"
        assert len(self.sizes)==2 and self.sizes[1]==other.sizes[0] ,"Invalid Dimension"

        out_col = 1 if isinstance(other,Array) else other.sizes[1]
        inter = self.sizes[1]
        row = self.shape[0]

        if res is None:
            res=MultiArray([row, out_col], self.value_type)

        max_size = _register.maximum_size // out_col
        
        @library.multithread(n_threads, row, max_size)
        def _(base, size):
            res.assign_part_vector(self.direct_mul(other,indices=(regint.inc(size,base=base),regint.inc(inter), regint.inc(inter),regint.inc(out_col))),base)
            # res.assign_part_vector(self.get_part(base,size).direct_mul(other),base) # it uses address not create new. These two are the same in time and online or offline round.
        return res
    
    # Finished: you need to add matmul which is differ from dot because it uses matrix and it need to explicitly create space
    def dot(self, other, res_params=None, n_threads=None, res_matrix=None): 
        """ Matrix-matrix and matrix-vector multiplication.
        Note: i think res_params is not used for now
        :param self: two-dimensional
        :param other: Matrix or Array of matching size and type
        :param n_threads: number of threads (default: all in same thread) """
        assert len(self.sizes) == 2
        if isinstance(other, Array):
            assert len(other) == self.sizes[1]
            if self.value_type.n_elements() == 1:
                matrix = Matrix(len(other), 1, other.value_type, \
                                address=other.address)
                res = self * matrix
                return Array(res.sizes[0], res.value_type, address=res.address)
            else:
                matrix = Matrix(len(other), 1, other.value_type)
                # matrix = MultiArray([len(other), 1], other.value_type)
                for i, x in enumerate(other):
                    matrix[i][0] = x
                res = self * matrix
                library.break_point()
                return Array.create_from(x[0] for x in res)
        elif isinstance(other, SubMultiArray):
            assert len(other.sizes) == 2
            assert other.sizes[0] == self.sizes[1]
            if res_params is not None:
                class t(self.value_type):
                    pass
                t.params = res_params
            else:
                t = self.value_type
            if res_matrix is None:
                res_matrix = Matrix(self.sizes[0], other.sizes[1], t)
            # res_matrix = MultiArray([self.sizes[0], other.sizes[1]], t)
            try:
                try:
                    self.value_type.direct_matrix_mul
                    max_size = _register.maximum_size // res_matrix.sizes[1]
                    @library.multithread(n_threads, self.sizes[0], max_size)
                    def _(base, size):
                        res_matrix.assign_part_vector(
                            self.get_part(base, size).direct_mul(other), base)
                except AttributeError:
                    assert n_threads is None
                    if max(res_matrix.sizes) > 1000:
                        raise AttributeError()
                    self.value_type.matrix_mul
                    A = self.get_vector()
                    B = other.get_vector()
                    res_matrix.assign_vector(
                        self.value_type.matrix_mul(A, B, self.sizes[1],
                                                   res_params))
            except (AttributeError, AssertionError):
                # fallback for sfloat etc.
                @library.for_range_opt_multithread(n_threads, self.sizes[0])
                def _(i):
                    try:
                        res_matrix[i] = self.value_type.row_matrix_mul(
                            self[i], other, res_params)
                    except (AttributeError, CompilerError):
                        # fallback for binary circuits
                        @library.for_range_opt(other.sizes[1])
                        def _(j):
                            res_matrix[i][j] = 0
                            @library.for_range_opt(self.sizes[1])
                            def _(k):
                                res_matrix[i][j] += self[i][k] * other[k][j]
            return res_matrix
        elif isinstance(other, self.value_type):
            return self * Array.create_from(other)
        else:
            raise NotImplementedError

    def direct_mul(self, other, reduce=True, indices=None):
        """ Matrix multiplication in the virtual machine.

        :param self: :py:class:`Matrix` / 2-dimensional :py:class:`MultiArray`
        :param other: :py:class:`Matrix` / 2-dimensional :py:class:`MultiArray`
        :param indices: 4-tuple of :py:class:`regint` vectors for index selection (default is complete multiplication)
        :return: Matrix as vector of relevant type (row-major)

        The following executes a matrix multiplication selecting every third row
        of :py:obj:`A`::

            A = sfix.Matrix(7, 4)
            B = sfix.Matrix(4, 5)
            C = sfix.Matrix(3, 5)
            C.assign_vector(A.direct_mul(B, indices=(regint.inc(3, 0, 3),
                                                     regint.inc(4),
                                                     regint.inc(4),
                                                     regint.inc(5)))
        """
        assert len(self.sizes) == 2
        if isinstance(other, Array):
            other_sizes = [len(other), 1]
        else:
            other_sizes = other.sizes
            assert len(other.sizes) == 2
        assert self.sizes[1] == other_sizes[0]
        assert self.value_type == other.value_type
        return self.value_type.direct_matrix_mul(self.address, other.address,
                                                 self.sizes[0], *other_sizes,
                                                 reduce=reduce, indices=indices)

    def direct_mul_trans(self, other, reduce=True, indices=None):
        """
        Matrix multiplication with the transpose of :py:obj:`other`
        in the virtual machine.

        :param self: :py:class:`Matrix` / 2-dimensional :py:class:`MultiArray`
        :param other: :py:class:`Matrix` / 2-dimensional :py:class:`MultiArray`
        :param indices: 4-tuple of :py:class:`regint` vectors for index selection (default is complete multiplication)
        :return: Matrix as vector of relevant type (row-major)

        """
        assert len(self.sizes) == 2
        assert len(other.sizes) == 2
        assert other.address != None
        if indices is None:
            assert self.sizes[1] == other.sizes[1]
            indices = [regint.inc(i) for i in self.sizes + other.sizes[::-1]]
        assert len(indices[1]) == len(indices[2])
        indices = list(indices)
        indices[3] *= other.sizes[1]
        return self.value_type.direct_matrix_mul(
            self.address, other.address, None, self.sizes[1], 1,
            reduce=reduce, indices=indices)

    def direct_trans_mul(self, other, reduce=True, indices=None):
        """
        Matrix multiplication with the transpose of :py:obj:`self`
        in the virtual machine.

        :param self: :py:class:`Matrix` / 2-dimensional :py:class:`MultiArray`
        :param other: :py:class:`Matrix` / 2-dimensional :py:class:`MultiArray`
        :param indices: 4-tuple of :py:class:`regint` vectors for index selection (default is complete multiplication)
        :return: Matrix as vector of relevant type (row-major)

        """
        assert len(self.sizes) == 2
        assert len(other.sizes) == 2
        if indices is None:
            assert self.sizes[0] == other.sizes[0]
            indices = [regint.inc(i) for i in self.sizes[::-1] + other.sizes]
        assert len(indices[1]) == len(indices[2])
        indices = list(indices)
        indices[1] *= self.sizes[1]
        return self.value_type.direct_matrix_mul(
            self.address, other.address, None, 1, other.sizes[1],
            reduce=reduce, indices=indices)

    def trans_mul_to(self, other, res, n_threads=None):
        """
        Matrix multiplication with the transpose of :py:obj:`self`
        in the virtual machine.

        :param self: :py:class:`Matrix` / 2-dimensional :py:class:`MultiArray`
        :param other: :py:class:`Matrix` / 2-dimensional :py:class:`MultiArray`
        :param res: matrix of matching dimension to store result
        :param n_threads: number of threads (default: single thread)
        """
        @library.for_range_multithread(n_threads, 1, self.sizes[1])
        def _(i):
            indices = [regint(i), regint.inc(self.sizes[0])]
            indices += [regint.inc(i) for i in other.sizes]
            res[i] = self.direct_trans_mul(other, indices=indices)
            
    
    def trans_mul_add_to(self, other, res, n_threads=None):
        """
        Matrix multiplication with the transpose of :py:obj:`self`
        in the virtual machine.

        :param self: :py:class:`Matrix` / 2-dimensional :py:class:`MultiArray`
        :param other: :py:class:`Matrix` / 2-dimensional :py:class:`MultiArray`
        :param res: matrix of matching dimension to store (grad_result+res)
        :param n_threads: number of threads (default: single thread)
        """
        @library.for_range_multithread(n_threads, 1, self.sizes[1])
        def _(i):
            indices = [regint(i), regint.inc(self.sizes[0])]
            indices += [regint.inc(i) for i in other.sizes]
            res[i] += self.direct_trans_mul(other, indices=indices)
    

    def mul_trans_to(self, other, res, n_threads=None):
        """
        Matrix multiplication with the transpose of :py:obj:`other`
        in the virtual machine.

        :param self: :py:class:`Matrix` / 2-dimensional :py:class:`MultiArray`
        :param other: :py:class:`Matrix` / 2-dimensional :py:class:`MultiArray`
        :param res: matrix of matching dimension to store result
        :param n_threads: number of threads (default: single thread)
        """
        @library.for_range_multithread(n_threads, 1, self.sizes[0])
        def _(i):
            indices = [regint(i), regint.inc(self.sizes[1])]
            indices += [regint.inc(i) for i in reversed(other.sizes)]
            res[i] = self.direct_mul_trans(other, indices=indices)
    
    def mul_trans_add_to(self, other, res, n_threads=None): #not in MP-SPDZ,added by zhou
        """
        Matrix multiplication with the transpose of :py:obj:`other`
        in the virtual machine.

        :param self: :py:class:`Matrix` / 2-dimensional :py:class:`MultiArray`
        :param other: :py:class:`Matrix` / 2-dimensional :py:class:`MultiArray`
        :param res: matrix of matching dimension to store (grad_result + res)
        :param n_threads: number of threads (default: single thread)
        """
        @library.for_range_multithread(n_threads, 1, self.sizes[0])
        def _(i):
            indices = [regint(i), regint.inc(self.sizes[1])]
            indices += [regint.inc(i) for i in reversed(other.sizes)]
            res[i] += self.direct_mul_trans(other, indices=indices)
    

    def direct_mul_to_matrix(self, other):
        # Obsolete. Use dot().
        res = self.value_type.Matrix(self.sizes[0], other.sizes[1])
        res.assign_vector(self.direct_mul(other))
        return res

    def budget_mul(self, other, n_rows, row, n_columns, column, reduce=True,
                   res=None):
        assert len(self.sizes) == 2
        assert len(other.sizes) == 2
        if res is None:
            if reduce:
                res_matrix = Matrix(n_rows, n_columns, self.value_type)
            else:
                res_matrix = Matrix(n_rows, n_columns, \
                                    self.value_type.unreduced_type)
        else:
            res_matrix = res
        @library.for_range_opt(n_rows)
        def _(i):
            @library.for_range_opt(n_columns)
            def _(j):
                col = column(other, j)
                r = row(self, i)
                if reduce:
                    res_matrix[i][j] = self.value_type.dot_product(r, col)
                else:
                    entry = self.value_type.unreduced_dot_product(r, col)
                    res_matrix[i][j] = entry
        return res_matrix

    def plain_mul(self, other, res=None):
        """ Alternative matrix multiplication.

        :param self: two-dimensional
        :param other: two-dimensional container of matching type and size """
        assert other.sizes[0] == self.sizes[1]
        return self.budget_mul(other, self.sizes[0], lambda x, i: x[i], \
                               other.sizes[1], \
                               lambda x, j: [x[k][j] for k in range(len(x))],
                               res=res)

    def mul_trans(self, other):
        """ Matrix multiplication with transpose of :py:obj:`other`.

        :param self: two-dimensional
        :param other: two-dimensional container of matching type and size """
        assert other.sizes[1] == self.sizes[1]
        return self.budget_mul(other, self.sizes[0], lambda x, i: x[i], \
                               other.sizes[0], lambda x, j: x[j])

    def trans_mul(self, other, reduce=True, res=None):
        """ Matrix multiplication with transpose of :py:obj:`self`

        :param self: two-dimensional
        :param other: two-dimensional container of matching type and size """
        assert other.sizes[0] == self.sizes[0]
        return self.budget_mul(other, self.sizes[1], \
                               lambda x, j: [x[k][j] for k in range(len(x))], \
                               other.sizes[1], \
                               lambda x, j: [x[k][j] for k in range(len(x))],
                               reduce=reduce, res=res)

    def parallel_mul(self, other):
        assert self.sizes[1] == other.sizes[0]
        assert len(self.sizes) == 2
        assert len(other.sizes) == 2
        assert self.value_type.n_elements() == 1
        n = self.sizes[0] * other.sizes[1]
        a = []
        b = []
        for i in range(self.sizes[1]):
            addresses = regint(size=n)
            incint(addresses, regint(self.address + i), self.sizes[1],
                   other.sizes[1], n)
            a.append(self.value_type.load_mem(addresses, size=n))
            addresses = regint(size=n)
            incint(addresses, regint(other.address + i * other.sizes[1]), 1,
                   1, other.sizes[1])
            b.append(self.value_type.load_mem(addresses, size=n))
        res = self.value_type.dot_product(a, b)
        return res

    def transpose(self):
        """ Matrix transpose.
        :param self: two-dimensional """
        assert len(self.sizes) == 2
        res = Matrix(self.sizes[1], self.sizes[0], self.value_type)
        library.break_point()
        if self.value_type.n_elements() == 1:
            nr = self.sizes[1]
            nc = self.sizes[0]
            a = regint.inc(nr * nc, 0, nr, 1, nc)
            b = regint.inc(nr * nc, 0, 1, nc)
            res[:] = self.value_type.load_mem(self.address + a + b)
        else:
            @library.for_range_opt(self.sizes[1], budget=100)
            def _(i):
                @library.for_range_opt(self.sizes[0], budget=100)
                def _(j):
                    res[i][j] = self[j][i]
        library.break_point()
        return res

    def trace(self):
        """ Matrix trace. """
        assert len(self.sizes) == 2
        assert self.sizes[0] == self.sizes[1]
        return sum(self[i][i] for i in range(self.sizes[0]))

    def diag(self):
        """ Matrix diagonal. """
        assert len(self.sizes) == 2
        assert self.sizes[0] == self.sizes[1]
        n = self.sizes[0]
        return self.array.get(regint.inc(n, 0, n + 1))

    def secure_shuffle(self):
        """ Securely shuffle rows (first index). """
        self.assign_vector(self.get_vector().secure_shuffle(self.part_size()))

    def secure_permute(self, permutation, reverse=False):
        """ Securely permute rows (first index). """
        self.assign_vector(self.get_vector().secure_permute(
            permutation, self.part_size(), reverse))

    def sort(self, key_indices=None, n_bits=None):
        """ Sort sub-arrays (different first index) in place.

        :param key_indices: indices to sorting keys, for example
          ``(1, 2)`` to sort three-dimensional array ``a`` by keys
          ``a[*][1][2]``. Default is ``(0, ..., 0)`` of correct length.
        :param n_bits: number of bits in keys (default: global bit length)

        """
        if program.options.binary:
            assert key_indices is None
            assert len(self.sizes) == 2
            library.loopy_odd_even_merge_sort(self)
            return
        if key_indices is None:
            key_indices = (0,) * (len(self.sizes) - 1)
        key_indices = (None,) + util.tuplify(key_indices)
        from . import sorting
        keys = self.get_vector_by_indices(*key_indices)
        sorting.radix_sort(keys, self, n_bits=n_bits)

    def randomize(self, *args):
        """ Randomize according to data type. """
        if self.total_size() < program.budget:
            self.assign_vector(
                self.value_type.get_random(*args, size=self.total_size()))
        else:
            @library.for_range(self.sizes[0])
            def _(i):
                self[i].randomize(*args)

    def reveal(self):
        """ Reveal to :py:obj:`MultiArray` of same shape. """
        res = MultiArray(self.sizes, self.value_type.clear_type)
        res[:] = self.get_vector().reveal()
        return res

    def reveal_list(self):
        """ Reveal as list. """
        return list(self.get_vector().reveal())

    def reveal_nested(self):
        """ Reveal as nested list. """
        flat = iter(self.get_vector().reveal())
        res = []
        def f(sizes):
            if len(sizes) == 1:
                return [next(flat) for i in range(sizes[0])]
            else:
                return [f(sizes[1:]) for i in range(sizes[0])]
        return f(self.sizes)

    def print_reveal_nested(self, end='\n'):
        """ Reveal and print as nested list.

        :param end: string to print after (default: line break)
        """
        if util.is_constant(self.total_size()) and \
           self.total_size() < program.budget:
            library.print_str('%s' + end, self.reveal_nested())
        else:
            library.print_str('[')
            @library.for_range(len(self) - 1)
            def _(i):
                self[i].print_reveal_nested(end=', ')
            self[len(self) - 1].print_reveal_nested(end='')
            library.print_str(']' + end)

    def reveal_to_binary_output(self, player=None):
        """ Reveal to binary output if supported by type.

        :param: player to reveal to (default all)
        """
        if player == None:
            self.get_vector().reveal().binary_output()
        else:
            self.get_vector().reveal_to(player).binary_output()

    def __str__(self):
        return '%s multi-array of lengths %s at %s' % (self.value_type,
                                                       self.sizes, self.address)

class MultiArray(SubMultiArray):
    """
    Multidimensional array. The access operator (``a[i]``) allows to a
    multi-dimensional array of dimension one less or a simple array
    for a two-dimensional array.

    :param sizes: shape (compile-time list of integers)
    :param value_type: basic type of entries

    You can convert between arrays and register vectors by using slice
    indexing. This allows for element-wise operations as long as
    supported by the basic type. The following has the first two parties
    input a 10x10 secret integer matrix followed by storing the
    element-wise multiplications in the same data structure::

      a = sint.Tensor([3, 10, 10])
      a[0].input_from(0)
      a[1].input_from(1)
      a[2][:] = a[0][:] * a[1][:]

    """
    @staticmethod
    def disable_index_checks():
        SubMultiArray.check_indices = False

    def __init__(self, sizes, value_type, debug=None, address=None, alloc=True):
        if isinstance(address, Array):
            self.array = address
        else:
            self.array = Array(reduce(operator.mul, sizes), \
                               value_type, address=address, alloc=alloc)
        SubMultiArray.__init__(self, sizes, value_type, self.array.address, 0, \
                               debug=debug)
        if len(sizes) < 2:
            raise CompilerError('Use Array')
        
    def __matmul__(self, other):
        # TODO: should be depricated
        return self.matmul(other)
    
    def matmul(self, other):
        # mv or does not work for now
        assert self.dim >= other.dim, "The former must be higher dimensional than the latter"
        if self.dim == other.dim:
            if self.dim == 1:
                return self.dot(other)
            elif self.dim == 2:
                return self.mm(other)
            else:
                return self.bmm(other)
        else:
            if other.dim == 1:
                return self.mv(other)
            elif other.dim == 2:
                return self.single_bmm(other)
            else:
                raise CompilerError("Invalid Dimension: The multiplication does not match")

    @property
    def address(self):
        return self.array.address
    
    @property
    def length(self):
        return reduce(operator.mul,self.sizes[:])

    @address.setter
    def address(self, value):
        self.array.address = value

    def alloc(self):
        self.array.alloc()

    def tuple_permute(self, tuple, perm):
        """
        Permute a tuple according to a permutation.
        example: self.tuple_permute((3,2,5), (2,0,1)) = (5,3,2)
        """
        res = ()
        for _, x  in enumerate(perm):
            res = res[:] + (tuple[x],)
        return res

    def permute_singledim(self, new_perm, indices, i, res):
        if i == len(self.sizes) - 1:
            # for j in range(self.sizes[i]):
            @library.for_range(self.sizes[i])
            def _(j):
                # get all the indices, like (0,0,0), (0,0,1), (0,0,2)...
                tmp_indices = indices[:] + (j,)
                # get value at that index
                tmp = self.get_vector_by_indices(*tmp_indices)
                new_indices = self.tuple_permute(tmp_indices, new_perm)
                # assign the value to the new indices
                res.assign_vector_by_indices(tmp, *new_indices)
                # res.print_reveal_nested()
            return
        @library.for_range(self.sizes[i])
        def _(j):
            tmp_indices = indices[:] + (j,)
            self.permute_singledim(new_perm, tmp_indices, i+1, res)

    def permute(self, new_perm):
        assert len(new_perm) == len(self.sizes)
        i = 0
        indices = ()
        new_sizes = self.tuple_permute(self.sizes, new_perm)
        res = MultiArray(new_sizes, self.value_type)
        self.permute_singledim(new_perm, indices, i, res)
        return res
    
    def permute_without_malloc(self, res , new_perm):
        assert len(new_perm) == len(self.sizes)
        i = 0
        indices = ()
        self.permute_singledim(new_perm, indices, i, res)
        
    def reshape(self, sizes):
        res=MultiArray(self.sizes,self.value_type)
        res.assign(self) #assign self to res
        res.view(*sizes)
        return res
    
    def view(self, *sizes):
        assert self.value_type.n_elements() == 1
        tmp = self.total_size()
        tmp_sizes = []
        is_negative_one = False
        negative_index = 0
        for i, x in enumerate(sizes):
            tmp_sizes.append(x)
            if x == -1:
                if is_negative_one:
                    raise CompilerError('Multiple -1 in MultiArray.view()')
                is_negative_one = True
                negative_index = i
                continue
            assert tmp % x == 0
            tmp = tmp / x
        if is_negative_one: 
            tmp_sizes[negative_index] = int(tmp)
        self.sizes = tuple(tmp_sizes)
    
    def swap_single_dim(self, src_dim, tgt_dim, res=None):
        assert res is not None, "res must be specified"
        assert src_dim < len(self.sizes) and tgt_dim < len(self.sizes), "Invalid dim"
        src_dim, tgt_dim = len(self.sizes) - 1 if src_dim == -1 else src_dim, len(self.sizes) - 1 if tgt_dim == -1 else tgt_dim
        if src_dim == tgt_dim:
            res[:] = self[:]
            return
        perm = list(range(len(self.sizes)))
        perm[src_dim] = tgt_dim
        perm[tgt_dim] = src_dim
        self.permute_without_malloc(res, perm)
        # res.print_reveal_nested()
    
    def getIndexGroups_by_dim(self, dim):
        assert dim < len(self.sizes)
        new_sizes = self.sizes[:dim] +  self.sizes[dim+1:]
        new_num = 1
        for si in new_sizes:
            new_num*=si
        pre_mul_prod = []
        tmp = 1
        for i in range(len(new_sizes) - 1):
            tmp *= new_sizes[-i-1]
            pre_mul_prod.append(tmp)
        index_groups = []
        for i in range(new_num):
            index = []
            mod = i
            for j in range(len(new_sizes)-1):
                index.append(mod//pre_mul_prod[j])
                mod = mod % pre_mul_prod[j]
            index.append(mod)
            index = tuple(index)
            #tmp_value = self.value_type(0)
            indices = []
            for j in range(self.sizes[dim]):
                tmp_indices = index[:dim] +(j,) + index[dim:]
                tmp_address = 0
                for k in range(len(tmp_indices)):
                    tmp_address += tmp_indices[k] #* pre_mul_prod[k]
                # print(tmp_address)
                indices.append(tmp_indices)
                #tmp_value+=self.get_vector_by_indices(*tmp_indices)
            index_groups.append(indices)
            #res.assign_vector(tmp_value, i)
        return index_groups
    
    def mean(self, dim):
        # assert dim < len(self.sizes)
        # new_sizes = self.sizes[:dim] +  self.sizes[dim+1:]
        # res = MultiArray(new_sizes, self.value_type)
        # new_num = res.total_size()
        # pre_mul_prod = []
        # tmp = 1
        
        # for i in range(len(new_sizes) - 1):
        #     tmp *= new_sizes[-i-1]
        #     pre_mul_prod.append(tmp)
        # for i in range(new_num):
        #     index = []
        #     mod = i
        #     for j in range(len(new_sizes)-1):
        #         index.append(mod//pre_mul_prod[j])
        #         mod = mod % pre_mul_prod[j]
        #     index.append(mod)
        #     index = tuple(index)
        #     tmp_value = self.value_type(0)
        #     for j in range(self.sizes[dim]):
        #         tmp_indices = index[:dim] +(j,) + index[dim:]
        #         tmp_value+=self.get_vector_by_indices(*tmp_indices)
        #     res.assign_vector(tmp_value, i)
        new_sizes = self.sizes[:dim] +  self.sizes[dim+1:]
        res = MultiArray(new_sizes, self.value_type)
        new_num = res.total_size()
        
        index_groups = self.getIndexGroups_by_dim(dim)
        for i in range(new_num):
            tmp_value = self.value_type(0)
            indices = index_groups[i]
            for j in indices:
                tmp_value+=self.get_vector_by_indices(*j)
            res.assign_vector(tmp_value, i)
            
        res /= cint(self.sizes[dim])
        return res
    
    def mv(self,other,res=None): # not MP-SPDZ,added by zhou
        save_sizes=self.sizes
        first_dim=reduce(operator.mul,self.sizes[:-1])
        second_dim=self.sizes[-1]
        self.view(first_dim,second_dim)
        matrix = Matrix(len(other), 1, other.value_type, address=other.address)
        if isinstance(res, Array):
            tmp_res = Matrix(len(res), 1, other.value_type, address=res.address)
            self.dot(matrix, res_matrix= tmp_res)
        else:
            self.dot(matrix, res_matrix= res)
        self.view(*save_sizes)
        
    
    def mm(self, other, res=None):  # not MP-SPDZ,added by zhou
        assert self.value_type == other.value_type, "Invalid Data Type"
        assert len(self.sizes) == 2 and self.sizes[1] == other.sizes[0], "Invalid Dimension"
        if isinstance(other, Array):
            output_col = 1
        else:
            output_col = other.shape[1]
        N = self.shape[0]
        n_threads = os.cpu_count()
        if res is None:
            res = MultiArray([self.shape[0], output_col], self.value_type)

        @library.multithread(n_threads, N)
        def _(base, size):
            res.assign_part_vector(self.direct_mul(other, indices=(regint.inc(size, base=base), regint.inc(self.shape[1]), regint.inc(self.shape[1]), regint.inc(output_col))), base)
            # res.assign_part_vector(self.get_part(base,size).direct_mul(other),base) # it uses address not create new. These two are the same in time and online or offline round.
        return res

    def single_bmm(self, other, res=None):  # i think single_bmm is a part of mm
        """
        :param self.sizes: (batch, n, m) # batch can be int or *list(int)
        :param other.sizes: (m, p) but it can run accurately when other is a vector: (m)
        :return: res.sizes: (batch, n, p)
        """
        # print(self.sizes,other.sizes)
        assert self.value_type == other.value_type, "Invalid Data Type"
        assert len(self.sizes) >= 3 and len(other.sizes) == 2 and self.sizes[-1] == other.sizes[0], "Invalid Dimension"

        batch = self.sizes[:-2]
        b, n, m = reduce(operator.mul, batch) if len(batch) >= 2 else batch[0], self.shape[-2], self.shape[-1]

        self.view(b*n, m)
        if res is not None:
            res.view(b*n, -1)
        res = self.mm(other, res)
        self.view(*batch, n, m)
        res.view(*batch, n, -1)
        return res

    def single_bmm_trans_to(self, other, res=None):
        """
        :param self.sizes: (batch, n, m) # batch can be int or *list(int)
        :param other.sizes: (p, m)
        :return: res.sizes: (batch, n, p)
        """
        assert self.value_type == other.value_type, "Invalid Data Type"
        assert len(self.sizes) >= 3 and len(other.sizes) == 2 and self.sizes[-1] == other.sizes[-1], "Invalid Dimension"

        # Finished: you can delete this init because res = self.single_bmm(trans_other, res) achieves the same
        # if not res:
        #     res = MultiArray([*self.sizes[:-2], self.sizes[-2], other.sizes[0]], self.value_type)

        trans_other = MultiArray(other.sizes[::-1], self.value_type)

        other.permute_without_malloc(trans_other, [1, 0])
        res = self.single_bmm(trans_other, res)

        trans_other.delete()

        return res

    def trans_bmm_to(self, other, res=None, is_reduce=False):
        """
        # batch can be int or *list(int)
        :param self.sizes: (batch, n, m)
        :param other.sizes: (batch, n, p)
        :param res.sizes: (batch, m, p) if not reduce else (m, p)
        :param is_reduce: whether to reduce the first dimension
        :return: 
            if not reduce: sizes: (batch, m, p)
            if reduce: sizes: (m, p)
        """
        assert self.value_type == other.value_type, "Invalid Data Type"
        assert len(self.sizes) == len(other.sizes) >= 3 and self.sizes[:-2] == other.sizes[:-2] and self.shape[-2] == other.sizes[-2], "Invalid Dimension"

        # if not res and is_reduce:
        #     res = MultiArray([self.sizes[-1], other.sizes[-1]], self.value_type)
        # if not res and not is_reduce:
        #     res = MultiArray([*self.sizes[:-2], self.sizes[-1], other.sizes[-1]], self.value_type)

        trans_self = MultiArray([*self.sizes[:-2], self.sizes[-1], self.sizes[-2]], self.value_type)
        reverse_perm = [i for i in range(self.dim-2)] + [self.dim-1, self.dim-2]

        self.permute_without_malloc(trans_self, reverse_perm)
        res = trans_self.bmm(other, res, is_reduce)

        trans_self.delete()

        return res

    def bmm_trans_to(self, other, res=None, is_reduce=False):
        """
        # batch can be int or *list(int)
        :param self.sizes: (batch, n, m)
        :param other.sizes: (batch, p, m)
        :param res.sizes: (batch, n, p) if not reduce else (n, p)
        :param is_reduce: whether to reduce the first dimension
        :return: 
            if not reduce: sizes: (batch, n, p)
            if reduce: sizes: (n, p)
        """
        assert self.value_type == other.value_type, "Invalid Data Type"
        assert len(self.sizes) == len(other.sizes) >= 3 and self.sizes[:-2] == other.sizes[:-2] and self.shape[-1] == other.sizes[-1], "Invalid Dimension"

        # if not res and is_reduce:
        #     res = MultiArray([self.sizes[-2], other.sizes[-2]], self.value_type)
        # if not res and not is_reduce:
        #     res = MultiArray([*self.sizes[:-2], self.sizes[-2], other.sizes[-2]], self.value_type)

        trans_other = MultiArray([*other.sizes[:-2], other.sizes[-1], other.sizes[-2]], other.value_type)
        reverse_perm = [i for i in range(self.dim-2)] + [self.dim-1, self.dim-2]

        other.permute_without_malloc(trans_other, reverse_perm)
        res = self.bmm(trans_other, res, is_reduce)

        trans_other.delete()

        return res

    def bmm(self, other, res=None, is_reduce=False):
        """
        # batch can be int or *list(int)
        :param self.sizes: (batch, n, m)
        :param other.sizes: (batch, m, p)
        :param res.sizes: (batch, n, p) if not reduce else (n, p)
        :param is_reduce: whether to reduce the first dimension
        :return: 
            if not reduce: sizes: (batch, n, p)
            if reduce: sizes: (n, p)
        """
        assert self.value_type == other.value_type, "Invalid Data Type"
        assert len(self.sizes) == len(other.sizes) >= 3 and self.sizes[:-2] == other.sizes[:-2] and self.shape[-1] == other.sizes[-2], "Invalid Dimension"
        batch = self.sizes[:-2]
        b, n, m = reduce(operator.mul, batch) if len(batch) >= 2 else batch[0], self.shape[-2], self.shape[-1]
        p = other.sizes[-1]

        if not res and is_reduce:
            res = MultiArray([n, p], self.value_type)
        elif not res and not is_reduce:
            res = MultiArray([*batch, n, p], self.value_type)
        elif res and is_reduce:
            assert res.sizes == (n, p), "Invalid Output Dimension"
        else:
            assert res.sizes == (*batch, n, p), "Invalid Output Dimension"

        self.view(b, n, m)
        n_threads = os.cpu_count()
        if not is_reduce:
            other.view(b, m, p), res.view(b, n, p)
            @library.for_range_opt_multithread(n_threads, b)
            def _(i):
                # self[i] is SubMultiArray
                self[i].matmul(other[i], res[i])
                # res.assign_part_vector(self[i].direct_mul(other[i]),i)
            res.view(*batch, n, p)
        else:
            other.view(b*m, p)
            concate_x = MultiArray([n, b*m], self.value_type)
            index = regint(0)

            @library.for_range_parallel(n_threads, [n, b])
            def _(i, _):
                concate_x.assign_vector(self[i].get_vector(i*m, m), index)
                index.update(index + m)
            concate_x.mm(other, res)
            concate_x.delete()

            # Not very efficient method
            """  @library.for_range_opt(b)
            def _(i):
                # nonlocal res # why? i think it is because of assignment operation.
                # res += self[i]*other[i]
                res.assign_vector(res.get_vector()+(self[i]*other[i]).get_vector())  """

        self.view(*batch, n, m), other.view(*batch, m, p),
        return res
    
    def sum(self, dim=-1, res=None, keepdims=False): # TODO: code review (Ozer)
        assert res is not None, "res must be specified"
        if len(self.sizes) == 2 and keepdims == True:
            assert isinstance(res, MultiArray), "when operation comes to two dim and keepdims is True, res must be MultiArray"
        if len(self.sizes) == 2 and keepdims == False:
            assert isinstance(res,Array), "when operation comes to two dim and keepdims is False, res must be Array"
        dim = len(self.sizes)-1 if dim == -1 else dim
        index_groups = self.getIndexGroups_by_dim(dim)
        for i in range(len(index_groups)):
            summary = self.value_type(0)
            for j in index_groups[i]:
                summary += self.get_vector_by_indices(*j)
            res.assign_vector(summary, i)
        if keepdims:
            keep_sizes = self.sizes[:dim] + (1,) +self.sizes[dim+1:]
            res.view(*keep_sizes)
        return res

    def element_wise_mul(self, other, res=None):
        assert res is not None, "res must be specified"
        v1, v2 = self, other
        len1, len2 = v1.total_size(), v2.total_size()
        assert len1 % len2 == 0, "Invalid Dimension"
        if self.total_size() < other.total_size():
            v1, v2 = v2, v1
        @library.for_range_opt(len1//len2)
        def _(i):
            v3 = v1.get_vector(i*len2, len2) * v2.get_vector(0, len2)
            res.assign_vector(v3, i*len2)
        library.break_point()
        return res

    def delete(self):
        self.array.delete()

class Matrix(MultiArray):
    """ Matrix.

    :param rows: compile-time (int)
    :param columns: compile-time (int)
    :param value_type: basic type of entries

    """
    def __init__(self, rows, columns, value_type, debug=None, address=None):
        MultiArray.__init__(self, [rows, columns], value_type, debug=debug, \
                            address=address)

    @staticmethod
    def create_from(rows):
        rows = list(rows)
        if isinstance(rows[0], (list, tuple, Array)):
            t = type(rows[0][0])
        else:
            t = type(rows[0])
        res = Matrix(len(rows), len(rows[0]), t)
        for i in range(len(rows)):
            res[i].assign(rows[i])
        return res

    def get_column(self, index):
        """ Get column as vector.

        :param index: regint/cint/int
        """
        assert self.value_type.n_elements() == 1
        addresses = regint.inc(self.sizes[0], self.address + index,
                               self.sizes[1])
        return self.value_type.load_mem(addresses)

    def get_columns(self):
        return (self.get_column(i) for i in range(self.sizes[1]))

    def get_column_by_row_indices(self, rows, column):
        assert self.value_type.n_elements() == 1
        addresses = rows * self.sizes[1] + \
            regint.inc(len(rows), self.address + column, 0)
        return self.value_type.load_mem(addresses)

    def set_column(self, index, vector):
        """ Change column.

        :param index: regint/cint/int
        :param vector: short enought vector of compatible type
        """
        assert self.value_type.n_elements() == 1
        addresses = regint.inc(self.sizes[0], self.address + index,
                               self.sizes[1])
        self.value_type.conv(vector).store_in_mem(addresses)

class VectorArray(object):
    def __init__(self, length, value_type, vector_size, address=None):
        self.array = Array(length * vector_size, value_type, address)
        self.vector_size = vector_size
        self.value_type = value_type

    def __getitem__(self, index):
        return self.value_type.load_mem(self.array.address + \
                                        index * self.vector_size,
                                        size=self.vector_size)

    def __setitem__(self, index, value):
        if value.size != self.vector_size:
            raise CompilerError('vector size mismatch')
        value.store_in_mem(self.array.address + index * self.vector_size)

class _mem(_number):
    __add__ = lambda self,other: self.read() + other
    __sub__ = lambda self,other: self.read() - other
    __mul__ = lambda self,other: self.read() * other
    __truediv__ = lambda self,other: self.read() / other
    __floordiv__ = lambda self,other: self.read() // other
    __mod__ = lambda self,other: self.read() % other
    __pow__ = lambda self,other: self.read() ** other
    __neg__ = lambda self,other: -self.read()
    __lt__ = lambda self,other: self.read() < other
    __gt__ = lambda self,other: self.read() > other
    __le__ = lambda self,other: self.read() <= other
    __ge__ = lambda self,other: self.read() >= other
    __eq__ = lambda self,other: self.read() == other
    __ne__ = lambda self,other: self.read() != other
    __and__ = lambda self,other: self.read() & other
    __xor__ = lambda self,other: self.read() ^ other
    __or__ = lambda self,other: self.read() | other
    __lshift__ = lambda self,other: self.read() << other
    __rshift__ = lambda self,other: self.read() >> other

    __radd__ = lambda self,other: other + self.read()
    __rsub__ = lambda self,other: other - self.read()
    __rmul__ = lambda self,other: other * self.read()
    __rtruediv__ = lambda self,other: other / self.read()
    __rfloordiv__ = lambda self,other: other // self.read()
    __rmod__ = lambda self,other: other % self.read()
    __rand__ = lambda self,other: other & self.read()
    __rxor__ = lambda self,other: other ^ self.read()
    __ror__ = lambda self,other: other | self.read()

    __iadd__ = lambda self,other: self.write(self.read() + other)
    __isub__ = lambda self,other: self.write(self.read() - other)
    __imul__ = lambda self,other: self.write(self.read() * other)
    __itruediv__ = lambda self,other: self.write(self.read() / other)
    __ifloordiv__ = lambda self,other: self.write(self.read() // other)
    __imod__ = lambda self,other: self.write(self.read() % other)
    __ipow__ = lambda self,other: self.write(self.read() ** other)
    __iand__ = lambda self,other: self.write(self.read() & other)
    __ixor__ = lambda self,other: self.write(self.read() ^ other)
    __ior__ = lambda self,other: self.write(self.read() | other)
    __ilshift__ = lambda self,other: self.write(self.read() << other)
    __irshift__ = lambda self,other: self.write(self.read() >> other)

    iadd = __iadd__
    isub = __isub__
    imul = __imul__
    itruediv = __itruediv__
    ifloordiv = __ifloordiv__
    imod = __imod__
    ipow = __ipow__
    iand = __iand__
    ixor = __ixor__
    ior = __ior__
    ilshift = __ilshift__
    irshift = __irshift__

    store_in_mem = lambda self,address: self.read().store_in_mem(address)

class MemValue(_mem):
    """ Single value in memory. This is useful to transfer information
    between threads. Operations are automatically read
    from memory if required, this means you can use any operation with
    :py:class:`MemValue` objects as if they were a basic type.

    :param value: basic type or int (will be converted to regint)

    """
    __slots__ = ['last_write_block', 'reg_type', 'register', 'address', 'deleted']

    @classmethod
    def if_necessary(cls, value):
        if util.is_constant_float(value):
            return value
        else:
            return cls(value)

    def __init__(self, value, address=None):
        self.last_write_block = None
        if isinstance(value, int):
            self.value_type = regint
            value = regint(value)
        elif isinstance(value, MemValue):
            self.value_type = value.value_type
        else:
            self.value_type = type(value)
        self.deleted = False
        if address is None:
            self.address = self.value_type.malloc(value.size)
            self.size = value.size
            self.write(value)
        else:
            self.address = address
            self.size = 1

    def delete(self):
        self.value_type.free(self.address)
        self.deleted = True

    def check(self):
        if self.deleted:
            raise CompilerError('MemValue deleted')

    def read(self):
        """ Read value.

        :return: relevant basic type instance """
        self.check()
        if program.curr_block != self.last_write_block:
            from Compiler.GC.types import sbitvec
            self.register = self.value_type.load_mem(
                self.address, size=self.size \
                if issubclass(self.value_type, (_register, sbitvec)) else None)
            self.last_write_block = program.curr_block
        return self.register

    def write(self, value):
        """ Write value.

        :param value: convertible to relevant basic type """
        self.check()
        if isinstance(value, MemValue):
            value = value.read()
        value = self.value_type.conv(value)
        if value.size != self.size:
            raise CompilerError('size mismatch')
        self.register = value
        if not isinstance(self.register, self.value_type):
            raise CompilerError('Mismatch in register type, cannot write \
                %s to %s' % (type(self.register), self.value_type))
        self.register.store_in_mem(self.address)
        self.last_write_block = program.curr_block
        return self

    def reveal(self):
        """ Reveal value.

        :return: relevant clear type """
        return self.read().reveal()

    less_than = lambda self,other,bit_length=None,security=None: \
        self.read().less_than(other,bit_length,security)
    greater_than = lambda self,other,bit_length=None,security=None: \
        self.read().greater_than(other,bit_length,security)
    less_equal = lambda self,other,bit_length=None,security=None: \
        self.read().less_equal(other,bit_length,security)
    greater_equal = lambda self,other,bit_length=None,security=None: \
        self.read().greater_equal(other,bit_length,security)
    equal = lambda self,other,bit_length=None,security=None: \
        self.read().equal(other,bit_length,security)
    not_equal = lambda self,other,bit_length=None,security=None: \
        self.read().not_equal(other,bit_length,security)

    pow2 = lambda self,*args,**kwargs: self.read().pow2(*args, **kwargs)
    mod2m = lambda self,*args,**kwargs: self.read().mod2m(*args, **kwargs)
    right_shift = lambda self,*args,**kwargs: self.read().right_shift(*args, **kwargs)

    bit_decompose = lambda self,*args,**kwargs: self.read().bit_decompose(*args, **kwargs)

    if_else = lambda self,*args,**kwargs: self.read().if_else(*args, **kwargs)
    bit_and = lambda self,other: self.read().bit_and(other)
    bit_not = lambda self: self.read().bit_not()

    def expand_to_vector(self, size=None):
        if program.curr_block == self.last_write_block:
            return self.read().expand_to_vector(size)
        else:
            if size is None:
                size = get_global_vector_size()
            addresses = regint.inc(size, self.address, 0)
            return self.value_type.load_mem(addresses)

    def __repr__(self):
        return 'MemValue(%s,%d)' % (self.value_type, self.address)


class MemFloat(MemValue):
    def __init__(self, *args):
        super().__init__(sfloat(*args))

    def write(self, *args):
        value = sfloat(*args)
        super().write(value)

class MemFix(MemValue):
    def __init__(self, *args):
        arg_type = type(*args)
        if arg_type == sfix:
            value = sfix(*args)
        elif arg_type == cfix:
            value = cfix(*args)
        else:
            raise CompilerError('MemFix init argument error')
        super().__init__(value)

    def write(self, *args):
        super().write(self.value_type(*args))

def getNamedTupleType(*names):
    class NamedTuple(object):
        class NamedTupleArray(object):
            def __init__(self, size, t):
                from . import types
                self.arrays = [types.Array(size, t) for i in range(len(names))]
            def __getitem__(self, index):
                return NamedTuple(array[index] for array in self.arrays)
            def __setitem__(self, index, item):
                for array,value in zip(self.arrays, item):
                    array[index] = value
        @classmethod
        def get_array(cls, size, t):
            return cls.NamedTupleArray(size, t)
        def __init__(self, *args):
            if len(args) == 1:
                args = args[0]
            for name, value in zip(names, args):
                self.__dict__[name] = value
        def __iter__(self):
            for name in names:
                yield self.__dict__[name]
        def __add__(self, other):
            return NamedTuple(i + j for i,j in zip(self, other))
        def __sub__(self, other):
            return NamedTuple(i - j for i,j in zip(self, other))
        def __xor__(self, other):
            return NamedTuple(i ^ j for i,j in zip(self, other))
        def __mul__(self, other):
            return NamedTuple(other * i for i in self)
        __rmul__ = __mul__
        __rxor__ = __xor__
        def reveal(self):
            return self.__type__(x.reveal() for x in self)
    return NamedTuple

from . import library<|MERGE_RESOLUTION|>--- conflicted
+++ resolved
@@ -6087,10 +6087,6 @@
         assert self.value_type.n_elements() == 1
         part_size = reduce(operator.mul, self.sizes[1:])
         size = (size or 1) * part_size
-<<<<<<< HEAD
-        # assert size <= self.total_size()-base*part_size,"base with size cause out of range"
-=======
->>>>>>> e8d83482
         return self.value_type.load_mem(self.address + base * part_size,
                                         size=size)
 
@@ -6103,10 +6099,6 @@
         """
         assert self.value_type.n_elements() == 1
         part_size = reduce(operator.mul, self.sizes[1:])
-<<<<<<< HEAD
-        # assert vector.size <= self.total_size()-base,"vector size with base cause a buffer overflow"
-=======
->>>>>>> e8d83482
         vector.store_in_mem(self.address + base * part_size)
 
     def get_slice_vector(self, slice):
