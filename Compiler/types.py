"""
This module defines all types available in high-level programs.  These
include basic types such as secret integers or floating-point numbers
and container types. A single instance of the former uses one or more
so-called registers in the virtual machine while the latter use the
so-called memory.  For every register type, there is a corresponding
dedicated memory.

Registers are used for computation, allocated on an ongoing basis,
and thread-specific. The memory is allocated statically and shared
between threads. This means that memory-based types such as
:py:class:`Array` can be used to transfer information between threads.
Note that creating memory-based types outside the main thread is not
supported.

If viewing this documentation in processed form, many function signatures
appear generic because of the use of decorators. See the source code for the
correct signature.

Basic types
-----------

All basic can be used as vectors, that is one instance representing
several values, with all operations being executed element-wise. For
example, the following computes ten multiplications of integers input
by party 0 and 1::

   sint.get_input_from(0, size=10) * sint.get_input_from(1, size=10)

.. autosummary::
   :nosignatures:

   sint
   cint
   regint
   sfix
   cfix
   sfloat
   sgf2n
   cgf2n

Container types
---------------

.. autosummary::
   :nosignatures:

   MemValue
   Array
   Matrix
   MultiArray

"""

from Compiler.program import Tape,Program
from Compiler.exceptions import *
from Compiler.instructions import *
from Compiler.instructions_base import *
from .floatingpoint import two_power
from . import comparison, floatingpoint
import math
from . import util
from . import instructions
from .util import is_zero, is_one
import operator
from functools import reduce
import re
from Compiler.cost_config import Cost

class ClientMessageType:
    """ Enum to define type of message sent to external client. Each may be array of length n."""
    # No client message type to be sent, for backwards compatibility - virtual machine relies on this value
    NoType = 0
    # 3 x sint x n
    TripleShares = 1
    # 1 x cint x n
    ClearModpInt = 2
    # 1 x regint x n
    Int32 = 3
    # 1 x cint (fixed point left shifted by precision) x n
    ClearModpFix = 4


class MPCThread(object):
    def __init__(self, target, name, args = [], runtime_arg = 0,
                 single_thread = False):
        """ Create a thread from a callable object. """
        if not callable(target):
            raise CompilerError('Target %s for thread %s is not callable' % (target,name))
        self.name = name
        self.tape = Tape(program.name + '-' + name, program)
        self.target = target
        self.args = args
        self.runtime_arg = runtime_arg
        self.running = 0
        self.tape_handle = program.new_tape(target, args, name,
                                            single_thread=single_thread)
        self.run_handles = []
    
    def start(self, runtime_arg = None):
        self.running += 1
        self.run_handles.append(program.run_tape(self.tape_handle, \
                                           runtime_arg or self.runtime_arg))
    
    def join(self):
        if not self.running:
            raise CompilerError('Thread %s is not running' % self.name)
        self.running -= 1
        program.join_tape(self.run_handles.pop(0))


def copy_doc(a, b):
    try:
        a.__doc__ = b.__doc__
    except:
        pass

def no_doc(operation):
    def wrapper(*args, **kwargs):
        return operation(*args, **kwargs)
    return wrapper

def vectorize(operation):
    def vectorized_operation(self, *args, **kwargs):
        if len(args):
            from .GC.types import bits
            if (isinstance(args[0], Tape.Register) or isinstance(args[0], sfloat)) \
                    and not isinstance(args[0], bits) \
                    and args[0].size != self.size:
                if min(args[0].size, self.size) == 1:
                    size = max(args[0].size, self.size)
                    self = self.expand_to_vector(size)
                    args = list(args)
                    args[0] = args[0].expand_to_vector(size)
                else:
                    raise VectorMismatch('Different vector sizes of operands: %d/%d'
                                         % (self.size, args[0].size))
        set_global_vector_size(self.size)
        try:
            res = operation(self, *args, **kwargs)
        finally:
            reset_global_vector_size()
        return res
    copy_doc(vectorized_operation, operation)
    return vectorized_operation

def vectorize_max(operation):
    def vectorized_operation(self, *args, **kwargs):
        size = self.size
        for arg in args:
            try:
                size = max(size, arg.size)
            except AttributeError:
                pass
        set_global_vector_size(size)
        try:
            res = operation(self, *args, **kwargs)
        finally:
            reset_global_vector_size()
        return res
    copy_doc(vectorized_operation, operation)
    return vectorized_operation

def vectorized_classmethod(function):
    def vectorized_function(cls, *args, **kwargs):
        size = None
        if 'size' in kwargs:
            size = kwargs.pop('size')
        if size:
            set_global_vector_size(size)
            try:
                res = function(cls, *args, **kwargs)
            finally:
                reset_global_vector_size()
        else:
            res = function(cls, *args, **kwargs)
        return res
    copy_doc(vectorized_function, function)
    return classmethod(vectorized_function)

def vectorize_init(function):
    def vectorized_init(*args, **kwargs):
        size = None
        if len(args) > 1 and (isinstance(args[1], _register) or \
                    isinstance(args[1], sfloat)):
            size = args[1].size
            if 'size' in kwargs and kwargs['size'] is not None \
                    and kwargs['size'] != size:
                raise CompilerError('Mismatch in vector size')
        if 'size' in kwargs and kwargs['size']:
            size = kwargs['size']
        if size is not None:
            set_global_vector_size(size)
            try:
                res = function(*args, **kwargs)
            finally:
                reset_global_vector_size()
        else:
            res = function(*args, **kwargs)
        return res
    copy_doc(vectorized_init, function)
    return vectorized_init

def set_instruction_type(operation):
    def instruction_typed_operation(self, *args, **kwargs):
        set_global_instruction_type(self.instruction_type)
        try:
            res = operation(self, *args, **kwargs)
        finally:
            reset_global_instruction_type()
        return res
    copy_doc(instruction_typed_operation, operation)
    return instruction_typed_operation

def read_mem_value(operation):
    def read_mem_operation(self, *args, **kwargs):
        if len(args) > 0 and isinstance(args[0], MemValue):
            args = (args[0].read(),) + args[1:]
        return operation(self, *args, **kwargs)
    copy_doc(read_mem_operation, operation)
    return read_mem_operation

def type_comp(operation):
    def type_check(self, other, *args, **kwargs):
        if not isinstance(other, (type(self), int, regint, self.clear_type)):
            return NotImplemented
        return operation(self, other, *args, **kwargs)
    copy_doc(type_check, operation)
    return type_check

def inputmixed(*args):
    # helper to cover both cases
    if isinstance(args[-1], int):
        instructions.inputmixed(*args)
    else:
        instructions.inputmixedreg(*(args[:-1] + (regint.conv(args[-1]),)))

class _number(Tape._no_truth):
    """ Number functionality. """

    def square(self):
        """ Square. """
        return self * self

    def __add__(self, other):
        """ Optimized addition.

        :param other: any compatible type """
        if is_zero(other):
            return self
        else:
            return self.add(other)

    def __mul__(self, other):
        """ Optimized multiplication.

        :param other: any compatible type """
        if is_zero(other):
            return 0
        elif is_one(other):
            return self
        else:
            try:
                return self.mul(other)
            except VectorMismatch:
                if type(self) != type(other) and 1 in (self.size, other.size):
                    # try reverse multiplication
                    return NotImplemented
                else:
                    raise

    __radd__ = __add__
    __rmul__ = __mul__

    @vectorize
    def __pow__(self, exp):
        """ Exponentation through square-and-multiply.

        :param exp: any type allowing bit decomposition """
        if isinstance(exp, int) and exp >= 0:
            if exp == 0:
                return self.__class__(1)
            exp = bin(exp)[3:]
            res = self
            for i in exp:
                res = res.square()
                if i == '1':
                    res *= self
            return res
        else:
            bits = exp.bit_decompose()
            powers = [self]
            while len(powers) < len(bits):
                powers.append(powers[-1] ** 2)
            multiplicands = [b.if_else(p, 1) for b, p in zip(bits, powers)]
            res = util.tree_reduce(operator.mul, multiplicands)
            return res

    def mul_no_reduce(self, other, res_params=None):
        return self * other

    def reduce_after_mul(self):
        return self

    def pow2(self, bit_length=None, security=None):
        return 2**self

    def min(self, other):
        """ Minimum.

        :param other: any compatible type """
        return (self < other).if_else(self, other)

    def max(self, other):
        """ Maximum.

        :param other: any compatible type """
        return (self < other).if_else(other, self)

    @classmethod
    def dot_product(cls, a, b):
        from Compiler.library import for_range_opt_multithread
        res = MemValue(cls(0))
        l = min(len(a), len(b))
        xx = [a, b]
        for i, x in enumerate((a, b)):
            if not isinstance(x, Array):
                xx[i] = Array(l, cls)
                xx[i].assign(x)
        aa, bb = xx
        @for_range_opt_multithread(None, l)
        def _(i):
            res.iadd(res.value_type.conv(aa[i] * bb[i]))
        return res.read()

    def __abs__(self):
        """ Absolute value. """
        return (self < 0).if_else(-self, self)

    @staticmethod
    def popcnt_bits(bits):
        return sum(bits)

    def zero_if_not(self, condition):
        return condition * self

class _int(Tape._no_truth):
    """ Integer functionality. """

    @staticmethod
    def bit_adder(*args, **kwargs):
        """ Binary adder in arithmetic circuits.

        :param a: summand (list of 0/1 in compatible type)
        :param b: summand (list of 0/1 in compatible type)
        :param carry_in: input carry (default 0)
        :param get_carry: add final carry to output
        :returns: list of 0/1 in relevant type
        """
        return intbitint.bit_adder(*args, **kwargs)

    @staticmethod
    def ripple_carry_adder(*args, **kwargs):
        return intbitint.ripple_carry_adder(*args, **kwargs)

    def if_else(self, a, b):
        """ MUX on bit in arithmetic circuits.

        :param a/b: any type supporting the necessary operations
        :return: a if :py:obj:`self` is 1, b if :py:obj:`self` is 0, undefined otherwise
        :rtype: depending on operands, secret if any of them is """
        if hasattr(a, 'for_mux'):
            f, a, b = a.for_mux(b)
        else:
            f = lambda x: x
        return f(self * (a - b) + b)

    def cond_swap(self, a, b):
        """ Swapping in arithmetic circuits.

        :param a/b: any type supporting the necessary operations
        :return: ``(a, b)`` if :py:obj:`self` is 0, ``(b, a)`` if :py:obj:`self` is 1, and undefined otherwise
        :rtype: depending on operands, secret if any of them is """
        prod = self * (a - b)
        return a - prod, b + prod

    def bit_xor(self, other):
        """ XOR in arithmetic circuits.

        :param self/other: 0 or 1 (any compatible type)
        :return: type depends on inputs (secret if any of them is) """
        if util.is_constant(other):
            if other:
                return 1 - self
            else:
                return self
        return self + other - 2 * self * other

    def bit_or(self, other):
        """ OR in arithmetic circuits.

        :param self/other: 0 or 1 (any compatible type)
        :return: type depends on inputs (secret if any of them is) """
        if util.is_constant(other):
            if other:
                return self
            else:
                return 0
        return self + other - self * other

    def bit_and(self, other):
        """ AND in arithmetic circuits.

        :param self/other: 0 or 1 (any compatible type)
        :rtype: depending on inputs (secret if any of them is) """
        return self * other

    def bit_not(self):
        """ NOT in arithmetic circuits. """
        return 1 - self

    def half_adder(self, other):
        """ Half adder in arithmetic circuits.

        :param self/other: 0 or 1 (any compatible type)
        :return: binary sum, carry
        :rtype: depending on inputs, secret if any is """
        carry = self * other
        return self + other - 2 * carry, carry

    @staticmethod
    def long_one():
        return 1

class _bit(Tape._no_truth):
    """ Binary functionality. """

    def bit_xor(self, other):
        """ XOR in binary circuits.

        :param self/other: 0 or 1 (any compatible type)
        :rtype: depending on inputs (secret if any of them is) """
        return self ^ other

    def bit_and(self, other):
        """ AND in binary circuits.

        :param self/other: 0 or 1 (any compatible type)
        :rtype: depending on inputs (secret if any of them is) """
        return self & other

    def bit_or(self, other):
        """ OR in binary circuits.

        :param self/other: 0 or 1 (any compatible type)
        :return: type depends on inputs (secret if any of them is) """
        return self ^ other - self & other

    def bit_not(self):
        """ NOT in binary circuits. """
        return ~self

    def half_adder(self, other):
        """ Half adder in binary circuits.

        :param self/other: 0 or 1 (any compatible type)
        :return: binary sum, carry
        :rtype: depending on inputs (secret if any of them is) """
        return self ^ other, self & other

    def carry_out(self, a, b):
        s = a ^ b
        return a ^ (s & (self ^ a))

    def cond_swap(self, a, b):
        prod = self * (a ^ b)
        return a ^ prod, b ^ prod

class _gf2n(_bit):
    """ :math:`\mathrm{GF}(2^n)` functionality. """

    def if_else(self, a, b):
        """ MUX in :math:`\mathrm{GF}(2^n)` circuits. Similar to :py:meth:`_int.if_else`. """
        return b ^ self * self.hard_conv(a ^ b)

    def cond_swap(self, a, b, t=None):
        """ Swapping in :math:`\mathrm{GF}(2^n)`. Similar to :py:meth:`_int.if_else`. """
        prod = self * self.hard_conv(a ^ b)
        res = a ^ prod, b ^ prod
        if t is None:
            return res
        else:
            return tuple(t.conv(r) for r in res)

    def bit_xor(self, other):
        """ XOR in :math:`\mathrm{GF}(2^n)` circuits.

        :param self/other: 0 or 1 (any compatible type)
        :rtype: depending on inputs (secret if any of them is) """
        return self ^ other

    def bit_not(self):
        return self ^ 1

class _structure(Tape._no_truth):
    """ Interface for type-dependent container types. """

    MemValue = classmethod(lambda cls, value: MemValue(cls.conv(value)))
    """ Type-dependent memory value. """

    @classmethod
    def Array(cls, size, *args, **kwargs):
        """ Type-dependent array. Example:

        .. code::

            a = sint.Array(10)
        """
        return Array(size, cls, *args, **kwargs)

    @classmethod
    def Matrix(cls, rows, columns, *args, **kwargs):
        """ Type-dependent matrix. Example:

        .. code::

            a = sint.Matrix(10, 10)
        """
        return Matrix(rows, columns, cls, *args, **kwargs)

    @classmethod
    def Tensor(cls, shape):
        """
        Type-dependent tensor of any dimension::

            a = sfix.Tensor([10, 10])
        """
        if len(shape) == 1:
            return Array(shape[0], cls)
        else:
            return MultiArray(shape, cls)

    @classmethod
    def row_matrix_mul(cls, row, matrix, res_params=None):
        return sum(row[k].mul_no_reduce(matrix[k].get_vector(),
                                        res_params) \
                   for k in range(len(row))).reduce_after_mul()

    @staticmethod
    def mem_size():
        return 1

class _secret_structure(_structure):
    @classmethod
    def input_tensor_from(cls, player, shape):
        """ Input tensor secretly from player.

        :param player: int/regint/cint
        :param shape: tensor shape

        """
        res = cls.Tensor(shape)
        res.input_from(player)
        return res

    @classmethod
    def input_tensor_from_client(cls, client_id, shape):
        """ Input tensor secretly from client.

        :param client_id: client identifier (public)
        :param shape: tensor shape

        """
        res = cls.Tensor(shape)
        res.assign_vector(cls.receive_from_client(1, client_id,
                                                  size=res.total_size())[0])
        return res

    @classmethod
    def input_tensor_via(cls, player, content=None, shape=None, binary=False,
                         one_hot=False):
        """
        Input tensor-like data via a player. This overwrites the input
        file for the relevant player. The following returns an
        :py:class:`sint` matrix of dimension 2 by 2::

          M = [[1, 2], [3, 4]]
          sint.input_tensor_via(0, M)

        Make sure to copy ``Player-Data/Input-P<player>-0`` or
        ``Player-Data/Input-Binary-P<player>-0`` if running
        on another host.

        :param player: player to input via (int)
        :param content: nested Python list or numpy array (binary mode only) or
          left out if not available
        :param shape: shape if content not given
        :param binary: binary mode (bool)
        :param one_hot: one-hot encoding (bool)

        """
        if program.curr_tape != program.tapes[0]:
            raise CompilerError('only available in main thread')
        if content is not None:
            requested_shape = shape
            if binary:
                import numpy
                content = numpy.array(content)
                if issubclass(cls, _fix):
                    min_k = \
                        math.ceil(math.log(abs(content).max(), 2)) + cls.f + 1
                    if cls.k < min_k:
                        raise CompilerError(
                            "data outside fixed-point range, "
                            "use 'sfix.set_precision(%d, %d)'" % (cls.f, min_k))
                    if binary == 2:
                        t = numpy.double
                    else:
                        t = numpy.single
                else:
                    t = numpy.int64
                if one_hot:
                    content = numpy.eye(content.max() + 1)[content]
                content = content.astype(t)
                f = program.get_binary_input_file(player)
                f.write(content.tobytes())
                f.flush()
                shape = content.shape
            else:
                shape = []
                tmp = content
                while True:
                    try:
                        shape.append(len(tmp))
                        tmp = tmp[0]
                    except:
                        break
                if not program.input_files.get(player, None):
                    print('ALice')
                    program.input_files[player] = open(
                        'Player-Data/Input-P%d-0' % player, 'w')
                f = program.input_files[player]

                def traverse(content, level):
                    assert len(content) == shape[level]
                    if level == len(shape) - 1:
                        for x in content:
                            f.write(' ')
                            f.write(str(x))
                    else:
                        for x in content:
                            traverse(x, level + 1)

                traverse(content, 0)
                f.write('\n')
                f.flush()
                # f.close()
            if requested_shape is not None and \
                    list(shape) != list(requested_shape):
                raise CompilerError('content contradicts shape')
        res = cls.Tensor(shape)
        res.input_from(player)
        return res

class _vec(Tape._no_truth):
    def link(self, other):
        assert len(self.v) == len(other.v)
        for x, y in zip(self.v, other.v):
            x.link(y)

class _register(Tape.Register, _number, _structure):
    @staticmethod
    def n_elements():
        return 1

    @vectorized_classmethod
    def conv(cls, val):
        if isinstance(val, MemValue):
            val = val.read()
        if isinstance(val, cls):
            return val
        elif not isinstance(val, (_register, _vec)):
            try:
                return type(val)(cls.conv(v) for v in val)
            except TypeError:
                pass
            except CompilerError:
                pass
        return cls(val)

    @vectorized_classmethod
    @read_mem_value
    def hard_conv(cls, val):
        if type(val) == cls:
            return val
        elif not isinstance(val, _register):
            try:
                return val.hard_conv_me(cls)
            except AttributeError:
                try:
                    return type(val)(cls.hard_conv(v) for v in val)
                except TypeError:
                    pass
        return cls(val)

    @vectorized_classmethod
    @set_instruction_type
    def _load_mem(cls, address, direct_inst, indirect_inst):
        if isinstance(address, _register):
            if address.size > 1:
                size = address.size
            else:
                size = get_global_vector_size()
            res = cls(size=size)
            indirect_inst(res, cls._expand_address(address,
                                                   get_global_vector_size()))
        else:
            res = cls()
            direct_inst(res, address)
        return res

    @staticmethod
    def _expand_address(address, size):
        address = regint.conv(address)
        if size > 1 and address.size == 1:
            res = regint(size=size)
            incint(res, address, 1)
            return res
        else:
            return address

    @set_instruction_type
    def _store_in_mem(self, address, direct_inst, indirect_inst):
        if isinstance(address, _register):
            indirect_inst(self, self._expand_address(address, self.size))
        else:
            direct_inst(self, address)

    @classmethod
    def prep_res(cls, other):
        return cls()

    @classmethod
    def bit_compose(cls, bits):
        """ Compose value from bits.

        :param bits: iterable of any type implementing left shift """
        return sum(cls.conv(b) << i for i,b in enumerate(bits))

    @classmethod
    def malloc(cls, size, creator_tape=None):
        """ Allocate memory (statically).

        :param size: compile-time (int) """
        return program.malloc(size, cls, creator_tape=creator_tape)

    @classmethod
    def free(cls, addr):
        program.free(addr, cls.reg_type)

    @set_instruction_type
    def __init__(self, reg_type, val, size):
        from .GC.types import sbits
        if isinstance(val, (tuple, list)):
            size = len(val)
        elif isinstance(val, sbits):
            size = val.n
        super(_register, self).__init__(reg_type, program.curr_tape, size=size)
        if isinstance(val, int):
            self.load_int(val)
        elif isinstance(val, (tuple, list)):
            for i, x in enumerate(val):
                if util.is_constant(x):
                    self[i].load_int(x)
                else:
                    self[i].load_other(x)
        elif val is not None:
            self.load_other(val)

    def _new_by_number(self, i, size=1):
        res = type(self)(size=size)
        res.i = i
        res.program = self.program
        return res

    def sizeof(self):
        return self.size

    def extend(self, n):
        return self

    def expand_to_vector(self, size=None):
        if size is None:
            size = get_global_vector_size()
        if self.size == size:
            return self
        assert self.size == 1
        res = type(self)(size=size)
        for i in range(size):
            self.mov(res[i], self)
        return res

class _arithmetic_register(_register):
    """ Arithmetic circuit type. """
    def __init__(self, *args, **kwargs):
        if program.options.garbled:
            raise CompilerError('functionality only available in arithmetic circuits')
        super(_arithmetic_register, self).__init__(*args, **kwargs)

class _clear(_arithmetic_register):
    """ Clear domain-dependent type. """
    __slots__ = []
    mov = staticmethod(movc)

    @set_instruction_type
    @vectorize
    def load_other(self, val):
        if isinstance(val, type(self)):
            movc(self, val)
        else:
            self.convert_from(val)

    @vectorize
    @read_mem_value
    def convert_from(self, val):
        if not isinstance(val, regint):
            val = regint(val)
        convint(self, val)

    @set_instruction_type
    @vectorize
    def print_reg(self, comment=''):
        print_reg(self, comment)

    @set_instruction_type
    @vectorize
    def print_reg_plain(self):
        """ Output. """
        print_reg_plain(self)

    @set_instruction_type
    @vectorize
    def raw_output(self):
        raw_output(self)

    @vectorize
    def binary_output(self, player=None):
        """ Write 64-bit signed integer to
        ``Player-Data/Binary-Output-P<playerno>-<threadno>``.

        :param player: only output on given player (default all)
        """
        regint(self).binary_output(player)

    @set_instruction_type
    @read_mem_value
    @vectorize
    def clear_op(self, other, c_inst, ci_inst, reverse=False):
        cls = self.__class__
        res = self.prep_res(other)
        if isinstance(other, regint):
            other = cls(other)
        if isinstance(other, cls):
            if reverse:
                c_inst(res, other, self)
            else:
                c_inst(res, self, other)
        elif isinstance(other, int):
            if self.in_immediate_range(other):
                ci_inst(res, self, other)
            else:
                if reverse:
                    c_inst(res, cls(other), self)
                else:
                    c_inst(res, self, cls(other))
        else:
            return NotImplemented
        return res

    @set_instruction_type
    @read_mem_value
    @vectorize
    def coerce_op(self, other, inst, reverse=False):
        cls = self.__class__
        res = cls()
        if isinstance(other, (int, regint)):
            other = cls(other)
        elif not isinstance(other, cls):
            return NotImplemented
        if reverse:
            inst(res, other, self)
        else:
            inst(res, self, other)
        return res

    def add(self, other):
        """ Addition of public values.

        :param other: convertible type (at least same as :py:obj:`self` and regint/int) """
        return self.clear_op(other, addc, addci)

    def mul(self, other):
        """ Multiplication of public values.

        :param other: convertible type (at least same as :py:obj:`self` and regint/int) """
        return self.clear_op(other, mulc, mulci)

    def __sub__(self, other):
        """ Subtraction of public values.

        :param other: convertible type (at least same as :py:obj:`self` and regint/int) """
        return self.clear_op(other, subc, subci)

    def __rsub__(self, other):
        return self.clear_op(other, subc, subcfi, True)
    __rsub__.__doc__ = __sub__.__doc__

    def __truediv__(self, other):
        """ Field division of public values. Not available for
        computation modulo a power of two.

        :param other: convertible type (at least same as :py:obj:`self` and regint/int) """
        return self.clear_op(other, divc, divci)

    def __rtruediv__(self, other):
        return self.coerce_op(other, divc, True)
    __rtruediv__.__doc__ = __truediv__.__doc__

    def __and__(self, other):
        """ Bit-wise AND of public values.

        :param other: convertible type (at least same as :py:obj:`self` and regint/int) """
        return self.clear_op(other, andc, andci)

    def __xor__(self, other):
        """ Bit-wise XOR of public values.

        :param other: convertible type (at least same as :py:obj:`self` and regint/int) """
        return self.clear_op(other, xorc, xorci)

    def __or__(self, other):
        """ Bit-wise OR of public values.

        :param other: convertible type (at least same as :py:obj:`self` and regint/int) """
        return self.clear_op(other, orc, orci)

    __rand__ = __and__
    __rxor__ = __xor__
    __ror__ = __or__

    def reveal(self):
        """ Identity. """
        return self


class cint(_clear, _int):
    """
    Clear integer in same domain as secure computation (depends on
    protocol). A number operators are supported (``+, -, *, /, //, **,
    %, ^, &, |, ~, ==, !=, <<, >>``), returning either
    :py:class:`cint` if the other operand is public (cint/regint/int)
    or :py:class:`sint` if the other operand is
    :py:class:`sint`. Comparison operators (``==, !=, <, <=, >, >=``)
    are also supported, returning :py:func:`regint`. Comparisons and
    ``~`` require that the value is within the global bit length. The
    same holds for :py:func:`abs`. ``/`` runs field division if the
    modulus is a prime while ``//`` runs integer floor
    division. ``**`` requires the exponent to be compile-time integer
    or the base to be two.

    :param val: initialization (cint/regint/int/cgf2n or list thereof)
    :param size: vector size (int), defaults to 1 or size of list

    """
    __slots__ = []
    instruction_type = 'modp'
    reg_type = 'c'

    @vectorized_classmethod
    def read_from_socket(cls, client_id, n=1):
        """ Receive clear value(s) from client.

        :param client_id: Client id (regint)
        :param n: number of values (default 1)
        :param size: vector size (default 1)
        :returns: cint (if n=1) or list of cint
        """
        res = [cls() for i in range(n)]
        readsocketc(client_id, get_global_vector_size(), *res)
        if n == 1:
            return res[0]
        else:
            return res

    @classmethod
    def write_to_socket(self, client_id, values, message_type=ClientMessageType.NoType):
        """ Send a list of clear values to a client.

        :param client_id: Client id (regint)
        :param values: list of cint
        """
        for value in values:
            assert(value.size == values[0].size)
        writesocketc(client_id, message_type, values[0].size, *values)

    @vectorized_classmethod
    def load_mem(cls, address, mem_type=None):
        """ Load from memory by public address. """
        return cls._load_mem(address, ldmc, ldmci)

    def store_in_mem(self, address):
        """ Store in memory by public address. """
        self._store_in_mem(address, stmc, stmci)

    @staticmethod
    def in_immediate_range(value):
        return value < 2**31 and value >= -2**31

    @vectorize_init
    def __init__(self, val=None, size=None):
        super(cint, self).__init__('c', val=val, size=size)

    @vectorize
    def load_int(self, val):
        if val:
            # +1 for sign
            bit_length = 1 + int(math.ceil(math.log(abs(val))))
            if program.options.ring:
                assert(bit_length <= int(program.options.ring))
            elif program.options.field:
                program.curr_tape.require_bit_length(bit_length)
        if self.in_immediate_range(val):
            ldi(self, val)
        else:
            max = 2**31 - 1
            sign = abs(val) // val
            val = abs(val)
            chunks = []
            while val:
                mod = val % max
                val = (val - mod) // max
                chunks.append(mod)
            sum = cint(sign * chunks.pop())
            for i,chunk in enumerate(reversed(chunks)):
                sum *= max
                if i == len(chunks) - 1:
                    addci(self, sum, sign * chunk)
                elif chunk:
                    sum += sign * chunk

    @vectorize
    def to_regint(self, n_bits=64, dest=None):
        """ Convert to regint.

        :param n_bits: bit length (int)
        :return: regint """
        dest = regint() if dest is None else dest
        convmodp(dest, self, bitlength=n_bits)
        return dest

    def __mod__(self, other):
        """ Clear modulo.

        :param other: cint/regint/int """
        return self.clear_op(other, modc, modci)

    def __rmod__(self, other):
        """ Clear modulo.

        :param other: cint/regint/int """
        return self.coerce_op(other, modc, True)

    def __floordiv__(self, other):
        return self.coerce_op(other, floordivc)

    def __rfloordiv__(self, other):
        return self.coerce_op(other, floordivc, True)

    @vectorize
    def less_than(self, other, bit_length):
        """ Clear comparison for particular bit length.

        :param other: cint/regint/int
        :param bit_length: signed bit length of inputs
        :return: 0/1 (regint), undefined if inputs outside range """
        if not isinstance(other, (cint, regint, int)):
            return NotImplemented
        if bit_length <= 64:
            return regint(self) < regint(other)
        else:
            sint.require_bit_length(bit_length + 1)
            diff = self - other
            diff += 1 << bit_length
            shifted = diff >> bit_length
            res = 1 - regint(shifted & 1)
            return res

    def __lt__(self, other):
        """ Clear comparison.

        :param other: cint/regint/int
        :return: 0/1 (regint) """
        return self.less_than(other, program.bit_length)

    @vectorize
    def __gt__(self, other):
        if isinstance(other, (cint, regint, int)):
            return self.conv(other) < self
        else:
            return NotImplemented

    def __le__(self, other):
        return 1 - (self > other)

    def __ge__(self, other):
        return 1 - (self < other)

    for op in __gt__, __le__, __ge__:
        op.__doc__ = __lt__.__doc__
    del op

    @vectorize
    def __eq__(self, other):
        """ Clear equality test.

        :param other: cint/regint/int
        :return: 0/1 (regint) """
        if not isinstance(other, (_clear, regint, int)):
            return NotImplemented
        res = 1
        remaining = program.bit_length
        while remaining > 0:
            if isinstance(other, cint):
                o = other.to_regint(min(remaining, 64))
            else:
                o = other % 2 ** 64
            res *= (self.to_regint(min(remaining, 64)) == o)
            self >>= 64
            other >>= 64
            remaining -= 64
        return res

    def __ne__(self, other):
        return 1 - (self == other)

    equal = lambda self, other, *args, **kwargs: self.__eq__(other)

    def __lshift__(self, other):
        """ Clear left shift.

        :param other: cint/regint/int """
        return self.clear_op(other, shlc, shlci)

    def __rshift__(self, other):
        """ Clear right shift.

        :param other: cint/regint/int """
        return self.clear_op(other, shrc, shrci)

    def __neg__(self):
        """ Clear negation. """
        return 0 - self

    def __abs__(self):
        """ Clear absolute. """
        return (self >= 0).if_else(self, -self)

    @vectorize
    def __invert__(self):
        """ Clear inversion using global bit length. """
        res = cint()
        notc(res, self, program.bit_length)
        return res

    def __rpow__(self, base):
        """ Clear power of two.

        :param other: 2 """
        if base == 2:
            return 1 << self
        else:
            return NotImplemented

    @vectorize
    def __rlshift__(self, other):
        """ Clear shift.

        :param other: cint/regint/int """
        return cint(other) << self

    @vectorize
    def __rrshift__(self, other):
        """ Clear shift.

        :param other: cint/regint/int """
        return cint(other) >> self

    @read_mem_value
    def mod2m(self, other, bit_length=None, signed=None):
        """ Clear modulo a power of two.

        :param other: cint/regint/int """
        return self % 2**other

    @read_mem_value
    def right_shift(self, other, bit_length=None):
        """ Clear shift.

        :param other: cint/regint/int """
        return self >> other

    @read_mem_value
    def greater_than(self, other, bit_length=None):
        return self > other

    @vectorize
    def bit_decompose(self, bit_length=None):
        """ Clear bit decomposition.

        :param bit_length: number of bits (default is global bit length)
        :return: list of cint """
        if bit_length == 0:
            return []
        bit_length = bit_length or program.bit_length
        return floatingpoint.bits(self, bit_length)

    @vectorize
    def legendre(self):
        """ Clear Legendre symbol computation. """
        res = cint()
        legendrec(res, self)
        return res

    @vectorize
    def digest(self, num_bytes):
        """ Clear hashing (libsodium default). """
        res = cint()
        digestc(res, self, num_bytes)
        return res

    def print_if(self, string):
        """ Output if value is non-zero.

        :param string: bytearray """
        cond_print_str(self, string)

    def output_if(self, cond):
        cond_print_plain(self.conv(cond), self, cint(0, size=self.size))


class cgf2n(_clear, _gf2n):
    """
    Clear :math:`\mathrm{GF}(2^n)` value. n is chosen at runtime.  A
    number operators are supported (``+, -, *, /, **, ^, &, |, ~, ==,
    !=, <<, >>``), returning either :py:class:`cgf2n` if the other
    operand is public (cgf2n/regint/int) or :py:class:`sgf2n` if the
    other operand is secret. The following operators require the other
    operand to be a compile-time integer: ``**, <<, >>``. ``*, /, **`` refer
    to field multiplication and division.

    :param val: initialization (cgf2n/cint/regint/int or list thereof)
    :param size: vector size (int), defaults to 1 or size of list

    """
    __slots__ = []
    instruction_type = 'gf2n'
    reg_type = 'cg'

    @classmethod
    def bit_compose(cls, bits, step=None):
        """ Clear :math:`\mathrm{GF}(2^n)` bit composition.

        :param bits: list of cgf2n
        :param step: set every :py:obj:`step`-th bit in output (defaults to 1) """
        size = bits[0].size
        res = cls(size=size)
        vgbitcom(size, res, step or 1, *bits)
        return res

    @vectorized_classmethod
    def load_mem(cls, address, mem_type=None):
        """ Load from memory by public address. """
        return cls._load_mem(address, gldmc, gldmci)

    def store_in_mem(self, address):
        """ Store in memory by public address. """
        self._store_in_mem(address, gstmc, gstmci)

    @staticmethod
    def in_immediate_range(value):
        return value < 2**32 and value >= 0

    def __init__(self, val=None, size=None):
        super(cgf2n, self).__init__('cg', val=val, size=size)

    @vectorize
    def load_int(self, val):
        if val < 0:
            raise CompilerError('Negative GF2n immediate')
        if self.in_immediate_range(val):
            gldi(self, val)
        else:
            chunks = []
            while val:
                mod = val % 2**32
                val >>= 32
                chunks.append(mod)
            sum = cgf2n(chunks.pop())
            for i,chunk in enumerate(reversed(chunks)):
                sum <<= 32
                if i == len(chunks) - 1:
                    gaddci(self, sum, chunk)
                elif chunk:
                    sum += chunk

    def __neg__(self):
        """ Identity. """
        return self

    @vectorize
    def __invert__(self):
        """ Clear bit-wise inversion. """
        res = cgf2n()
        gnotc(res, self)
        return res

    @vectorize
    def __lshift__(self, other):
        """ Left shift.

        :param other: compile-time (int) """
        if isinstance(other, int):
            res = cgf2n()
            gshlci(res, self, other)
            return res
        else:
            return NotImplemented

    @vectorize
    def __rshift__(self, other):
        """ Right shift.

        :param other: compile-time (int) """
        if isinstance(other, int):
            res = cgf2n()
            gshrci(res, self, other)
            return res
        else:
            return NotImplemented

    def __eq__(self, other):
        if isinstance(other, (cgf2n, int)):
            return (regint(self) == regint(other)) * \
                (regint(self >> 64) == regint(other >> 64))
        else:
            return NotImplemented

    def __ne__(self, other):
        return 1 - (self == other)

    @vectorize
    def bit_decompose(self, bit_length=None, step=None):
        """ Clear bit decomposition.

        :param bit_length: number of bits (defaults to global :math:`\mathrm{GF}(2^n)` bit length)
        :param step: extract every :py:obj:`step`-th bit (defaults to 1) """
        bit_length = bit_length or program.galois_length
        step = step or 1
        res = [type(self)() for _ in range(bit_length // step)]
        gbitdec(self, step, *res)
        return res

class regint(_register, _int):
    """
    Clear 64-bit integer.
    Unlike :py:class:`cint` this is always a 64-bit integer. The type
    supports the following operations with :py:class:`regint` or
    Python integers, always returning :py:class:`regint`: ``+, -, *, %,
    /, //, **, ^, &, |, <<, >>, ==, !=, <, <=, >, >=``. For operations
    with other types, see the respective descriptions. Both ``/`` and
    ``//`` stand for floor division.

    :param val: initialization (cint/cgf2n/regint/int or list thereof)
    :param size: vector size (int), defaults to 1 or size of list

    """
    __slots__ = []
    reg_type = 'ci'
    instruction_type = 'modp'
    mov = staticmethod(movint)

    @vectorized_classmethod
    def load_mem(cls, address, mem_type=None):
        """ Load from memory by public address. """
        return cls._load_mem(address, ldmint, ldminti)

    def store_in_mem(self, address):
        """ Store in memory by public address. """
        self._store_in_mem(address, stmint, stminti)

    @vectorized_classmethod
    def pop(cls):
        """ Pop from stack. """
        res = cls()
        popint(res)
        return res

    @vectorized_classmethod
    def push(cls, value):
        """ Push to stack.

        :param value: any convertible type """
        pushint(cls.conv(value))

    @vectorized_classmethod
    def get_random(cls, bit_length):
        """ Public insecure randomness.

        :param bit_length: number of bits (int)
        :param size: vector size (int, default 1)
        """
        if isinstance(bit_length, int):
            bit_length = regint(bit_length)
        res = cls()
        rand(res, bit_length)
        return res

    @classmethod
    def inc(cls, size, base=0, step=1, repeat=1, wrap=None):
        """
        Produce :py:class:`regint` vector with certain patterns.
        This is particularly useful for :py:meth:`SubMultiArray.direct_mul`.

        :param size: Result size
        :param base: First value
        :param step: Increase step
        :param repeat: Repeate this many times
        :param wrap: Start over after this many increases

        The following produces (1, 1, 1, 3, 3, 3, 5, 5, 5, 7)::

            regint.inc(10, 1, 2, 3)

        """
        res = regint(size=size)
        if wrap is None:
            wrap = size
        incint(res, cls.conv(base, size=1), step, repeat, wrap)
        return res

    @vectorized_classmethod
    def read_from_socket(cls, client_id, n=1):
        """ Receive clear integer value(s) from client.

        :param client_id: Client id (regint)
        :param n: number of values (default 1)
        :param size: vector size (default 1)
        :returns: regint (if n=1) or list of regint
        """
        res = [cls() for i in range(n)]
        readsocketint(client_id, get_global_vector_size(), *res)
        if n == 1:
            return res[0]
        else:
            return res

    @classmethod
    def write_to_socket(self, client_id, values, message_type=ClientMessageType.NoType):
        """ Send a list of clear integers to a client.

        :param client_id: Client id (regint)
        :param values: list of regint
        """
        for value in values:
            assert(value.size == values[0].size)
        writesocketint(client_id, message_type, values[0].size, *values)

    @vectorize_init
    def __init__(self, val=None, size=None):
        super(regint, self).__init__(self.reg_type, val=val, size=size)

    def load_int(self, val):
        if cint.in_immediate_range(val):
            ldint(self, val)
        else:
            lower = val % 2**32
            upper = val >> 32
            if lower >= 2**31:
                lower -= 2**32
                upper += 1
            addint(self, regint(upper) * regint(2**16)**2, regint(lower))

    @read_mem_value
    def load_other(self, val):
        if isinstance(val, cgf2n):
            gconvgf2n(self, val)
        elif isinstance(val, regint):
            addint(self, val, regint(0))
        else:
            try:
                val.to_regint(dest=self)
            except AttributeError:
                raise CompilerError("Cannot convert '%s' to integer" % \
                                    type(val))

    @vectorize
    @read_mem_value
    def int_op(self, other, inst, reverse=False):
        if isinstance(other, (int, regint)):
            other = self.conv(other)
        else:
            return NotImplemented
        res = regint()
        if reverse:
            inst(res, other, self)
        else:
            inst(res, self, other)
        return res

    def add(self, other):
        """ Clear addition.

        :param other: regint/cint/int """
        return self.int_op(other, addint)

    def __sub__(self, other):
        """ Clear subtraction.

        :param other: regint/cint/int """
        return self.int_op(other, subint)

    def __rsub__(self, other):
        return self.int_op(other, subint, True)
    __rsub__.__doc__ = __sub__.__doc__

    def mul(self, other):
        """ Clear multiplication.

        :param other: regint/cint/int """
        return self.int_op(other, mulint)

    def __neg__(self):
        """ Clear negation. """
        return 0 - self

    def __floordiv__(self, other):
        """ Clear integer division (rounding to floor).

        :param other: regint/cint/int """
        if util.is_constant(other) and other >= 2 ** 64:
            return 0
        return self.int_op(other, divint)

    def __rfloordiv__(self, other):
        return self.int_op(other, divint, True)
    __rfloordiv__.__doc__ = __floordiv__.__doc__

    __truediv__ = __floordiv__
    __rtruediv__ = __rfloordiv__

    def __mod__(self, other):
        """ Clear modulo computation.

        :param other: regint/cint/int """
        if util.is_constant(other) and other >= 2 ** 64:
            return self
        return self - (self / other) * other

    def __rmod__(self, other):
        """ Clear modulo computation.

        :param other: regint/cint/int """
        return regint(other) % self

    def __rpow__(self, other):
        """ Clear power of two computation.

        :param other: regint/cint/int
        :rtype: cint """
        return other**cint(self)

    def __eq__(self, other):
        """ Clear comparison.

        :param other: regint/cint/int
        :return: 0/1 """
        return self.int_op(other, eqc, False)

    def __ne__(self, other):
        return 1 - (self == other)

    def __lt__(self, other):
        return self.int_op(other, ltc, False)

    def __gt__(self, other):
        return self.int_op(other, gtc, False)

    def __le__(self, other):
        return 1 - (self > other)

    def __ge__(self, other):
        return 1 - (self < other)

    for op in __le__, __lt__, __ge__, __gt__, __ne__:
        op.__doc__ = __eq__.__doc__
    del op

    def cint_op(self, other, op):
        if isinstance(other, regint):
            return regint(op(cint(self), other))
        else:
            return NotImplemented

    def __lshift__(self, other):
        """ Clear shift.

        :param other: regint/cint/int """
        if isinstance(other, int):
            return self * 2**other
        else:
            return self.cint_op(other, operator.lshift)

    def __rshift__(self, other):
        if isinstance(other, int):
            return self / 2**other
        else:
            return self.cint_op(other, operator.rshift)

    def __rlshift__(self, other):
        return regint(other << cint(self))

    def __rrshift__(self, other):
        return regint(other >> cint(self))

    for op in __rshift__, __rlshift__, __rrshift__:
        op.__doc__ = __lshift__.__doc__
    del op

    def __and__(self, other):
        """ Clear bit-wise AND.

        :param other: regint/cint/int """
        return self.cint_op(other, operator.and_)

    def __or__(self, other):
        """ Clear bit-wise OR.

        :param other: regint/cint/int """
        return self.cint_op(other, operator.or_)

    def __xor__(self, other):
        """ Clear bit-wise XOR.

        :param other: regint/cint/int """
        return self.cint_op(other, operator.xor)

    __rand__ = __and__
    __ror__ = __or__
    __rxor__ = __xor__

    def mod2m(self, *args, **kwargs):
        """ Clear modulo a power of two.

        :rtype: cint """
        return cint(self).mod2m(*args, **kwargs)

    @vectorize
    def bit_decompose(self, bit_length=None):
        """ Clear bit decomposition.

        :param bit_length: number of bits (defaults to global bit length)
        :return: list of regint """
        bit_length = bit_length or min(64, program.bit_length)
        if bit_length > 64:
            raise CompilerError('too many bits demanded')
        res = [regint() for i in range(bit_length)]
        bitdecint(self, *res)
        return res

    @staticmethod
    def bit_compose(bits):
        """ Clear bit composition.

        :param bits: list of regint/cint/int """
        two = regint(2)
        res = 0
        for bit in reversed(bits):
            res *= two
            res += bit
        return res

    def shuffle(self):
        """ Returns insecure shuffle of vector. """
        res = regint(size=len(self))
        shuffle(res, self)
        return res

    def reveal(self):
        """ Identity. """
        return self

    def print_reg_plain(self):
        """ Output. """
        print_int(self)

    def print_if(self, string):
        """ Output string if value is non-zero.

        :param string: Python string """
        self._condition().print_if(string)

    def output_if(self, cond):
        self._condition().output_if(cond)

    def _condition(self):
        if program.options.binary:
            from .GC.types import cbits
            return cbits.get_type(64)(self)
        else:
            return cint(self)

    def binary_output(self, player=None):
        """ Write 64-bit signed integer to
        ``Player-Data/Binary-Output-P<playerno>-<threadno>``.

        :param player: only output on given player (default all)
        """
        if player == None:
            player = -1
        if not util.is_constant(player):
            raise CompilerError('Player number must be known at compile time')
        intoutput(player, self)

class localint(Tape._no_truth):
    """ Local integer that must prevented from leaking into the secure
    computation. Uses regint internally.

    :param value: initialization, convertible to regint
    """

    def __init__(self, value=None):
        self._v = regint(value)
        self.size = 1

    def output(self):
        """ Output. """
        self._v.print_reg_plain()

    """ Local comparison. """
    __lt__ = lambda self, other: localint(self._v < other)
    __le__ = lambda self, other: localint(self._v <= other)
    __gt__ = lambda self, other: localint(self._v > other)
    __ge__ = lambda self, other: localint(self._v >= other)
    __eq__ = lambda self, other: localint(self._v == other)
    __ne__ = lambda self, other: localint(self._v != other)

class personal(Tape._no_truth):
    """ Value known to one player. Supports operations with public
    values and personal values known to the same player. Can be used
    with :py:func:`~Compiler.library.print_ln_to`.

    :param player: player (int)
    :param value: cleartext value (cint, cfix, cfloat) or array thereof
    """
    def __init__(self, player, value):
        assert value is not NotImplemented
        assert not isinstance(value, _secret)
        while isinstance(value, personal):
            assert player == value.player
            value = value._v
        self.player = player
        self._v = value

    def binary_output(self):
        """ Write binary output to
        ``Player-Data/Binary-Output-P<playerno>-<threadno>`` if
        supported by underlying type. Player must be known at compile time."""
        self._v.binary_output(self.player)

    def reveal_to(self, player):
        """ Pass personal value to another player. """
        if isinstance(self._v, Array):
            source = self._v[:]
        else:
            source = self._v
        source = cint.conv(source)
        res = cint(size=source.size)
        sendpersonal(source.size, player, res, self.player, source)
        if isinstance(self._v, Array):
            res = Array.create_from(res)
        return personal(player, res)

    def bit_decompose(self, length=None):
        """ Bit decomposition.

        :param length: number of bits

        """
        return [personal(self.player, x) for x in self._v.bit_decompose(length)]

    def _san(self, other):
        if isinstance(other, personal):
            assert self.player == other.player
        return self._v

    def _div_san(self):
        return self._v.conv((library.get_player_id() == self.player)._v).if_else(self._v, 1)

    def __setitem__(self, index, value):
        self._san(value)
        self._v[index] = value

    __getitem__ = lambda self, index: personal(self.player, self._v[index])

    __add__ = lambda self, other: personal(self.player, self._san(other) + other)
    __sub__ = lambda self, other: personal(self.player, self._san(other) - other)
    __mul__ = lambda self, other: personal(self.player, self._san(other) * other)
    __pow__ = lambda self, other: personal(self.player, self._san(other) ** other)
    __truediv__ = lambda self, other: personal(self.player, self._san(other) / other)
    __floordiv__ = lambda self, other: personal(self.player, self._san(other) // other)
    __mod__ = lambda self, other: personal(self.player, self._san(other) % other)
    __lt__ = lambda self, other: personal(self.player, self._san(other) < other)
    __gt__ = lambda self, other: personal(self.player, self._san(other) > other)
    __le__ = lambda self, other: personal(self.player, self._san(other) <= other)
    __ge__ = lambda self, other: personal(self.player, self._san(other) >= other)
    __eq__ = lambda self, other: personal(self.player, self._san(other) == other)
    __ne__ = lambda self, other: personal(self.player, self._san(other) != other)
    __and__ = lambda self, other: personal(self.player, self._san(other) & other)
    __xor__ = lambda self, other: personal(self.player, self._san(other) ^ other)
    __or__ = lambda self, other: personal(self.player, self._san(other) | other)
    __lshift__ = lambda self, other: personal(self.player, self._san(other) << other)
    __rshift__ = lambda self, other: personal(self.player, self._san(other) >> other)

    __neg__ = lambda self: personal(self.player, -self._v)

    __radd__ = lambda self, other: personal(self.player, other + self._v)
    __rsub__ = lambda self, other: personal(self.player, other - self._v)
    __rmul__ = lambda self, other: personal(self.player, other * self._v)
    __rand__ = lambda self, other: personal(self.player, other & self._v)
    __rxor__ = lambda self, other: personal(self.player, other ^ self._v)
    __ror__ = lambda self, other: personal(self.player, other | self._v)
    __rlshift__ = lambda self, other: personal(self.player, other << self._v)
    __rrshift__ = lambda self, other: personal(self.player, other >> self._v)

    __rtruediv__ = lambda self, other: personal(self.player, other / self._div_san())
    __rfloordiv__ = lambda self, other: personal(self.player, other // self._div_san())
    __rmod__ = lambda self, other: personal(self.player, other % self._div_san())

class longint:
    def __init__(self, value, length=None, n_limbs=None):
        assert length is None or n_limbs is None
        if isinstance(value, longint):
            if n_limbs is None:
                n_limbs = int(math.ceil(length / 64))
            assert n_limbs <= len(value.v)
            self.v = value.v[:n_limbs]
        elif isinstance(value, list):
            assert length is None
            self.v = value[:]
        else:
            if length is None:
                length = 64 * n_limbs
            if isinstance(value, int):
                self.v = [(value >> i) for i in range(0, length, 64)]
            else:
                self.v = [(value >> i).to_regint(0)
                          for i in range(0, length, 64)]

    def coerce(self, other):
        return longint(other, n_limbs=len(self.v))

    def __eq__(self, other):
        return reduce(operator.mul, (x == y for x, y in
                                     zip(self.v, self.coerce(other).v)))

    def __add__(self, other):
        other = self.coerce(other)
        assert len(self.v) == len(other.v)
        res = []
        carry = 0
        for x, y in zip(self.v, other.v):
            res.append(x + y + carry)
            carry = util.if_else(carry, (res[-1] + 2 ** 63) <= (x + 2 ** 63),
                                 (res[-1] + 2 ** 63) < (x + 2 ** 63))
        return longint(res)

    __radd__ = __add__

    def __sub__(self, other):
        return self + -other

    def bit_decompose(self, bit_length):
        assert bit_length <= 64 * len(self.v)
        res = []
        for x in self.v:
            res += x.bit_decompose(64)
        return res[:bit_length]

class _secret(_arithmetic_register, _secret_structure):
    __slots__ = []

    mov = staticmethod(set_instruction_type(movs))
    PreOR = staticmethod(lambda l: floatingpoint.PreORC(l))
    PreOp = staticmethod(lambda op, l: floatingpoint.PreOpL(op, l))

    @vectorized_classmethod
    @set_instruction_type
    def get_input_from(cls, player):
        """ Secret input from player.

        :param player: public (regint/cint/int)
        :param size: vector size (int, default 1)
        """
        res = cls()
        asm_input(res, player)
        return res

    @vectorized_classmethod
    @set_instruction_type
    def get_random_triple(cls):
        """ Secret random triple according to security model.

        :return: :math:`(a, b, ab)`
        :param size: vector size (int, default 1)
        """
        res = (cls(), cls(), cls())
        triple(*res)
        return res

    @vectorized_classmethod
    @set_instruction_type
    def get_random_bit(cls):
        """ Secret random bit according to security model.

        :return: 0/1 50-50
        :param size: vector size (int, default 1)
        """
        res = cls()
        bit(res)
        return res

    @vectorized_classmethod
    @set_instruction_type
    def get_random_square(cls):
        """ Secret random square according to security model.

        :return: :math:`(a, a^2)`
        :param size: vector size (int, default 1)
        """
        res = (cls(), cls())
        square(*res)
        return res

    @vectorized_classmethod
    @set_instruction_type
    def get_random_inverse(cls):
        """ Secret random inverse tuple according to security model.

        :return: :math:`(a, a^{-1})`
        :param size: vector size (int, default 1)
        """
        res = (cls(), cls())
        inverse(*res)
        return res

    @vectorized_classmethod
    @set_instruction_type
    def get_random_input_mask_for(cls, player):
        """ Secret random input mask according to security model.

        :return: mask (sint), mask (personal cint)
        :param size: vector size (int, default 1)
        """
        res = cls(), personal(player, cls.clear_type())
        inputmask(res[0], res[1]._v, player)
        return res

    @classmethod
    @set_instruction_type
    def dot_product(cls, x, y):
        """
        Secret dot product.

        :param x: Iterable of secret values
        :param y: Iterable of secret values of same length and type

        :rtype: same as inputs
        """
        x = list(x)
        set_global_vector_size(x[0].size)
        res = cls()
        dotprods(res, x, y)
        reset_global_vector_size()
        return res

    @classmethod
    @set_instruction_type
    def row_matrix_mul(cls, row, matrix, res_params=None):
        assert len(row) == len(matrix)
        size = len(matrix[0])
        res = cls(size=size)
        dotprods(*sum(([res[j], row, [matrix[k][j] for k in range(len(row))]]
                       for j in range(size)), []))
        return res

    @classmethod
    @set_instruction_type
    def matrix_mul(cls, A, B, n, res_params=None):
        assert len(A) % n == 0
        assert len(B) % n == 0
        size = len(A) * len(B) // n**2
        res = cls(size=size)
        n_rows = len(A) // n
        n_cols = len(B) // n
        matmuls(res, A, B, n_rows, n, n_cols)
        return res

    @staticmethod
    def _new(self):
        # mirror sfix
        return self

    @no_doc
    def __init__(self, reg_type, val=None, size=None):
        if isinstance(val, self.clear_type):
            size = val.size
        super(_secret, self).__init__(reg_type, val=val, size=size)

    @set_instruction_type
    @vectorize
    def load_int(self, val):
        if self.clear_type.in_immediate_range(val):
            ldsi(self, val)
        else:
            self.load_clear(self.clear_type(val))

    @vectorize
    def load_clear(self, val):
        addm(self, self.__class__(0), val)

    @set_instruction_type
    @read_mem_value
    @vectorize
    def load_other(self, val):
        from Compiler.GC.types import sbits, sbitvec
        if isinstance(val, self.clear_type):
            self.load_clear(val)
        elif isinstance(val, type(self)):
            movs(self, val)
        elif isinstance(val, sbits):
            assert(val.n == self.size)
            r = self.get_dabit()
            movs(self, r[0].bit_xor((r[1] ^ val).reveal().to_regint_by_bit()))
        elif isinstance(val, sbitvec):
            movs(self, sint.bit_compose(val))
        else:
            self.load_clear(self.clear_type(val))

    @classmethod
    def bit_compose(cls, bits):
        """ Compose value from bits.

        :param bits: iterable of any type convertible to sint """
        from Compiler.GC.types import sbits, sbitintvec
        if isinstance(bits, sbits):
            bits = bits.bit_decompose()
        bits = list(bits)
        if (program.use_edabit() or program.use_split()) and isinstance(bits[0], sbits):
            if program.use_edabit():
                mask = cls.get_edabit(len(bits), strict=True, size=bits[0].n)
            else:
                tmp = sint(size=bits[0].n)
                randoms(tmp, len(bits))
                n_overflow_bits = min(program.use_split().bit_length(),
                                      int(program.options.ring) - len(bits))
                mask_bits = tmp.bit_decompose(len(bits) + n_overflow_bits,
                                              maybe_mixed=True)
                if n_overflow_bits:
                    overflow = sint.bit_compose(
                        sint.conv(x) for x in mask_bits[-n_overflow_bits:])
                    mask = tmp - (overflow << len(bits)), \
                        mask_bits[:-n_overflow_bits]
                else:
                    mask = tmp, mask_bits
            t = sbitintvec.get_type(len(bits) + 1)
            masked = t.from_vec(mask[1] + [0]) + t.from_vec(bits + [0])
            overflow = masked.v[-1]
            masked = cls.bit_compose(x.reveal().to_regint_by_bit() for x in masked.v[:-1])
            return masked - mask[0] + (cls(overflow) << len(bits))
        else:
            return super(_secret, cls).bit_compose(bits)

    @set_instruction_type
    @read_mem_value
    @vectorize
    def secret_op(self, other, s_inst, m_inst, si_inst, reverse=False):
        res = self.prep_res(other)
        cls = type(res)
        if isinstance(other, regint):
            other = res.clear_type(other)
        if isinstance(other, cls):
            if reverse:
                s_inst(res, other, self)
            else:
                s_inst(res, self, other)
        elif isinstance(other, res.clear_type):
            if reverse:
                m_inst(res, other, self)
            else:
                m_inst(res, self, other)
        elif isinstance(other, int):
            if self.clear_type.in_immediate_range(other):
                si_inst(res, self, other)
            else:
                if reverse:
                    m_inst(res, res.clear_type(other), self)
                else:
                    m_inst(res, self, res.clear_type(other))
        else:
            return NotImplemented
        return res


    def add(self, other):
        """ Secret addition.

        :param other: any compatible type """
        return self.secret_op(other, adds, addm, addsi)

    @set_instruction_type
    def mul(self, other):
        """ Secret multiplication. Either both operands have the same
        size or one size 1 for a value-vector multiplication.

        :param other: any compatible type """
        if isinstance(other, _register) and (1 in (self.size, other.size)) \
           and (self.size, other.size) != (1, 1):
            x, y = (other, self) if self.size < other.size else (self, other)
            if not isinstance(other, _secret):
                return y.expand_to_vector(x.size) * x
            res = type(self)(size=x.size)
            mulrs(res, x, y)
            return res
        return self.secret_op(other, muls, mulm, mulsi)

    def __sub__(self, other):
        """ Secret subtraction.

        :param other: any compatible type """
        return self.secret_op(other, subs, subml, subsi)

    def __rsub__(self, other):
        return self.secret_op(other, subs, submr, subsfi, True)
    __rsub__.__doc__ = __sub__.__doc__

    def __truediv__(self, other):
        """ Secret field division.

        :param other: any compatible type """
        try:
            one = self.clear_type(1, size=other.size)
        except AttributeError:
            one = self.clear_type(1)
        return self * (one / other)

    @vectorize
    def __rtruediv__(self, other):
        a,b = self.get_random_inverse()
        return other * a / (a * self).reveal()
    __rtruediv__.__doc__ = __truediv__.__doc__

    @set_instruction_type
    @vectorize
    def square(self):
        """ Secret square. """
        if program.use_square():
            res = self.__class__()
            sqrs(res, self)
            return res
        else:
            return self * self

    @set_instruction_type
    def secure_shuffle(self, unit_size=1):
        res = type(self)(size=self.size)
        secshuffle(res, self, unit_size)
        return res

    @set_instruction_type
    @vectorize
    def reveal(self, check=True):
        """ Reveal secret value publicly.

        :rtype: relevant clear type """
        res = self.clear_type()
        asm_open(check, res, self)
        return res

    @set_instruction_type
    def reveal_to(self, player):
        """ Reveal secret value to :py:obj:`player`.

        :param player: int
        :returns: :py:class:`personal`
        """
        mask = self.get_random_input_mask_for(player)
        masked = self + mask[0]
        res = personal(player, masked.reveal() - mask[1])
        return res

    @set_instruction_type
    @vectorize
    def raw_right_shift(self, length):
        """ Local right shift in supported protocols.
        In integer-like protocols, the output is potentially off by one.

        :param length: number of bits
        """
        res = type(self)()
        shrsi(res, self, length)
        return res

    def raw_mod2m(self, m):
        return self - (self.raw_right_shift(m) << m)


class sint(_secret, _int):
    """
    Secret integer in the protocol-specific domain. It supports
    operations with :py:class:`sint`, :py:class:`cint`,
    :py:class:`regint`, and Python integers. Operations where one of
    the operands is an :py:class:`sint` either result in an
    :py:class:`sint` or an :py:class:`sintbit`, the latter for
    comparisons.

    The following operations work as expected in the computation
    domain (modulo a prime or a power of two): ``+, -, *``. ``/``
    denotes the field division modulo a prime. It will reveal if the
    divisor is zero. Comparisons operators (``==, !=, <, <=, >, >=``)
    assume that the element in the computation domain represents a
    signed integer in a restricted range, see below. The same holds
    for ``abs()``, shift operators (``<<, >>``), modulo (``%``), and
    exponentation (``**``). Modulo only works if the right-hand
    operator is a compile-time power of two.

    Most non-linear operations require compile-time parameters for bit
    length and statistical security. They default to the global
    parameters set by :py:meth:`program.set_bit_length` and
    :py:meth:`program.set_security`. The acceptable minimum for statistical
    security is considered to be 40.  The defaults for the parameters
    is output at the beginning of the compilation.

    If the computation domain is modulo a power of two, the
    operands will be truncated to the bit length, and the security
    parameter does not matter. Modulo prime, the behaviour is
    undefined and potentially insecure if the operands are longer than
    the bit length.

    :param val: initialization (sint/cint/regint/int/cgf2n or list
        thereof, sbits/sbitvec/sfix, or :py:class:`personal`)
    :param size: vector size (int), defaults to 1 or size of list

    When converting :py:class:`~Compiler.GC.types.sbits`, the result is a
    vector of bits, and when converting
    :py:class:`~Compiler.GC.types.sbitvec`, the result is a vector of values
    with bit length equal the length of the input.

    Initializing from a :py:class:`personal` value implies the
    relevant party inputting their value securely.

    """
    __slots__ = []
    instruction_type = 'modp'
    clear_type = cint
    reg_type = 's'

    PreOp = staticmethod(floatingpoint.PreOpL)
    PreOR = staticmethod(floatingpoint.PreOR)
    get_type = staticmethod(lambda n: sint)


    @set_instruction_type
    @read_mem_value
    @vectorize
    def change_domain_from_to(self, k1, k2, bit_length=None):
        """ change to another domain  """
        if k1 < k2:
            res = self.prep_res(self)
            if bit_length is None:
                bit_length = k1
            csd(res, self, k1, bit_length)
            # temp = self + 2 ** (k1 - 1)
            # b1 = temp.__ge__(2 ** k1, bit_length=34)
            # b2 = temp.__ge__(2 ** (k1 + 1), bit_length=34)
            # b3 = temp.__ge__(3 * (2 ** k1), bit_length=34)
            # res = self - b1 * (2 ** k1) - b2 * (2 ** k1) - b3 ** (2 ** k1)
            return res
        else:
            res = self + 0
            return res

    @staticmethod
    def require_bit_length(n_bits):
        if program.options.ring:
            if int(program.options.ring) < n_bits:
                raise CompilerError('computation modulus too small')
        else:
            program.curr_tape.require_bit_length(n_bits)

    @vectorized_classmethod
    def get_random_int(cls, bits):
        """ Secret random n-bit number according to security model.

        :param bits: compile-time integer (int)
        :param size: vector size (int, default 1)
        """
        if program.use_edabit():
            return sint.get_edabit(bits, True)[0]
        elif program.use_split() > 2 and program.use_split() < 5:
            tmp = sint()
            randoms(tmp, bits)
            x = tmp.split_to_two_summands(bits, True)
            carry = comparison.CarryOutRawLE(x[1][:bits], x[0][:bits])
            if program.use_split() > 3:
                from .GC.types import sbitint
                x = sbitint.full_adder(carry, x[0][bits], x[1][bits])
                overflow = sint.conv(x[1]) * 2 + sint.conv(x[0])
            else:
                overflow = sint.conv(carry) + sint.conv(x[0][bits])
            return tmp - (overflow << bits)
        res = sint()
        comparison.PRandInt(res, bits)
        return res

    @vectorized_classmethod
    def get_random(cls):
        """ Secret random ring element according to security model.

        :param size: vector size (int, default 1)
        """
        res = sint()
        randomfulls(res)
        return res

    @vectorized_classmethod
    def get_input_from(cls, player):
        """ Secret input.

        :param player: public (regint/cint/int)
        :param size: vector size (int, default 1)
        """
        res = cls()
        inputmixed('int', res, player)
        return res

    @vectorized_classmethod
    def get_dabit(cls):
        """ Bit in arithmetic and binary circuit according to security model """
        from Compiler.GC.types import sbits
        res = cls(), sbits.get_type(get_global_vector_size())()
        dabit(*res)
        return res

    @vectorized_classmethod
    def get_edabit(cls, n_bits, strict=False):
        """ Bits in arithmetic and binary circuit """
        """ according to security model """
        if not program.use_edabit_for(strict, n_bits):
            if program.use_dabit:
                a, b = zip(*(sint.get_dabit() for i in range(n_bits)))
                return sint.bit_compose(a), b
            else:
                a = [sint.get_random_bit() for i in range(n_bits)]
                return sint.bit_compose(a), a
        program.curr_tape.require_bit_length(n_bits - 1)
        whole = cls()
        size = get_global_vector_size()
        from Compiler.GC.types import sbits, sbitvec
        bits = [sbits.get_type(size)() for i in range(n_bits)]
        if strict:
            sedabit(whole, *bits)
        else:
            edabit(whole, *bits)
        return whole, bits

    @staticmethod
    @vectorize
    def bit_decompose_clear(a, n_bits):
        return floatingpoint.bits(a, n_bits)

    @vectorized_classmethod
    def get_raw_input_from(cls, player):
        res = cls()
        rawinput(player, res)
        return res

    @vectorized_classmethod
    def receive_from_client(cls, n, client_id, message_type=ClientMessageType.NoType):
        """ Securely obtain shares of values input by a client.
        This uses the triple-based input protocol introduced by
        `Damgård et al. <http://eprint.iacr.org/2015/1006>`_

        :param n: number of inputs (int)
        :param client_id: regint
        :param size: vector size (default 1)
        :returns: list of sint
        """
        # send shares of a triple to client
        triples = list(itertools.chain(*(sint.get_random_triple() for i in range(n))))
        sint.write_shares_to_socket(client_id, triples, message_type)

        received = util.tuplify(cint.read_from_socket(client_id, n))
        y = [0] * n
        for i in range(n):
            y[i] = received[i] - triples[i * 3]
        return y

    @classmethod
    def reveal_to_clients(cls, clients, values):
        """ Reveal securely to clients.

        :param clients: client ids (list or array)
        :param values: list of sint to reveal

        """
        set_global_vector_size(values[0].size)
        to_send = []

        for value in values:
            assert(value.size == values[0].size)
            r = sint.get_random()
            to_send += [value, r, value * r]

        if isinstance(clients, Array):
            n_clients = clients.length
        else:
            n_clients = len(clients)
            set_global_vector_size(1)
            clients = Array.create_from(regint.conv(clients))
            reset_global_vector_size()

        @library.for_range(n_clients)
        def loop_body(i):
            sint.write_shares_to_socket(clients[i], to_send)
        reset_global_vector_size()

    @vectorized_classmethod
    def read_from_socket(cls, client_id, n=1):
        """ Receive secret-shared value(s) from client.

        :param client_id: Client id (regint)
        :param n: number of values (default 1)
        :param size: vector size of values (default 1)
        :returns: sint (if n=1) or list of sint
        """
        res = [cls() for i in range(n)]
        readsockets(client_id, get_global_vector_size(), *res)
        if n == 1:
            return res[0]
        else:
            return res

    @vectorized_classmethod
    def write_to_socket(cls, client_id, values,
                        message_type=ClientMessageType.NoType):
        """ Send a list of shares and MAC shares to a client socket.

        :param client_id: regint
        :param values: list of sint

        """
        writesockets(client_id, message_type, values[0].size, *values)

    @vectorize
    def write_share_to_socket(self, client_id, message_type=ClientMessageType.NoType):
        """ Send only share to socket """
        writesocketshare(client_id, message_type, self.size, self)

    @classmethod
    def write_shares_to_socket(cls, client_id, values,
                               message_type=ClientMessageType.NoType):
        """ Send shares of a list of values to a specified client socket.

        :param client_id: regint
        :param values: list of sint
        """
        writesocketshare(client_id, message_type, values[0].size, *values)

    @classmethod
    def read_from_file(cls, start, n_items):
        """ Read shares from ``Persistence/Transactions-P<playerno>.data``.

        :param start: starting position in number of shares from beginning (int/regint/cint)
        :param n_items: number of items (int)
        :returns: destination for final position, -1 for eof reached, or -2 for file not found (regint)
        :returns: list of shares
        """
        shares = [cls(size=1) for i in range(n_items)]
        stop = regint()
        readsharesfromfile(regint.conv(start), stop, *shares)
        return stop, shares

    @staticmethod
    def write_to_file(shares, position=None):
        """ Write shares to ``Persistence/Transactions-P<playerno>.data``
        (appending at the end).

        :param shares: (list or iterable of sint)
        :param position: start position (int/regint/cint),
            defaults to end of file
        """
        for share in shares:
            assert isinstance(share, sint)
            assert share.size == 1
        if position is None:
            position = -1
        writesharestofile(regint.conv(position), *shares)

    @vectorized_classmethod
    def load_mem(cls, address, mem_type=None):
        """ Load from memory by public address. """
        return cls._load_mem(address, ldms, ldmsi)

    def store_in_mem(self, address):
        """ Store in memory by public address. """
        self._store_in_mem(address, stms, stmsi)

    @classmethod
    def direct_matrix_mul(cls, A, B, n, m, l, reduce=None, indices=None):
        if indices is None:
            indices = [regint.inc(i) for i in (n, m, m, l)]
        res = cls(size=indices[0].size * indices[3].size)
        matmulsm(res, regint(A), regint(B), len(indices[0]), len(indices[1]),
                 len(indices[3]), *(list(indices) + [m, l]))
        return res

    @vectorize_init
    def __init__(self, val=None, size=None):
        from .GC.types import sbitvec
        if isinstance(val, personal):
            size = val._v.size
            super(sint, self).__init__('s', size=size)
            inputpersonal(size, val.player, self, self.clear_type.conv(val._v))
        elif isinstance(val, _fix):
            super(sint, self).__init__('s', size=val.v.size)
            self.load_other(val.v.round(val.k, val.f))
        elif isinstance(val, sbitvec):
            super(sint, self).__init__('s', val=val, size=val[0].n)
        else:
            super(sint, self).__init__('s', val=val, size=size)

    @vectorize
    def __neg__(self):
        """ Secret negation. """
        return 0 - self

    @vectorize
    def __abs__(self):
        """ Secret absolute. Uses global parameters for comparison. """
        return (self >= 0).if_else(self, -self)

    @read_mem_value
    @type_comp
    @vectorize
    def __lt__(self, other, bit_length=None, security=None):
        """ Secret comparison (signed).

        :param other: sint/cint/regint/int
        :param bit_length: bit length of input (default: global bit length)
        :return: 0/1 (sintbit) """
        res = sintbit()
        comparison.LTZ(res, self - other,
                       (bit_length or program.bit_length) + 1,
                       security or program.security)
        return res

    @read_mem_value
    @type_comp
    @vectorize
    def __gt__(self, other, bit_length=None, security=None):
        res = sintbit()
        comparison.LTZ(res, other - self,
                       (bit_length or program.bit_length) + 1,
                       security or program.security)
        return res

    @read_mem_value
    @type_comp
    def __le__(self, other, bit_length=None, security=None):
        return 1 - self.greater_than(other, bit_length, security)

    @read_mem_value
    @type_comp
    def __ge__(self, other, bit_length=None, security=None):
        return 1 - self.less_than(other, bit_length, security)

    @read_mem_value
    @type_comp
    @vectorize
    def __eq__(self, other, bit_length=None, security=None):
        return floatingpoint.EQZ(self - other, bit_length or program.bit_length,
                                 security or program.security)

    @read_mem_value
    @type_comp
    def __ne__(self, other, bit_length=None, security=None):
        return 1 - self.equal(other, bit_length, security)

    less_than = __lt__
    greater_than = __gt__
    less_equal = __le__
    greater_equal = __ge__
    equal = __eq__
    not_equal = __ne__

    for op in __gt__, __le__, __ge__, __eq__, __ne__:
        op.__doc__ = __lt__.__doc__
    del op

    @vectorize
    def __mod__(self, modulus):
        """ Secret modulo computation.
        Uses global parameters for bit length and security.

        :param modulus: power of two (int) """
        if isinstance(modulus, int):
            l = math.log(modulus, 2)
            if 2**int(round(l)) == modulus:
                return self.mod2m(int(l))
        raise NotImplementedError('Modulo only implemented for powers of two.')

    @vectorize
    @read_mem_value
    def mod2m(self, m, bit_length=None, security=None, signed=True):
        """ Secret modulo power of two.

        :param m: secret or public integer (sint/cint/regint/int)
        :param bit_length: bit length of input (default: global bit length)
        """
        bit_length = bit_length or program.bit_length
        security = security or program.security
        if isinstance(m, int):
            if m == 0:
                return 0
            if m >= bit_length:
                return self
            res = sint()
            comparison.Mod2m(res, self, bit_length, m, security, signed)
        else:
            res, pow2 = floatingpoint.Trunc(self, bit_length, m, security, True)
        return res

    @vectorize
    def __rpow__(self, base):
        """ Secret power computation. Base must be two.
        Uses global parameters for bit length and security. """
        if base == 2:
            return self.pow2()
        else:
            return NotImplemented

    @vectorize
    def pow2(self, bit_length=None, security=None):
        """ Secret power of two.

        :param bit_length: bit length of input (default: global bit length)
        """
        return floatingpoint.Pow2(self, bit_length or program.bit_length, \
                                      security or program.security)

    def __lshift__(self, other, bit_length=None, security=None):
        """ Secret left shift.

        :param other: secret or public integer (sint/cint/regint/int)
        :param bit_length: bit length of input (default: global bit length)
        """
        return self * util.pow2_value(other, bit_length, security)

    @vectorize
    @read_mem_value
    def __rshift__(self, other, bit_length=None, security=None, signed=True):
        """ Secret right shift.

        :param other: secret or public integer (sint/cint/regint/int)
        :param bit_length: bit length of input (default: global bit length)
        """
        bit_length = bit_length or program.bit_length
        security = security or program.security
        if isinstance(other, int):
            if other == 0:
                return self
            res = sint()
            comparison.Trunc(res, self, bit_length, other, security, signed)
            return res
        elif isinstance(other, sint):
            return floatingpoint.Trunc(self, bit_length, other, security)
        else:
            return floatingpoint.Trunc(self, bit_length, sint(other), security)

    left_shift = __lshift__
    right_shift = __rshift__

    def __rlshift__(self, other):
        """ Secret left shift.
        Bit length of :py:obj:`self` uses global value.

        :param other: secret or public integer (sint/cint/regint/int) """
        return other * 2**self

    @vectorize
    def __rrshift__(self, other):
        """ Secret right shift.

        :param other: secret or public integer (sint/cint/regint/int) of globale bit length if secret """
        return floatingpoint.Trunc(other, program.bit_length, self, program.security)

    @vectorize
    def bit_decompose(self, bit_length=None, security=None, maybe_mixed=False):
        """ Secret bit decomposition. """
        if bit_length == 0:
            return []
        bit_length = bit_length or program.bit_length
        assert program.security == security or program.security
        return program.non_linear.bit_dec(self, bit_length, bit_length,
                                          maybe_mixed)

    def TruncMul(self, other, k, m, kappa=None, nearest=False):
        return (self * other).round(k, m, kappa, nearest, signed=True)

    def TruncPr(self, k, m, kappa=None, signed=True):
        return floatingpoint.TruncPr(self, k, m, kappa, signed=signed)

    @vectorize
    def round(self, k, m, kappa=None, nearest=False, signed=False):
        """ Truncate and maybe round secret :py:obj:`k`-bit integer
        by :py:obj:`m` bits. :py:obj:`m` can be secret if
        :py:obj:`nearest` is false, in which case the truncation will be
        exact. For public :py:obj:`m`, :py:obj:`nearest` chooses
        between nearest rounding (rounding half up) and probablistic
        truncation.

        :param k: int
        :param m: secret or compile-time integer (sint/int)
        :param kappa: statistical security parameter (int)
        :param nearest: bool
        :param signed: bool """
        kappa = kappa or program.security
        secret = isinstance(m, sint)
        if nearest:
            if secret:
                raise NotImplementedError()
            return comparison.TruncRoundNearest(self, k, m, kappa,
                                                signed=signed)
        else:
            if secret:
                return floatingpoint.Trunc(self, k, m, kappa)
            
            return self.TruncPr(k, m, kappa, signed=signed)

    def Norm(self, k, f, kappa=None, simplex_flag=False):
        return library.Norm(self, k, f, kappa, simplex_flag)

    @vectorize
    def int_div(self, other, bit_length=None, security=None):
        """ Secret integer division.

        :param other: sint
        :param bit_length: bit length of input (default: global bit length)
        """
        k = bit_length or program.bit_length
        kappa = security or program.security
        tmp = library.IntDiv(self, other, k, kappa)
        res = type(self)()
        comparison.Trunc(res, tmp, 2 * k, k, kappa, True)
        return res

    @vectorize
    def int_mod(self, other, bit_length=None):
        """ Secret integer modulo.

        :param other: sint
        :param bit_length: bit length of input (default: global bit length)
        """
        return self - other * self.int_div(other, bit_length=bit_length)

    def trunc_zeros(self, n_zeros, bit_length=None, signed=True):
        bit_length = bit_length or program.bit_length
        return comparison.TruncZeros(self, bit_length, n_zeros, signed)

    @staticmethod
    def two_power(n, size=None):
        return floatingpoint.two_power(n)

    def split_to_n_summands(self, length, n):
        comparison.require_ring_size(length, 'splitting')
        from .GC.types import sbits
        from .GC.instructions import split
        columns = [[sbits.get_type(self.size)()
                    for i in range(n)] for i in range(length)]
        split(n, self, *sum(columns, []))
        return columns

    def split_to_two_summands(self, length, get_carry=False):
        n = program.use_split()
        assert n
        columns = self.split_to_n_summands(length, n)
        return _bitint.wallace_tree_without_finish(columns, get_carry)

    def reveal_to(self, player):
        """ Reveal secret value to :py:obj:`player`.

        :param player: public integer (int/regint/cint)
        :returns: :py:class:`personal`
        """
        if not util.is_constant(player):
            secret_mask = sint(size=self.size)
            player_mask = cint(size=self.size)
            inputmaskreg(secret_mask, player_mask,
                         regint.conv(player).expand_to_vector(self.size))
            return personal(player,
                            (self + secret_mask).reveal(False) - player_mask)
        else:
            res = personal(player, self.clear_type(size=self.size))
            privateoutput(self.size, player, res._v, self)
            return res

    def private_division(self, divisor, active=True, dividend_length=None,
                         divisor_length=None):
        """ Private integer division as per `Veugen and Abspoel
        <https://doi.org/10.2478/popets-2021-0073>`_

        :param divisor: public (cint/regint) or personal value thereof
        :param active: whether to check on the party knowing the
            divisor (active security)
        :param dividend_length: bit length of the dividend (default:
            global bit length)
        :param dividend_length: bit length of the divisor (default:
            global bit length)

        """
        d = divisor
        l = divisor_length or program.bit_length
        m = dividend_length or program.bit_length
        sigma = program.security

        min_length = m + l + 2 * sigma + 1
        if program.options.ring:
            comparison.require_ring_size(min_length, 'private division')
        else:
            program.curr_tape.require_bit_length(min_length)

        r = sint.get_random_int(l + sigma)
        r_prime = sint.get_random_int(m + sigma)
        r_pprime = sint.get_random_int(l + sigma)

        d_shared = sint(d)
        h = (r + (r_prime << (l + sigma))) * d_shared
        z_shared = ((self << (l + sigma)) + h + r_pprime)
        z = z_shared.reveal_to(0)

        if active:
            z_prime = [sint(x) for x in (z // d).bit_decompose(min_length)]
            check = [(x * (1 - x)).reveal() == 0 for x in z_prime]
            z_pp = [sint(x) for x in (z % d).bit_decompose(l)]
            check += [(x * (1 - x)).reveal() == 0 for x in z_pp]
            library.runtime_error_if(sum(check) != len(check),
                                     'private division')
            z_pp = sint.bit_compose(z_pp)
            beta1 = z_pp.less_than(d_shared, l)
            beta2 = z_shared - sint.bit_compose(z_prime) * d_shared - z_pp
            library.runtime_error_if(beta1.reveal() != 1, 'private div')
            library.runtime_error_if(beta2.reveal() != 0, 'private div')
            y_prime = sint.bit_compose(z_prime[:l + sigma])
            y = sint.bit_compose(z_prime[l + sigma:])
        else:
            y = sint(z // (d << (l + sigma)))
            y_prime = sint((z // d) % (2 ** (l + sigma)))

        b = r.greater_than(y_prime, l + sigma)
        w = y - b - r_prime

        return w

    @staticmethod
    def get_secure_shuffle(n):
        res = regint()
        gensecshuffle(res, n)
        return res

    def secure_permute(self, shuffle, unit_size=1, reverse=False):
        res = sint(size=self.size)
        applyshuffle(res, self, unit_size, shuffle, reverse)
        return res

    def inverse_permutation(self):
        if program.use_invperm():
            # If enabled, we use the low-level INVPERM instruction.
            # This instruction has only been implemented for a semi-honest two-party environement.
            res = sint(size=self.size)
            inverse_permutation(res, self)
        else:
            shuffle = sint.get_secure_shuffle(len(self))
            shuffled = self.secure_permute(shuffle).reveal()
            idx = Array.create_from(shuffled)
            res = Array.create_from(sint(regint.inc(len(self))))
            res.secure_permute(shuffle, reverse=False)
            res.assign_slice_vector(idx, res.get_vector())
            library.break_point()
            res = res.get_vector()
        return res

    @vectorize
    def prefix_sum(self):
        """ Prefix sum. """
        res = sint()
        prefixsums(res, self)
        return res

class sintbit(sint):
    """ :py:class:`sint` holding a bit, supporting binary operations
    (``&, |, ^``). """
    @classmethod
    def prep_res(cls, other):
        return sint()

    def load_other(self, other):
        if isinstance(other, sint):
            movs(self, other)
        else:
            super(sintbit, self).load_other(other)



    @vectorize
    def __and__(self, other):
        if isinstance(other, sintbit):
            res = sintbit()
            muls(res, self, other)
            return res
        elif util.is_zero(other):
            return 0
        elif util.is_one(other):
            return self
        else:
            return NotImplemented

    @vectorize
    def __or__(self, other):
        if isinstance(other, sintbit):
            res = sintbit()
            adds(res, self, other - self * other)
            return res
        elif util.is_zero(other):
            return self
        elif util.is_one(other):
            return 1
        else:
            return NotImplemented

    @vectorize
    def __xor__(self, other):
        if isinstance(other, sintbit):
            res = sintbit()
            adds(res, self, other - 2 * self * other)
            return res
        elif util.is_zero(other):
            return self
        elif util.is_one(other):
            res = sintbit()
            submr(res, cint(1), self)
            return res
        else:
            return NotImplemented

    @vectorize
    def __rsub__(self, other):
        if util.is_one(other):
            res = sintbit()
            subsfi(res, self, 1)
            return res
        else:
            return super(sintbit, self).__rsub__(other)

    __rand__ = __and__
    __rxor__ = __xor__
    __ror__ = __or__

class sgf2n(_secret, _gf2n):
    """
    Secret :math:`\mathrm{GF}(2^n)` value. n is chosen at runtime.  A
    number operators are supported (``+, -, *, /, **, ^, ~, ==, !=,
    <<``), :py:class:`sgf2n`. Operators generally work with
    cgf2n/regint/cint/int, except ``**, <<``, which require a
    compile-time integer. ``/`` refers to field division.  ``*, /,
    **`` refer to field multiplication and division.

    :param val: initialization (sgf2n/cgf2n/regint/int/cint or list thereof)
    :param size: vector size (int), defaults to 1 or size of list

    """
    __slots__ = []
    instruction_type = 'gf2n'
    clear_type = cgf2n
    reg_type = 'sg'
    long_one = staticmethod(lambda: 1)

    @classmethod
    def get_type(cls, length):
        return cls

    @classmethod
    def get_raw_input_from(cls, player):
        res = cls()
        grawinput(player, res)
        return res

    def add(self, other):
        """ Secret :math:`\mathrm{GF}(2^n)` addition (XOR).

        :param other: sg2fn/cgf2n/regint/int """
        if isinstance(other, sgf2nint):
            return NotImplemented
        else:
            return super(sgf2n, self).add(other)

    def mul(self, other):
        """ Secret :math:`\mathrm{GF}(2^n)` multiplication.

        :param other: sg2fn/cgf2n/regint/int """
        if isinstance(other, (sgf2nint)):
            return NotImplemented
        else:
            return super(sgf2n, self).mul(other)

    @vectorized_classmethod
    def load_mem(cls, address, mem_type=None):
        """ Load from memory by public address. """
        return cls._load_mem(address, gldms, gldmsi)

    def store_in_mem(self, address):
        """ Store in memory by public address. """
        self._store_in_mem(address, gstms, gstmsi)

    def __init__(self, val=None, size=None):
        super(sgf2n, self).__init__('sg', val=val, size=size)

    def __neg__(self):
        """ Identity. """
        return self

    @vectorize
    def __invert__(self):
        """ Secret bit-wise inversion. """
        return self ^ cgf2n(2**program.galois_length - 1)

    def __xor__(self, other):
        """ Secret bit-wise XOR.

        :param other: sg2fn/cgf2n/regint/int """
        if is_zero(other):
            return self
        else:
            return super(sgf2n, self).add(other)

    __rxor__ = __xor__

    @vectorize
    def __and__(self, other):
        """ Secret bit-wise AND.

        :param other: sg2fn/cgf2n/regint/int """
        if isinstance(other, int):
            other_bits = [(other >> i) & 1 \
                              for i in range(program.galois_length)]
        else:
            other_bits = other.bit_decompose()
        self_bits = self.bit_decompose()
        return sum((x * y) << i \
                       for i,(x,y) in enumerate(zip(self_bits, other_bits)))

    __rand__ = __and__

    @vectorize
    def __lshift__(self, other):
        """ Secret left shift py public value.

        :param other: regint/cint/int """
        return self * cgf2n(1 << other)

    @vectorize
    def right_shift(self, other, bit_length=None):
        """ Secret right shift by public value:

        :param other: compile-time (int)
        :param bit_length: number of bits of :py:obj:`self` (defaults to :math:`\mathrm{GF}(2^n)` bit length) """
        bits = self.bit_decompose(bit_length)
        return sum(b << i for i,b in enumerate(bits[other:]))

    def equal(self, other, bit_length=None, expand=1):
        """ Secret comparison.

        :param other: sgf2n/cgf2n/regint/int
        :return: 0/1 (sgf2n) """
        bits = [1 - bit for bit in (self - other).bit_decompose(bit_length)][::expand]
        while len(bits) > 1:
            bits.insert(0, bits.pop() * bits.pop())
        return bits[0]

    def not_equal(self, other, bit_length=None):
        """ Secret comparison. """
        return 1 - self.equal(other, bit_length)
    not_equal.__doc__ = equal.__doc__

    __eq__ = equal
    __ne__ = not_equal

    @vectorize
    def bit_decompose(self, bit_length=None, step=1):
        """ Secret bit decomposition.

        :param bit_length: number of bits
        :param step: use every :py:obj:`step`-th bit
        :return: list of sgf2n """
        if bit_length == 0:
            return []
        bit_length = bit_length or program.galois_length
        random_bits = [self.get_random_bit() \
                           for i in range(0, bit_length, step)]

        one = cgf2n(1)
        masked = sum([b * (one << (i * step)) for i,b in enumerate(random_bits)], self).reveal()
        masked_bits = masked.bit_decompose(bit_length,step=step)
        return [m + r for m,r in zip(masked_bits, random_bits)]

    @vectorize
    def bit_decompose_embedding(self):
        random_bits = [self.get_random_bit() \
                           for i in range(8)]
        one = cgf2n(1)
        wanted_positions = [0, 5, 10, 15, 20, 25, 30, 35]
        masked = sum([b * (one << wanted_positions[i]) for i,b in enumerate(random_bits)], self).reveal()
        return [self.clear_type((masked >> wanted_positions[i]) & one) + r for i,r in enumerate(random_bits)]

for t in (sint, sgf2n):
    t.basic_type = t
    t.default_type = t

sint.bit_type = sintbit
sgf2n.bit_type = sgf2n

class _bitint(Tape._no_truth):
    bits = None
    log_rounds = False
    linear_rounds = False
    comp_result = staticmethod(lambda x: x)

    @staticmethod
    def half_adder(a, b):
        return a.half_adder(b)

    @classmethod
    def bit_adder(cls, a, b, carry_in=0, get_carry=False):
        a, b = list(a), list(b)
        a += [0] * (len(b) - len(a))
        b += [0] * (len(a) - len(b))
        return cls.bit_adder_selection(a, b, carry_in=carry_in,
                                       get_carry=get_carry)

    @classmethod
    def bit_adder_selection(cls, a, b, carry_in=0, get_carry=False):
        if cls.log_rounds:
            return cls.carry_lookahead_adder(a, b, carry_in=carry_in,
                                             get_carry=get_carry)
        elif cls.linear_rounds:
            return cls.ripple_carry_adder(a, b, carry_in=carry_in,
                                             get_carry=get_carry)
        else:
            return cls.carry_select_adder(a, b, carry_in=carry_in,
                                          get_carry=get_carry)

    @classmethod
    def carry_lookahead_adder(cls, a, b, fewer_inv=False, carry_in=0,
                              get_carry=False):
        lower = []
        a, b = a[:], b[:]
        for (ai, bi) in zip(a[:], b[:]):
            if is_zero(ai) or is_zero(bi):
                lower.append(ai + bi)
                a.pop(0)
                b.pop(0)
            else:
                break
        carries = cls.get_carries(a, b, fewer_inv=fewer_inv, carry_in=carry_in)
        res = lower + cls.sum_from_carries(a, b, carries)
        if get_carry:
            res += [carries[-1]]
        return res

    @classmethod
    def get_carries(cls, a, b, fewer_inv=False, carry_in=0):
        d = [cls.half_adder(ai, bi) for (ai,bi) in zip(a,b)]
        carry = floatingpoint.carry
        if fewer_inv:
            pre_op = floatingpoint.PreOpL2
        else:
            pre_op = floatingpoint.PreOpL
        if d:
            carries = list(zip(*pre_op(carry, [(0, carry_in)] + d)))[1]
        else:
            carries = []
        return carries

    @staticmethod
    def sum_from_carries(a, b, carries):
        return [ai.bit_xor(bi).bit_xor(carry) \
                for (ai, bi, carry) in zip(a, b, carries)]

    @classmethod
    def carry_select_adder(cls, a, b, get_carry=False, carry_in=0):
        a += [0] * (len(b) - len(a))
        b += [0] * (len(a) - len(b))
        n = len(a)
        for m in range(100):
            if sum(range(m + 1)) + 1 >= n:
                break
        for k in range(m, -1, -1):
            if sum(range(m, k - 1, -1)) + 1 >= n:
                break
        blocks = list(range(m, k, -1))
        blocks.append(n - sum(blocks))
        blocks.reverse()
        #print 'blocks:', blocks
        if len(blocks) > 1 and blocks[0] > blocks[1]:
            raise Exception('block size not increasing:', blocks)
        if sum(blocks) != n:
            raise Exception('blocks not summing up: %s != %s' % \
                            (sum(blocks), n))
        res = []
        carry = carry_in
        cin_one = util.long_one(a + b)
        for m in blocks:
            aa = a[:m]
            bb = b[:m]
            a = a[m:]
            b = b[m:]
            cc = [cls.ripple_carry_adder(aa, bb, i) for i in (0, cin_one)]
            for i in range(m):
                res.append(util.if_else(carry, cc[1][i], cc[0][i]))
            carry = util.if_else(carry, cc[1][m], cc[0][m])
        if get_carry:
            res += [carry]
        return res

    @classmethod
    def ripple_carry_adder(cls, a, b, carry_in=0, get_carry=True):
        carry = carry_in
        res = []
        for aa, bb in zip(a, b):
            cc, carry = cls.full_adder(aa, bb, carry)
            res.append(cc)
        if get_carry:
            res.append(carry)
        return res

    @staticmethod
    def full_adder(a, b, carry):
        s = a ^ b
        return s ^ carry, a ^ (s & (carry ^ a))

    @staticmethod
    def bit_comparator(a, b):
        long_one = util.long_one(a + b)
        op = lambda y,x,*args: (util.if_else(x[1], x[0], y[0]), \
                                    util.if_else(x[1], long_one, y[1]))
        return floatingpoint.KOpL(op, [(bi, ai + bi) for (ai,bi) in zip(a,b)])        

    @classmethod
    def bit_less_than(cls, a, b):
        x, not_equal = cls.bit_comparator(a, b)
        return util.if_else(not_equal, x, 0)

    @staticmethod
    def get_highest_different_bits(a, b, index):
        diff = [ai + bi for (ai,bi) in reversed(list(zip(a,b)))]
        preor = floatingpoint.PreOR(diff, raw=True)
        highest_diff = [x - y for (x,y) in reversed(list(zip(preor, [0] + preor)))]
        raw = sum(map(operator.mul, highest_diff, (a,b)[index]))
        return raw.bit_decompose()[0]

    def add(self, other):
        if type(other) == self.bin_type:
            raise CompilerError('Unclear addition')
        a = self.bit_decompose()
        b = util.bit_decompose(other, self.n_bits)
        return self.compose(self.bit_adder(a, b))

    @ret_cisc
    def mul(self, other):
        if type(other) == self.bin_type:
            raise CompilerError('Unclear multiplication')
        self_bits = self.bit_decompose()
        if isinstance(other, int):
            other_bits = util.bit_decompose(other, self.n_bits)
            bit_matrix = [[x * y for y in self_bits] for x in other_bits]
        else:
            try:
                other_bits = other.bit_decompose()
                if len(other_bits) == 1:
                    return type(self)(other_bits[0] * self)
                if len(self_bits) != len(other_bits):
                   raise NotImplementedError('Multiplication of different lengths')
            except AttributeError:
                pass
            try:
                other = self.bin_type(other)
            except CompilerError:
                return NotImplemented
            bit_matrix = self.get_bit_matrix(self_bits, other)
        return self.compose(self.wallace_tree_from_matrix(bit_matrix, False))

    @classmethod
    def wallace_tree_from_matrix(cls, bit_matrix, get_carry=True):
        columns = [[_f for _f in (bit_matrix[j][i-j] \
                                     for j in range(min(len(bit_matrix), i + 1))) \
                    if not is_zero(_f)] \
                       for i in range(len(bit_matrix[0]))]
        return cls.wallace_tree_from_columns(columns, get_carry)

    @classmethod
    def wallace_tree_without_finish(cls, columns, get_carry=True):
        self = cls
        columns = [col[:] for col in columns]
        while max(len(c) for c in columns) > 2:
            new_columns = [[] for i in range(len(columns) + 1)]
            for i,col in enumerate(columns):
                while len(col) > 2:
                    s, carry = self.full_adder(*(col.pop() for i in range(3)))
                    new_columns[i].append(s)
                    new_columns[i+1].append(carry)
                if len(col) == 2:
                    s, carry = self.half_adder(*(col.pop() for i in range(2)))
                    new_columns[i].append(s)
                    new_columns[i+1].append(carry)
                else:
                    new_columns[i].extend(col)
            if get_carry:
                columns = new_columns
            else:
                columns = new_columns[:-1]
        for col in columns:
            col.extend([0] * (2 - len(col)))
        return tuple(list(x) for x in zip(*columns))

    @classmethod
    def wallace_tree_from_columns(cls, columns, get_carry=True):
        summands = cls.wallace_tree_without_finish(columns, get_carry)
        return cls.bit_adder(*summands)

    @classmethod
    def wallace_tree(cls, rows):
        return cls.wallace_tree_from_columns([list(x) for x in zip(*rows)])

    @classmethod
    def wallace_reduction(cls, a, b, c, get_carry=True):
        assert len(a) == len(b) == len(c)
        tmp = zip(*(cls.full_adder(*x) for x in zip(a, b, c)))
        sums, carries = (list(x) for x in tmp)
        carries = [0] + carries
        if get_carry:
            sums += [0]
        else:
            del carries[-1]
        return sums, carries

    def expand(self, other):
        a = self.bit_decompose()
        b = util.bit_decompose(other, self.n_bits)
        return a, b

    def __sub__(self, other):
        if type(other) == sgf2n:
            raise CompilerError('Unclear subtraction')
        from util import bit_not, bit_and, bit_xor
        a, b = self.expand(other)
        n = 1
        for x in (a + b):
            try:
                n = x.n
                break
            except:
                pass
        d = [(bit_not(bit_xor(ai, bi), n), bit_and(bit_not(ai, n), bi))
             for (ai,bi) in zip(a,b)]
        borrow = lambda y,x,*args: \
            (bit_and(x[0], y[0]), util.OR(x[1], bit_and(x[0], y[1])))
        borrows = (0,) + list(zip(*floatingpoint.PreOpL(borrow, d)))[1]
        return self.compose(reduce(util.bit_xor, (ai, bi, borrow)) \
                                for (ai,bi,borrow) in zip(a,b,borrows))

    def __rsub__(self, other):
        raise NotImplementedError()

    def __truediv__(self, other):
        raise NotImplementedError()

    def __truerdiv__(self, other):
        raise NotImplementedError()

    def __lshift__(self, other):
        return self.compose(([0] * other + self.bit_decompose())[:self.n_bits])

    def __rshift__(self, other):
        return self.compose(self.bit_decompose()[other:])

    def bit_decompose(self, n_bits=None, security=None):
        if self.bits is None:
            self.bits = self.force_bit_decompose(self.n_bits)
        if n_bits is None:
            return self.bits[:]
        else:
            return self.bits[:n_bits] + [self.fill_bit()] * (n_bits - self.n_bits)

    def fill_bit(self):
        return self.bits[-1]

    @staticmethod
    def prep_comparison(a, b):
        a[-1], b[-1] = b[-1], a[-1]
    
    def comparison(self, other, const_rounds=False, index=None):
        a, b = self.expand(other)
        self.prep_comparison(a, b)
        if const_rounds:
            return self.get_highest_different_bits(a, b, index)
        else:
            return self.bit_comparator(a, b)

    def __lt__(self, other):
        if program.options.comparison == 'log':
            x, not_equal = self.comparison(other)
            res = util.if_else(not_equal, x, 0)
        else:
            res = self.comparison(other, True, 1)
        return self.comp_result(res)

    def __le__(self, other):
        if program.options.comparison == 'log':
            x, not_equal = self.comparison(other)
            res = util.if_else(not_equal, x, x.long_one())
        else:
            res = self.comparison(other, True, 0).bit_not()
        return self.comp_result(res)

    def __ge__(self, other):
        return (self < other).bit_not()

    def __gt__(self, other):
        return (self <= other).bit_not()

    def __eq__(self, other, bit_length=None, security=None):
        diff = self ^ other
        diff_bits = [x.bit_not() for x in diff.bit_decompose()[:bit_length]]
        return self.comp_result(util.tree_reduce(lambda x, y: x.bit_and(y),
                                                 diff_bits))

    def __ne__(self, other):
        return (self == other).bit_not()

    equal = __eq__

    def __neg__(self):
        bits = self.bit_decompose()
        n = 1
        for b in bits:
            try:
                n = x.n
                break
            except:
                pass
        return 1 + self.compose(util.bit_not(b, n) for b in bits)

    def __abs__(self):
        return util.if_else(self.bit_decompose()[-1], -self, self)

    less_than = lambda self, other, *args, **kwargs: self < other
    greater_than = lambda self, other, *args, **kwargs: self > other
    less_equal = lambda self, other, *args, **kwargs: self <= other
    greater_equal = lambda self, other, *args, **kwargs: self >= other
    equal = lambda self, other, *args, **kwargs: self == other
    not_equal = lambda self, other, *args, **kwargs: self != other

class intbitint(_bitint, sint):
    @staticmethod
    def full_adder(a, b, carry):
        s = a.bit_xor(b)
        return s.bit_xor(carry), util.if_else(s, carry, a)

    @staticmethod
    def sum_from_carries(a, b, carries):
        return [a[i] + b[i] + carries[i] - 2 * carries[i + 1] \
                for i in range(len(a))]

    @classmethod
    def bit_adder_selection(cls, a, b, carry_in=0, get_carry=False):
        if cls.linear_rounds:
            return cls.ripple_carry_adder(a, b, carry_in=carry_in)
        # experimental cut-off with dead code elimination
        elif len(a) < 122 or cls.log_rounds:
            return cls.carry_lookahead_adder(a, b, carry_in=carry_in,
                                             get_carry=get_carry)
        else:
            return cls.carry_select_adder(a, b, carry_in=carry_in)

class sgf2nint(_bitint, sgf2n):
    bin_type = sgf2n

    @classmethod
    def compose(cls, bits):
        bits = list(bits)
        if len(bits) > cls.n_bits:
            raise CompilerError('Too many bits')
        res = cls()
        res.bits = bits + [0] * (cls.n_bits - len(bits))
        gmovs(res, sum(b << i for i,b in enumerate(bits)))
        return res

    @staticmethod
    def get_bit_matrix(self_bits, other):
        products = [x * other for x in self_bits]
        return [util.bit_decompose(x, len(self_bits)) for x in products]

    def load_int(self, other):
        if -2**(self.n_bits-1) <= other < 2**(self.n_bits-1):
            self.bin_type.load_int(self, other + 2**self.n_bits \
                                   if other < 0 else other)
        else:
            raise CompilerError('Invalid signed %d-bit integer: %d' % \
                                    (self.n_bits, other))

    def load_other(self, other):
        if isinstance(other, sgf2nint):
            gmovs(self, self.compose(other.bit_decompose(self.n_bits)))
        elif isinstance(other, sgf2n):
            gmovs(self, other)
        else:
            gaddm(self, sgf2n(0), cgf2n(other))

    def force_bit_decompose(self, n_bits=None):
        return sgf2n(self).bit_decompose(n_bits)

class sgf2nuint(sgf2nint):
    def load_int(self, other):
        if 0 <= other < 2**self.n_bits:
            sgf2n.load_int(self, other)
        else:
            raise CompilerError('Invalid unsigned %d-bit integer: %d' % \
                                    (self.n_bits, other))

    def fill_bit(self):
        return 0

    @staticmethod
    def prep_comparison(a, b):
        pass

class sgf2nuint32(sgf2nuint):
    n_bits = 32

class sgf2nint32(sgf2nint):
    n_bits = 32

def get_sgf2nint(n):
    class sgf2nint_spec(sgf2nint):
        n_bits = n
    #sgf2nint_spec.__name__ = 'sgf2unint' + str(n)
    return sgf2nint_spec

def get_sgf2nuint(n):
    class sgf2nuint_spec(sgf2nint):
        n_bits = n
    #sgf2nuint_spec.__name__ = 'sgf2nuint' + str(n)
    return sgf2nuint_spec

class sgf2nfloat(sgf2n):
    @classmethod
    def set_precision(cls, vlen, plen):
        cls.vlen = vlen
        cls.plen = plen
        class v_type(sgf2nuint):
            n_bits = 2 * vlen + 1
        class p_type(sgf2nint):
            n_bits = plen
        class pdiff_type(sgf2nuint):
            n_bits = plen
        cls.v_type = v_type
        cls.p_type = p_type
        cls.pdiff_type = pdiff_type

    def __init__(self, val, p=None, z=None, s=None):
        super(sgf2nfloat, self).__init__()
        if p is None and type(val) == sgf2n:
            bits = val.bit_decompose(self.vlen + self.plen + 1)
            self.v = self.v_type.compose(bits[:self.vlen])
            self.p = self.p_type.compose(bits[self.vlen:-1])
            self.s = bits[-1]
            self.z = util.tree_reduce(operator.mul, (1 - b for b in self.v.bits))
        else:
            if p is None:
                v, p, z, s = sfloat.convert_float(val, self.vlen, self.plen)
                # correct sfloat
                p += self.vlen - 1
                v_bits = util.bit_decompose(v, self.vlen)
                p_bits = util.bit_decompose(p, self.plen)
                self.v = self.v_type.compose(v_bits)
                self.p = self.p_type.compose(p_bits)
                self.z = z
                self.s = s
            else:
                self.v, self.p, self.z, self.s = val, p, z, s
                v_bits = val.bit_decompose()[:self.vlen]
                p_bits = p.bit_decompose()[:self.plen]
            gmovs(self, util.bit_compose(v_bits + p_bits + [self.s]))

    def add(self, other):
        a = self.p < other.p
        b = self.p == other.p
        c = self.v < other.v
        other_dominates = (b.if_else(c, a))
        pmax, pmin = a.cond_swap(self.p, other.p, self.p_type)
        vmax, vmin = other_dominates.cond_swap(self.v, other.v, self.v_type)
        s3 = self.s ^ other.s
        pdiff = self.pdiff_type(pmax - pmin)
        d = self.vlen < pdiff
        pow_delta = util.pow2(d.if_else(0, pdiff).bit_decompose(util.log2(self.vlen)))
        v3 = vmax
        v4 = self.v_type(sgf2n(vmax) * pow_delta) + self.v_type(s3.if_else(-vmin, vmin))
        v = self.v_type(sgf2n(d.if_else(v3, v4) << self.vlen) / pow_delta)
        v >>= self.vlen - 1
        h = floatingpoint.PreOR(v.bits[self.vlen+1::-1])
        tmp = sum(util.if_else(b, 0, 1 << i) for i,b in enumerate(h))
        pow_p0 = 1 + self.v_type(tmp)
        v = (v * pow_p0) >> 2
        p = pmax - sum(self.p_type.compose([1 - b]) for b in h) + 1
        v = self.z.if_else(other.v, other.z.if_else(self.v, v))
        z = v == 0
        p = z.if_else(0, self.z.if_else(other.p, other.z.if_else(self.p, p)))
        s = other_dominates.if_else(other.s, self.s)
        s = self.z.if_else(other.s, other.z.if_else(self.s, s))
        return sgf2nfloat(v, p, z, s)

    def mul(self, other):
        v = (self.v * other.v) >> (self.vlen - 1)
        b = v.bits[self.vlen]
        v = b.if_else(v >> 1, v)
        p = self.p + other.p + self.p_type.compose([b])
        s = self.s + other.s
        z = util.or_op(self.z, other.z)
        return sgf2nfloat(v, p, z, s)

sgf2nfloat.set_precision(24, 8)

def parse_type(other, k=None, f=None):
    # converts type to cfix/sfix depending on the case
    if isinstance(other, cfix.scalars):
        return cfix(other, k=k, f=f)
    elif isinstance(other, cint):
        tmp = cfix(k=k, f=f)
        tmp.load_int(other)
        return tmp
    elif isinstance(other, sint):
        tmp = sfix(k=k, f=f)
        tmp.load_int(other)
        return tmp
    elif isinstance(other, sfloat):
        tmp = sfix(other, k=k, f=f)
        return tmp
    else:
        return other

class cfix(_number, _structure):
    """
    Clear fixed-point number represented as clear integer. It supports
    basic arithmetic (``+, -, *, /``), returning either
    :py:class:`cfix` if the other operand is public
    (cfix/regint/cint/int) or :py:class:`sfix` if the other operand is
    an sfix. It also support comparisons (``==, !=, <, <=, >, >=``),
    returning either :py:class:`regint` or :py:class:`sbitint`.

    :param v: cfix/float/int

    """
    __slots__ = ['value', 'f', 'k']
    reg_type = 'c'
    scalars = (int, float, regint, cint)
    @classmethod
    def set_precision(cls, f, k = None):
        """ Set the precision of the integer representation. Note that some
        operations are undefined when the precision of :py:class:`sfix` and
        :py:class:`cfix` differs. The initial defaults are chosen to
        allow the best optimization of probabilistic truncation in
        computation modulo 2^64 (2*k < 64). Generally, 2*k must be at
        most the integer length for rings and at most m-s-1 for
        computation modulo an m-bit prime and statistical security s
        (default 40).

        :param f: bit length of decimal part (initial default 16)
        :param k: whole bit length of fixed point, defaults to twice :py:obj:`f` if not given (initial default 31)

        """
        cls.f = f
        if k is None:
            cls.k = 2 * f
        else:
            cls.k = k

    @vectorized_classmethod
    def load_mem(cls, address, mem_type=None):
        """ Load from memory by public address. """
        return cls._new(cint.load_mem(address))

    @vectorized_classmethod
    def read_from_socket(cls, client_id, n=1):
        """
        Receive clear fixed-point value(s) from client. The client needs
        to convert the values to the right integer representation.

        :param client_id: Client id (regint)
        :param n: number of values (default 1)
        :param: vector size (int)
        :returns: cfix (if n=1) or list of cfix
        """
        cint_inputs = cint.read_from_socket(client_id, n)
        if n == 1:
            return cfix._new(cint_inputs)
        else:
            return list(map(cfix._new, cint_inputs))

    @classmethod
    def write_to_socket(self, client_id, values, message_type=ClientMessageType.NoType):
        """ Send a list of clear fixed-point values to a client
        (represented as clear integers).

        :param client_id: Client id (regint)
        :param values: list of cint
        """
        for value in values:
            assert(value.size == values[0].size)
        def cfix_to_cint(fix_val):
            return cint(fix_val.v)
        cint_values = list(map(cfix_to_cint, values))
        writesocketc(client_id, message_type, values[0].size, *cint_values)

    @staticmethod
    def malloc(size, creator_tape=None):
        return program.malloc(size, cint, creator_tape=creator_tape)

    @staticmethod
    def n_elements():
        return 1

    @classmethod
    def from_int(cls, other):
        res = cls()
        res.load_int(other)
        return res

    @classmethod
    def _new(cls, other, k=None, f=None):
        assert not isinstance(other, (list, tuple))
        res = cls(k=k, f=f)
        res.v = cint.conv(other)
        return res

    @staticmethod
    def int_rep(v, f, k=None):
        if isinstance(v, regint):
            v = cint(v)
        res = v * (2 ** f)
        try:
            res = int(round(res))
            if k and res >= 2 ** (k - 1) or res < -2 ** (k - 1):
                limit = 2 ** (k - f - 1)
                raise CompilerError(
                    'Value out of fixed-point range [-%d, %d). '
                    'Use `sfix.set_precision(f, k)` with k being at least f+%d'
                    % (limit, limit, res.bit_length() - f + 1))
        except TypeError:
            pass
        return res

    @vectorize_init
    @read_mem_value
    def __init__(self, v=None, k=None, f=None, size=None):
        f = self.f if f is None else f
        k = self.k if k is None else k
        self.f = f
        self.k = k
        if isinstance(v, cfix.scalars):
            v = self.int_rep(v, f=f, k=k)
            self.v = cint(v, size=size)
        elif isinstance(v, cfix):
            self.v = v.v
        elif v is None:
            self.v = cint(0)
        else:
            raise CompilerError('cannot initialize cfix with %s' % v)

    def __iter__(self):
        for x in self.v:
            yield self._new(x, self.k, self.f)

    def __len__(self):
        return len(self.v)

    def __getitem__(self, index):
        if isinstance(index, slice):
            return [self._new(x, k=self.k, f=self.f) for x in self.v[index]]
        return self._new(self.v[index], k=self.k, f=self.f)

    @vectorize
    def load_int(self, v):
        self.v = cint(v) * (2 ** self.f)

    @classmethod
    def conv(cls, other):
        if isinstance(other, cls):
            return other
        else:
            try:
                res = cfix()
                res.load_int(other)
                return res
            except (TypeError, CompilerError):
                pass
        return cls(other)

    def store_in_mem(self, address):
        """ Store in memory by public address. """
        self.v.store_in_mem(address)

    @property
    def size(self):
        return self.v.size

    def sizeof(self):
        return self.size * 4

    @vectorize
    def add(self, other):
        """ Clear fixed-point addition.

        :param other: cfix/cint/regint/int """
        other = parse_type(other)
        if isinstance(other, cfix):
            return cfix._new(self.v + other.v)
        else:
            return NotImplemented

    def mul(self, other):
        """ Clear fixed-point multiplication.

        :param other: cfix/cint/regint/int/sint """
        if isinstance(other, sint):
            return sfix._new(self.v * other, k=self.k, f=self.f)
        if isinstance(other, (int, regint, cint)):
            return cfix._new(self.v * cint(other), k=self.k, f=self.f)
        other = parse_type(other)
        if isinstance(other, cfix):
            assert self.f == other.f
            sgn = cint(1 - 2 * ((self < 0) ^ (other < 0)))
            absolute = self.v * other.v * sgn
            val = sgn * (absolute >> self.f)
            return cfix._new(val)
        elif isinstance(other, sfix):
            return NotImplemented
        else:
            raise CompilerError('Invalid type %s for cfix.__mul__' % type(other))

    def positive_mul(self, other):
        assert isinstance(other, float)
        assert other >= 0
        v = self.v * int(round(other * 2 ** self.f))
        return self._new(v >> self.f, k=self.k, f=self.f)

    @vectorize
    def __sub__(self, other):
        """ Clear fixed-point subtraction.

        :param other: cfix/cint/regint/int """
        other = parse_type(other)
        if isinstance(other, cfix):
            return cfix._new(self.v - other.v)
        elif isinstance(other, sfix):
            return sfix._new(self.v - other.v)
        else:
            raise NotImplementedError

    @vectorize
    def __neg__(self):
        """ Clear fixed-point negation. """
        # cfix type always has .v
        return cfix._new(-self.v)
    
    def __rsub__(self, other):
        return -self + other
    __rsub__.__doc__ = __sub__.__doc__

    @vectorize
    def __eq__(self, other):
        """ Clear fixed-point comparison.

        :param other: cfix/cint/regint/int
        :return: 0/1
        :rtype: regint """
        other = parse_type(other)
        if isinstance(other, cfix):
            return self.v == other.v
        elif isinstance(other, sfix):
            return other.v.equal(self.v, self.k, other.kappa)
        else:
            raise NotImplementedError

    @vectorize
    def __lt__(self, other):
        """ Clear fixed-point comparison. """
        other = parse_type(other)
        if isinstance(other, cfix):
            assert self.k == other.k
            return self.v.less_than(other.v, self.k)
        elif isinstance(other, sfix):
            if(self.k != other.k or self.f != other.f):
                raise TypeError('Incompatible fixed point types in comparison')
            return other.v.greater_than(self.v, self.k, other.kappa)
        else:
            raise NotImplementedError

    @vectorize
    def __le__(self, other):
        """ Clear fixed-point comparison. """
        other = parse_type(other)
        if isinstance(other, cfix):
            return 1 - (self > other)
        elif isinstance(other, sfix):
            return other.v.greater_equal(self.v, self.k, other.kappa)
        else:
            raise NotImplementedError

    @vectorize
    def __gt__(self, other):
        """ Clear fixed-point comparison. """
        other = parse_type(other)
        if isinstance(other, cfix):
            return other.__lt__(self)
        elif isinstance(other, sfix):
            return other.v.less_than(self.v, self.k, other.kappa)
        else:
            raise NotImplementedError

    @vectorize
    def __ge__(self, other):
        """ Clear fixed-point comparison. """
        other = parse_type(other)
        if isinstance(other, cfix):
            return 1 - (self < other)
        elif isinstance(other, sfix):
            return other.v.less_equal(self.v, self.k, other.kappa)
        else:
            raise NotImplementedError

    @vectorize
    def __ne__(self, other):
        """ Clear fixed-point comparison. """
        other = parse_type(other)
        if isinstance(other, cfix):
            return self.v != other.v
        elif isinstance(other, sfix):
            return other.v.not_equal(self.v, self.k, other.kappa)
        else:
            raise NotImplementedError

    for op in __le__, __lt__, __ge__, __gt__, __ne__:
        op.__doc__ = __eq__.__doc__
    del op

    @vectorize
    def __truediv__(self, other):
        """ Clear fixed-point division.

        :param other: cfix/cint/regint/int """
        other = parse_type(other, self.k, self.f)
        if isinstance(other, cfix):
            return cfix._new(library.cint_cint_division(
                self.v, other.v, self.k, self.f), k=self.k, f=self.f)
        elif isinstance(other, sfix):
            assert self.k == other.k
            assert self.f == other.f
            return sfix._new(library.FPDiv(self.v, other.v, self.k, self.f,
                                           other.kappa,
                                           nearest=sfix.round_nearest),
                             k=self.k, f=self.f)
        else:
            raise TypeError('Incompatible fixed point types in division')

    @vectorize
    def __rtruediv__(self, other):
        """ Fixed-point division.

        :param other: sfix/sint/cfix/cint/regint/int """
        other = parse_type(other, self.k, self.f)
        return other / self

    @vectorize
    def print_plain(self):
        """ Clear fixed-point output. """
        print_float_plain(cint.conv(self.v), cint(-self.f), \
                          cint(0), cint(0), cint(0))

    def output_if(self, cond):
        cond_print_plain(cint.conv(cond), self.v, cint(-self.f, size=self.size))

    def binary_output(self, player=None):
        """ Write double-precision floating-point number to
        ``Player-Data/Binary-Output-P<playerno>-<threadno>``.

        :param player: only output on given player (default all)
        """
        if player == None:
            player = -1
        if not util.is_constant(player):
            raise CompilerError('Player number must be known at compile time')
        set_global_vector_size(self.size)
        floatoutput(player, self.v, cint(-self.f), cint(0), cint(0))
        reset_global_vector_size()

class _single(_number, _secret_structure):
    """ Representation as single integer preserving the order """
    """ E.g. fixed-point numbers """
    __slots__ = ['v']
    kappa = None
    round_nearest = False
    """ Whether to round deterministically to nearest instead of
    probabilistically, e.g. after fixed-point multiplication. """

    @vectorized_classmethod
    def receive_from_client(cls, n, client_id, message_type=ClientMessageType.NoType):
        """
        Securely obtain shares of values input by a client. Assumes client
        has already converted values to integer representation.

        :param n: number of inputs (int)
        :param client_id: regint
        :param size: vector size (default 1)
        :returns: list of length ``n``

        """
        sint_inputs = cls.int_type.receive_from_client(n, client_id,
                                                       message_type)
        return list(map(cls._new, sint_inputs))

    @classmethod
    def reveal_to_clients(cls, clients, values):
        """ Reveal securely to clients.

        :param clients: client ids (list or array)
        :param values: list of values of this class

        """
        cls.int_type.reveal_to_clients(clients, [x.v for x in values])

    @vectorized_classmethod
    def write_shares_to_socket(cls, client_id, values,
                               message_type=ClientMessageType.NoType):
        """ Send shares of integer representations of a list of values
        to a specified client socket.

        :param client_id: regint
        :param values: list of values of this type
        """
        cls.int_type.write_shares_to_socket(
            client_id, [x.v for x in values], message_type)

    @vectorized_classmethod
    def load_mem(cls, address, mem_type=None):
        """ Load from memory by public address. """
        return cls._new(cls.int_type.load_mem(address))

    @classmethod
    @read_mem_value
    def conv(cls, other):
        if isinstance(other, cls):
            return other
        elif isinstance(other, (list, tuple)):
            return type(other)(cls.conv(x) for x in other)
        else:
            try:
                return cls.from_sint(other)
            except (TypeError, CompilerError):
                pass
        return cls(other)

    @classmethod
    def coerce(cls, other):
        return cls.conv(other)

    @classmethod
    def malloc(cls, size, creator_tape=None):
        return cls.int_type.malloc(size, creator_tape=creator_tape)

    @classmethod
    def free(cls, addr):
        return cls.int_type.free(addr)

    @classmethod
    def n_elements(cls):
        return cls.int_type.n_elements()

    @classmethod
    def mem_size(cls):
        return cls.int_type.mem_size()

    @classmethod
    def dot_product(cls, x, y, res_params=None):
        """ Secret dot product.

        :param x: iterable of appropriate secret type
        :param y: iterable of appropriate secret type and same length """
        return cls.unreduced_dot_product(x, y, res_params).reduce_after_mul()

    @classmethod
    def unreduced_dot_product(cls, x, y, res_params=None):
        dp = cls.int_type.dot_product([xx.pre_mul() for xx in x],
                                      [yy.pre_mul() for yy in y])
        return x[0].unreduced(dp, y[0], res_params, len(x))

    @classmethod
    def row_matrix_mul(cls, row, matrix, res_params=None):
        int_matrix = [y.get_vector().pre_mul() for y in matrix]
        col = cls.int_type.row_matrix_mul([x.pre_mul() for x in row],
                                          int_matrix)
        res = row[0].unreduced(col, matrix[0][0], res_params,
                               len(row)).reduce_after_mul()
        return res

    @classmethod
    def matrix_mul(cls, A, B, n, res_params=None):
        AA = A.pre_mul()
        BB = B.pre_mul()
        CC = cls.int_type.matrix_mul(AA, BB, n)
        res = A.unreduced(CC, B, res_params, n).reduce_after_mul()
        return res

    @classmethod
    def read_from_file(cls, *args, **kwargs):
        """ Read shares from ``Persistence/Transactions-P<playerno>.data``.
        Precision must be the same as when storing.

        :param start: starting position in number of shares from beginning
            (int/regint/cint)
        :param n_items: number of items (int)
        :returns: destination for final position, -1 for eof reached,
             or -2 for file not found (regint)
        :returns: list of shares
        """
        stop, shares = cls.int_type.read_from_file(*args, **kwargs)
        return stop, [cls._new(x) for x in shares]

    @classmethod
    def write_to_file(cls, shares, position=None):
        """ Write shares of integer representation to
        ``Persistence/Transactions-P<playerno>.data``.

        :param shares: (list or iterable of sfix)
        :param position: start position (int/regint/cint),
            defaults to end of file
        """
        cls.int_type.write_to_file([x.v for x in shares], position)

    def store_in_mem(self, address):
        """ Store in memory by public address. """
        self.v.store_in_mem(address)

    @property
    def size(self):
        return self.v.size

    def sizeof(self):
        return self.size

    def __len__(self):
        """ Vector length. """
        return len(self.v)

    @vectorize
    def __sub__(self, other):
        """ Subtraction.

        :param other: appropriate public or secret (incl. sint/cint/regint/int) """
        other = self.coerce(other)
        return self + (-other)

    def __rsub__(self, other):
        return -self + other
    __rsub__.__doc__ = __sub__.__doc__

    @vectorize
    def __eq__(self, other):
        """ Comparison.

        :param other: appropriate public or secret (incl. sint/cint/regint/int)
        :return: 0/1
        :rtype: same as internal representation"""
        other = self.coerce(other)
        if isinstance(other, (cfix, _single)):
            return self.v.equal(other.v, self.k, self.kappa)
        else:
            raise NotImplementedError

    @vectorize
    def __le__(self, other):
        other = self.coerce(other)
        if isinstance(other, (cfix, _single)):
            return self.v.less_equal(other.v, self.k, self.kappa)
        else:
            raise NotImplementedError

    @vectorize
    def __lt__(self, other):
        other = self.coerce(other)
        if isinstance(other, (cfix, _single)):
            return self.v.less_than(other.v, self.k, self.kappa)
        else:
            raise NotImplementedError

    @vectorize
    def __ge__(self, other):
        other = self.coerce(other)
        if isinstance(other, (cfix, _single)):
            return self.v.greater_equal(other.v, self.k, self.kappa)
        else:
            raise NotImplementedError

    @vectorize
    def __gt__(self, other):
        other = self.coerce(other)
        if isinstance(other, (cfix, _single)):
            return self.v.greater_than(other.v, self.k, self.kappa)
        else:
            raise NotImplementedError

    @vectorize
    def __ne__(self, other):
        other = self.coerce(other)
        if isinstance(other, (cfix, _single)):
            return self.v.not_equal(other.v, self.k, self.kappa)
        else:
            raise NotImplementedError

    for op in __le__, __lt__, __ge__, __gt__, __ne__:
        op.__doc__ = __eq__.__doc__
    del op

    def link(self, other):
        self.v.link(other.v)

    def get_vector(self):
        return self

class _fix(_single):
    """ Secret fixed point type. """
    __slots__ = ['v', 'f', 'k']
    is_clear = False

    def set_precision(cls, f, k = None):
        cls.f = f
        # default bitlength = 2*precision
        if k is None:
            cls.k = 2 * f
        else:
            cls.k = k
    set_precision.__doc__ = cfix.set_precision.__doc__
    set_precision = classmethod(set_precision)

    @classmethod
    def set_precision_from_args(cls, program, adapt_ring=False):
        f = None
        k = None
        for arg in program.args:
            m = re.match('f([0-9]+)$', arg)
            if m:
                f = int(m.group(1))
            m = re.match('k([0-9]+)$', arg)
            if m:
                k = int(m.group(1))
        if f is not None:
            print ('Setting fixed-point precision to %d/%s' % (f, k))
            cls.set_precision(f, k)
            cfix.set_precision(f, k)
        elif k is not None:
            raise CompilerError('need to set fractional precision')
        if 'nearest' in program.args:
            print('Nearest rounding instead of proabilistic '
                  'for fixed-point computation')
            cls.round_nearest = True
        if adapt_ring and program.options.ring \
           and 'fix_ring' not in program.args \
           and 2 * cls.k > int(program.options.ring):
            need = 2 ** int(math.ceil(math.log(2 * cls.k, 2)))
            if need != int(program.options.ring):
                print('Changing computation modulus to 2^%d' % need)
                program.set_ring_size(need)

    @classmethod
    def coerce(cls, other):
        if isinstance(other, (_fix, cls.clear_type)):
            return other
        else:
            return cls.conv(other)

    @classmethod
    def from_sint(cls, other, k=None, f=None):
        """ Convert secret integer.

        :param other: sint """
        res = cls(k=k, f=f)
        res.load_int(cls.int_type.conv(other))
        return res

    @classmethod
    def conv(cls, other):
        if isinstance(other, _fix) and (cls.k, cls.f) == (other.k, other.f):
            return other
        else:
            return super(_fix, cls).conv(other)

    @classmethod
    def _new(cls, other, k=None, f=None):
        res = cls(k=k, f=f)
        res.v = cls.int_type.conv(other)
        return res

    @vectorize_init
    def __init__(self, _v=None, k=None, f=None, size=None):
        if k is None:
            k = self.k
        else:
            self.k = k
        if f is None:
            f = self.f
        else:
            self.f = f
        assert k is not None
        assert f is not None
        if _v is None:
            self.v = self.int_type(0)
        elif isinstance(_v, self.int_type):
            self.load_int(_v)
        elif isinstance(_v, cfix.scalars):
            self.v = self.int_type(cfix.int_rep(_v, f=f, k=k), size=size)
        elif isinstance(_v, self.float_type):
            p = (f + _v.p)
            b = (p.greater_equal(0, _v.vlen))
            a = b*(_v.v << (p)) + (1-b)*(_v.v >> (-p))
            self.v = (1-2*_v.s)*a
        elif isinstance(_v, type(self)):
            self.v = _v.v
        elif isinstance(_v, cfix):
            assert _v.f <= self.f
            self.v = self.int_type(_v.v << (self.f - _v.f))
        elif isinstance(_v, (MemValue, MemFix)):
            #this is a memvalue object
            self.v = type(self)(_v.read()).v
        elif isinstance(_v, (list, tuple)):
            self.v = self.int_type(list(self.conv(x).v for x in _v))
        else:
            raise CompilerError('cannot convert %s to sfix' % _v)
        if not isinstance(self.v, self.int_type):
            raise CompilerError('sfix conversion failure: %s/%s' % (_v, self.v))

    def load_int(self, v):
        self.v = self.int_type(v) << self.f

    def __getitem__(self, index):
        return self._new(self.v[index])

    @vectorize 
    def add(self, other):
        """ Secret fixed-point addition.

        :param other: sfix/cfix/sint/cint/regint/int """
        other = self.coerce(other)
        if isinstance(other, (_fix, cfix)):
            return self._new(self.v + other.v, k=self.k, f=self.f)
        elif isinstance(other, cfix.scalars):
            tmp = cfix(other, k=self.k, f=self.f)
            return self + tmp
        else:
            return NotImplemented

    def mul(self, other):
        """ Secret fixed-point multiplication.

        :param other: sfix/cfix/sint/cint/regint/int """
        if isinstance(other, (sint, cint, regint, int)):
            return self._new(self.v * other, k=self.k, f=self.f)
        elif isinstance(other, float):
            if int(other) == other:
                return self.mul(int(other))
            v = int(round(other * 2 ** self.f))
            if v == 0:
                return 0
            f = self.f
            while v % 2 == 0:
                f -= 1
                v //= 2
            k = len(bin(abs(v))) - 1
            other = self.multipliable(v, k, f, self.size)
        try:
            other = self.coerce(other)
        except:
            return NotImplemented
        if isinstance(other, (_fix, self.clear_type)):
            k = max(self.k, other.k)
            max_f = max(self.f, other.f)
            min_f = min(self.f, other.f)
            val = self.v.TruncMul(other.v, k + min_f, min_f,
                                  self.kappa,
                                  self.round_nearest)
            if 'vec' not in self.__dict__:
                return self._new(val, k=k, f=max_f)
            else:
                return self.vec._new(val, k=k, f=max_f)
        elif isinstance(other, cfix.scalars):
            scalar_fix = cfix(other)
            return self * scalar_fix
        else:
            return NotImplemented

    @vectorize
    def __neg__(self):
        """ Secret fixed-point negation. """
        return self._new(-self.v, k=self.k, f=self.f)

    @vectorize
    def __truediv__(self, other):
        """ Secret fixed-point division.

        :param other: sfix/cfix/sint/cint/regint/int """
        if util.is_constant_float(other):
            assert other != 0
            log = math.ceil(math.log(abs(other), 2))
            other_length = self.f + log
            if other_length >= self.k - 1:
                factor = 2 ** (self.k - other_length - 2)
                self *= factor
                other *= factor
            if 2 ** log == other:
                return self * 2 ** -log
        other = self.coerce(other)
        assert self.k == other.k
        assert self.f == other.f
        if isinstance(other, _fix):
            v = library.FPDiv(self.v, other.v, self.k, self.f, self.kappa,
                              nearest=self.round_nearest)
        elif isinstance(other, cfix):
            v = library.sint_cint_division(self.v, other.v, self.k, self.f,
                                           self.kappa)
        else:
            raise TypeError('Incompatible fixed point types in division')
        return self._new(v, k=self.k, f=self.f)

    @vectorize
    def __rtruediv__(self, other):
        """ Secret fixed-point division.

        :param other: sfix/cfix/sint/cint/regint/int """
        return self.coerce(other) / self

    @vectorize
    def compute_reciprocal(self):
        """ Secret fixed-point reciprocal. """
        return type(self)(library.FPDiv(cint(2) ** self.f, self.v, self.k, self.f, self.kappa, True))

    def reveal(self):
        """ Reveal secret fixed-point number.

        :return: relevant clear type """
        val = self.v.reveal()
        class revealed_fix(self.clear_type):
            f = self.f
            k = self.k
        return revealed_fix._new(val)

    def bit_decompose(self, n_bits=None):
        """ Bit decomposition. """
        return self.v.bit_decompose(n_bits or self.k)

    def update(self, other):
        """
        Update register. Useful in loops like
        :py:func:`~Compiler.library.for_range`.

        :param other: any convertible type

        """
        other = self.conv(other)
        assert self.f == other.f
        self.v.update(other.v)

class sfix(_fix):
    """ Secret fixed-point number represented as secret integer, by
    multiplying with ``2^f`` and then rounding. See :py:class:`sint`
    for security considerations of the underlying integer operations.
    The secret integer is stored as the :py:obj:`v` member.

    It supports basic arithmetic (``+, -, *, /``), returning
    :py:class:`sfix`, and comparisons (``==, !=, <, <=, >, >=``),
    returning :py:class:`sbitint`. The other operand can be any of
    sfix/sint/cfix/regint/cint/int/float. It also supports ``abs()``
    and ``**``, the latter for integer exponents.

    Note that the default precision (16 bits after the dot, 31 bits in
    total) only allows numbers up to :math:`2^{31-16-1} \\approx
    16000`. You can increase this using :py:func:`set_precision`.

    :params _v: int/float/regint/cint/sint/sfloat
    """
    int_type = sint
    bit_type = sintbit
    clear_type = cfix
    get_type = staticmethod(lambda n: sint)
    default_type = sint

    def change_domain_from_to(self, k1, k2, bit_length=None):
        temp = self.v.change_domain_from_to(k1, k2, bit_length)
        res = sfix(size=temp.size)
        res.v = temp
        return res

    @vectorized_classmethod
    def get_input_from(cls, player):
        """ Secret fixed-point input.

        :param player: public (regint/cint/int)
        :param size: vector size (int, default 1)
        """
        cls.int_type.require_bit_length(cls.k)
        v = cls.int_type()
        inputmixed('fix', v, cls.f, player)
        return cls._new(v)

    @vectorized_classmethod
    def get_raw_input_from(cls, player):
        return cls._new(cls.int_type.get_raw_input_from(player))

    @classmethod
    def set_precision(cls, f, k = None):
        cls.f = f
        # default bitlength = 2*precision
        if k is None:
            cls.k = 2 * f
        else:
            cls.k = k
        try:
            Program.prog.cost_config.set_precision(f)
        except:
            pass

    @vectorized_classmethod
    def get_random(cls, lower, upper, symmetric=True):
        """ Uniform secret random number around centre of bounds.
        Actual range can be smaller but never larger.

        :param lower: float
        :param upper: float
        :param size: vector size (int, default 1)
        """
        log_range = int(math.log(upper - lower, 2))
        n_bits = log_range + cls.f
        average = lower + 0.5 * (upper - lower)
        real_range = (2 ** (n_bits) - 1) / 2 ** cls.f
        lower = average - 0.5 * real_range
        real_lower = round(lower * 2 ** cls.f) / 2 ** cls.f
        r = cls._new(cls.int_type.get_random_int(n_bits)) + lower
        if symmetric:
            lowest = math.floor(lower * 2 ** cls.f) / 2 ** cls.f
            print('randomness range [%f,%f], fringes half the probability' % \
                  (lowest, lowest + 2 ** log_range))
            return cls.int_type.get_random_bit().if_else(r, -r + 2 * average)
        else:
            print('randomness range [%f,%f], %d bits' % \
                  (real_lower, real_lower + real_range, n_bits))
            return r

    @classmethod
    def direct_matrix_mul(cls, A, B, n, m, l, reduce=True, indices=None):
        # pre-multiplication must be identity
        tmp = cls.int_type.direct_matrix_mul(A, B, n, m, l, indices=indices)
        res = unreduced_sfix._new(tmp)
        if reduce:
            res = res.reduce_after_mul()
        return res

    @classmethod
    def dot_product(cls, x, y, res_params=None):
        """ Secret dot product.

        :param x: iterable of appropriate secret type
        :param y: iterable of appropriate secret type and same length """
        x, y = list(x), list(y)
        if res_params is None:
            if isinstance(x[0], cls.int_type):
                x, y = y, x
            if isinstance(y[0], cls.int_type):
                return cls._new(cls.int_type.dot_product((xx.v for xx in x), y),
                                k=x[0].k, f=x[0].f)
        return super().dot_product(x, y, res_params)

    def expand_to_vector(self, size):
        return self._new(self.v.expand_to_vector(size), k=self.k, f=self.f)

    def coerce(self, other):
        return parse_type(other, k=self.k, f=self.f)

    def hard_conv_me(self, cls):
        assert cls == sint
        return self.v

    def mul_no_reduce(self, other, res_params=None):
        assert self.f == other.f
        assert self.k == other.k
        return self.unreduced(self.v * other.v)

    def pre_mul(self):
        return self.v

    def unreduced(self, v, other=None, res_params=None, n_summands=1):
        return unreduced_sfix(v, self.k + self.f, self.f, self.kappa)

    @staticmethod
    def multipliable(v, k, f, size):
        return cfix._new(cint.conv(v, size=size), k, f)

    def reveal_to(self, player):
        """ Reveal secret value to :py:obj:`player`.

        :param player: public integer (int/regint/cint)
        :returns: :py:class:`personal`
        """
        return personal(player, cfix._new(self.v.reveal_to(player)._v,
                                          self.k, self.f))

    def secure_shuffle(self, *args, **kwargs):
        return self._new(self.v.secure_shuffle(*args, **kwargs),
                         k=self.k, f=self.f)

    def secure_permute(self, *args, **kwargs):
        return self._new(self.v.secure_permute(*args, **kwargs),
                         k=self.k, f=self.f)

    def prefix_sum(self):
        return self._new(self.v.prefix_sum(), k=self.k, f=self.f)

    def change_domain(self, k):
        pass

class unreduced_sfix(_single):
    int_type = sint

    @classmethod
    def _new(cls, v):
        return cls(v, sfix.k + sfix.f, sfix.f, sfix.kappa)

    def __init__(self, v, k, m, kappa):
        self.v = v
        self.k = k
        self.m = m
        self.kappa = kappa
        assert self.k is not None
        assert self.m is not None

    def __add__(self, other):
        if is_zero(other):
            return self
        assert self.k == other.k
        assert self.m == other.m
        assert self.kappa == other.kappa
        return unreduced_sfix(self.v + other.v, self.k, self.m, self.kappa)

    __radd__ = __add__

    @vectorize
    def reduce_after_mul(self):
        v = sfix.int_type.round(self.v, self.k, self.m, self.kappa,
                                nearest=sfix.round_nearest, signed=True)
        return sfix._new(v, k=self.k - self.m, f=self.m)

sfix.unreduced_type = unreduced_sfix

sfix.set_precision(16, 31)
cfix.set_precision(16, 31)

# sfix.set_precision(20, 54)
# cfix.set_precision(20, 54)

class squant(_single):
    """ Quantization as in ArXiv:1712.05877v1 """
    __slots__ = ['params']
    int_type = sint
    clamp = True

    @classmethod
    def set_params(cls, S, Z=0, k=8):
        cls.params = squant_params(S, Z, k)

    @classmethod
    def from_sint(cls, other):
        raise CompilerError('sint to squant conversion not implemented')

    @classmethod
    def conv(cls, other):
        if isinstance(other, squant):
            return other
        else:
            return cls(other)

    @classmethod
    def _new(cls, value, params=None):
        res = cls(params=params)
        res.v = value
        return res

    @read_mem_value
    def __init__(self, value=None, params=None):
        if params is not None:
            self.params = params
        if value is None:
            # need to set v manually
            pass
        elif isinstance(value, cfix.scalars):
            set_global_vector_size(1)
            q = util.round_to_int(value / self.S + self.Z)
            if util.is_constant(q) and (q < 0 or q >= 2**self.k):
                raise CompilerError('%f not quantizable' % value)
            self.v = self.int_type(q)
            reset_global_vector_size()
        elif isinstance(value, squant) and value.params == self.params:
            self.v = value.v
        else:
            raise CompilerError('cannot convert %s to squant' % value)

    def __getitem__(self, index):
        return type(self)._new(self.v[index], self.params)

    def get_params(self):
        return self.params

    @property
    def S(self):
        return self.params.S
    @property
    def Z(self):
        return self.params.Z
    @property
    def k(self):
        return self.params.k

    def coerce(self, other):
        other = self.conv(other)
        return self._new(util.expand(other.v, self.size), other.params)

    @vectorize
    def add(self, other):
        other = self.coerce(other)
        assert self.get_params() == other.get_params()
        return self._new(self.v + other.v - util.expand(self.Z, self.v.size))

    def mul(self, other, res_params=None):
        return self.mul_no_reduce(other, res_params).reduce_after_mul()

    def mul_no_reduce(self, other, res_params=None):
        if isinstance(other, (sint, cint, regint)):
            return self._new(other * (self.v - self.Z) + self.Z,
                             params=self.get_params())
        other = self.coerce(other)
        tmp = (self.v - self.Z) * (other.v - other.Z)
        return _unreduced_squant(tmp, (self.get_params(), other.get_params()),
                                       res_params=res_params)

    def pre_mul(self):
        return self.v - util.expand(self.Z, self.v.size)

    def unreduced(self, v, other, res_params=None, n_summands=1):
        return _unreduced_squant(v, (self.get_params(), other.get_params()),
                                 res_params, n_summands)

    @vectorize
    def for_mux(self, other):
        other = self.coerce(other)
        assert self.params == other.params
        f = lambda x: self._new(x, self.params)
        return f, self.v, other.v

    @vectorize
    def __neg__(self):
        return self._new(-self.v + 2 * util.expand(self.Z, self.v.size))

class _unreduced_squant(Tape._no_truth):
    def __init__(self, v, params, res_params=None, n_summands=1):
        self.v = v
        self.params = params
        self.n_summands = n_summands
        self.res_params = res_params or params[0]

    def __add__(self, other):
        if is_zero(other):
            return self
        assert self.params == other.params
        assert self.res_params == other.res_params
        return _unreduced_squant(self.v + other.v, self.params, self.res_params,
                                 self.n_summands + other.n_summands)

    __radd__ = __add__

    def reduce_after_mul(self):
        return squant_params.conv(self.res_params).reduce(self)

class squant_params(object):
    max_n_summands = 2048

    @staticmethod
    def conv(other):
        if isinstance(other, squant_params):
            return other
        else:
            return squant_params(*other)

    def __init__(self, S, Z=0, k=8):
        try:
            self.S = float(S)
        except:
            self.S = S
        self.Z = MemValue.if_necessary(Z)
        self.k = k
        self._store = {}
        if program.options.ring:
            # cheaper probabilistic truncation
            self.max_length = int(program.options.ring) - 1
        else:
            # safe choice for secret shift
            self.max_length = 71

    def __iter__(self):
        yield self.S
        yield self.Z
        yield self.k

    def is_constant(self):
        return util.is_constant_float(self.S) and util.is_constant(self.Z)

    def get(self, input_params, n_summands):
        p = input_params
        M = p[0].S * p[1].S / self.S
        logM = util.log2(M)
        n_shift = self.max_length - p[0].k - p[1].k - util.log2(n_summands)
        if util.is_constant_float(M):
            n_shift -= logM
            int_mult = int(round(M * 2 ** (n_shift)))
        else:
            int_mult = MemValue(M.v << (n_shift + M.p))
        shifted_Z = MemValue.if_necessary(self.Z << n_shift)
        return n_shift, int_mult, shifted_Z

    def precompute(self, *input_params):
        self._store[input_params] = self.get(input_params, self.max_n_summands)

    def get_stored(self, unreduced):
        assert unreduced.n_summands <= self.max_n_summands
        return self._store[unreduced.params]

    def reduce(self, unreduced):
        ps = (self,) + unreduced.params
        if reduce(operator.and_, (p.is_constant() for p in ps)):
            n_shift, int_mult, shifted_Z = self.get(unreduced.params,
                                                    unreduced.n_summands)
        else:
            n_shift, int_mult, shifted_Z = self.get_stored(unreduced)
        size = unreduced.v.size
        n_shift = util.expand(n_shift, size)
        shifted_Z = util.expand(shifted_Z, size)
        int_mult = util.expand(int_mult, size)
        tmp = unreduced.v * int_mult + shifted_Z
        shifted = tmp.round(self.max_length, n_shift,
                            kappa=squant.kappa, nearest=squant.round_nearest,
                            signed=True)
        if squant.clamp:
            length = max(self.k, self.max_length - n_shift) + 1
            top = (1 << self.k) - 1
            over = shifted.greater_than(top, length, squant.kappa)
            under = shifted.less_than(0, length, squant.kappa)
            shifted = over.if_else(top, shifted)
            shifted = under.if_else(0, shifted)
        return squant._new(shifted, params=self)

class sfloat(_number, _secret_structure):
    """
    Secret floating-point number.
    Represents :math:`(1 - 2s) \cdot (1 - z)\cdot v \cdot 2^p`.
        
        v: significand

        p: exponent

        z: zero flag

        s: sign bit

    This uses integer operations internally, see :py:class:`sint` for security
    considerations.

    The type supports basic arithmetic (``+, -, *, /``), returning
    :py:class:`sfloat`, and comparisons (``==, !=, <, <=, >, >=``),
    returning :py:class:`sint`. The other operand can be any of
    sint/cfix/regint/cint/int/float.

    This data type only works with arithmetic computation.

    :param v: initialization (sfloat/sfix/float/int/sint/cint/regint)
    """
    __slots__ = ['v', 'p', 'z', 's', 'size']

    # single precision
    vlen = 24
    plen = 8
    kappa = None
    round_nearest = False

    @staticmethod
    def n_elements():
        return 4

    @classmethod
    def malloc(cls, size, creator_tape=None):
        return program.malloc(size * cls.n_elements(), sint,
                              creator_tape=creator_tape)

    @classmethod
    def is_address_tuple(cls, address):
        if isinstance(address, (list, tuple)):
            assert(len(address) == cls.n_elements())
            return True
        return False

    @vectorized_classmethod
    def load_mem(cls, address, mem_type=None):
        """ Load from memory by public address. """
        size = get_global_vector_size()
        if cls.is_address_tuple(address):
            return sfloat(*(sint.load_mem(a, size=size) for a in address))
        res = []
        for i in range(4):
            res.append(sint.load_mem(address + i * size, size=size))
        return sfloat(*res)

    @classmethod
    def set_error(cls, error):
        # incompatible with loops
        #cls.error += error - cls.error * error
        cls.error = error
        pass

    @classmethod
    def conv(cls, other):
        if isinstance(other, cls):
            return other
        else:
            return cls(other)

    @classmethod
    def coerce(cls, other):
        return cls.conv(other)

    @staticmethod
    def convert_float(v, vlen, plen):
        if v < 0:
            s = 1
        else:
            s = 0
        if v == 0:
            v = 0
            p = 0
            z = 1
        else:
            p = int(math.floor(math.log(abs(v), 2))) - vlen + 1
            vv = v
            v = int(round(abs(v) * 2 ** (-p)))
            if v == 2 ** vlen:
                p += 1
                v //= 2
            z = 0
            if p < -2 ** (plen - 1):
                print('Warning: %e truncated to zero' % vv)
                v, p, z = 0, 0, 1
            if p >= 2 ** (plen - 1):
                raise CompilerError('Cannot convert %s to float ' \
                                        'with %d exponent bits' % (vv, plen))
        return v, p, z, s

    @vectorized_classmethod
    def get_input_from(cls, player):
        """ Secret floating-point input.

        :param player: public (regint/cint/int)
        :param size: vector size (int, default 1)
        """
        v = sint()
        p = sint()
        z = sint()
        s = sint()
        inputmixed('float', v, p, z, s, cls.vlen, player)
        return cls(v, p, z, s)

    @vectorize_init
    @read_mem_value
    def __init__(self, v, p=None, z=None, s=None, size=None):
        if program.options.binary:
            raise CompilerError(
                'floating-point operations not supported with binary circuits')
        self.size = get_global_vector_size()
        if p is None:
            if isinstance(v, sfloat):
                p = v.p
                z = v.z
                s = v.s
                v = v.v
            elif isinstance(v, sfix):
                f = v.f
                v, p, z, s = floatingpoint.Int2FL(v.v, v.k,
                                                  self.vlen, self.kappa)
                p = p - f
            elif util.is_constant_float(v):
                v, p, z, s = self.convert_float(v, self.vlen, self.plen)
            else:
                v, p, z, s = floatingpoint.Int2FL(sint.conv(v),
                                                  program.bit_length,
                                                  self.vlen, self.kappa)
        if isinstance(v, int):
            if not ((v >= 2**(self.vlen-1) and v < 2**(self.vlen)) or v == 0):
                raise CompilerError('Floating point number malformed: significand')
            self.v = sint(v)
        else:
            self.v = v
        if isinstance(p, int):
            if not (p >= -2**(self.plen - 1) and p < 2**(self.plen - 1)):
                raise CompilerError('Floating point number malformed: exponent %d not unsigned %d-bit integer' % (p, self.plen))
            self.p = sint(p)
        else:
            self.p = p
        if isinstance(z, int):
            if not (z == 0 or z == 1):
                raise CompilerError('Floating point number malformed: zero bit')
            self.z = sint()
            ldsi(self.z, z)
        else:
            self.z = z
        if isinstance(s, int):
            if not (s == 0 or s == 1):
                raise CompilerError('Floating point number malformed: sign')
            self.s = sint()
            ldsi(self.s, s)
        else:
            self.s = s

    def __getitem__(self, index):
        return sfloat(*(x[index] for x in self))

    def __iter__(self):
        yield self.v
        yield self.p
        yield self.z
        yield self.s

    def store_in_mem(self, address):
        """ Store in memory by public address. """
        if self.is_address_tuple(address):
            for a, x in zip(address, self):
                x.store_in_mem(a)
            return
        for i,x in enumerate((self.v, self.p, self.z, self.s)):
            x.store_in_mem(address + i * self.size)

    def sizeof(self):
        return self.size * self.n_elements()

    @vectorize
    def add(self, other):
        """ Secret floating-point addition.

        :param other: sfloat/float/sfix/sint/cint/regint/int """
        other = self.conv(other)
        if isinstance(other, sfloat):
            a,c,d,e = [sint() for i in range(4)]
            t = sint()
            t2 = sint()
            v1 = self.v
            v2 = other.v
            p1 = self.p
            p2 = other.p
            s1 = self.s
            s2 = other.s
            z1 = self.z
            z2 = other.z
            a = p1.less_than(p2, self.plen, self.kappa)
            b = floatingpoint.EQZ(p1 - p2, self.plen, self.kappa)
            c = v1.less_than(v2, self.vlen, self.kappa)
            ap1 = a*p1
            ap2 = a*p2
            aneg = 1 - a
            bneg = 1 - b
            cneg = 1 - c
            av1 = a*v1
            av2 = a*v2
            cv1 = c*v1
            cv2 = c*v2
            pmax = ap2 + p1 - ap1
            pmin = p2 - ap2 + ap1
            vmax = bneg*(av2 + v1 - av1) + b*(cv2 + v1 - cv1)
            vmin = bneg*(av1 + v2 - av2) + b*(cv1 + v2 - cv2)
            s3 = s1 + s2 - 2 * s1 * s2
            comparison.LTZ(d, self.vlen + pmin - pmax + sfloat.round_nearest,
                           self.plen, self.kappa)
            pow_delta = floatingpoint.Pow2((1 - d) * (pmax - pmin),
                                           self.vlen + 1 + sfloat.round_nearest,
                                           self.kappa)
            # deviate from paper for more precision
            #v3 = 2 * (vmax - s3) + 1
            v3 = vmax
            v4 = vmax * pow_delta + (1 - 2 * s3) * vmin
            to_trunc = (d * v3 + (1 - d) * v4)
            if program.options.ring:
                to_trunc <<= 1 + sfloat.round_nearest
                v = floatingpoint.TruncInRing(to_trunc,
                                              2 * (self.vlen + 1 +
                                                   sfloat.round_nearest),
                                              pow_delta)
            else:
                to_trunc *= two_power(self.vlen + sfloat.round_nearest)
                v = to_trunc * floatingpoint.Inv(pow_delta)
                comparison.Trunc(t, v, 2 * self.vlen + 1 + sfloat.round_nearest,
                                 self.vlen - 1, self.kappa, False)
                v = t
            u = floatingpoint.BitDec(v, self.vlen + 2 + sfloat.round_nearest,
                                     self.vlen + 2 + sfloat.round_nearest, self.kappa,
                                     list(range(1 + sfloat.round_nearest,
                                           self.vlen + 2 + sfloat.round_nearest)))
            # using u[0] doesn't seem necessary
            h = floatingpoint.PreOR(u[:sfloat.round_nearest:-1], self.kappa)
            p0 = self.vlen + 1 - sum(h)
            pow_p0 = 1 + sum([two_power(i) * (1 - h[i]) for i in range(len(h))])
            if self.round_nearest:
                t2, overflow = \
                    floatingpoint.TruncRoundNearestAdjustOverflow(pow_p0 * v,
                                                                  self.vlen + 3,
                                                                  self.vlen,
                                                                  self.kappa)
                p0 = p0 - overflow
            else:
                comparison.Trunc(t2, pow_p0 * v, self.vlen + 2, 2, self.kappa, False)
            v = t2
            # deviate for more precision
            #p = pmax - p0 + 1 - d
            p = pmax - p0 + 1
            zz = self.z*other.z
            zprod = 1 - self.z - other.z + zz
            v = zprod*t2 + self.z*v2 + other.z*v1
            z = floatingpoint.EQZ(v, self.vlen, self.kappa)
            p = (zprod*p + self.z*p2 + other.z*p1)*(1 - z)
            s = (1 - b)*(a*other.s + aneg*self.s) + b*(c*other.s + cneg*self.s)
            s = zprod*s + (other.z - zz)*self.s + (self.z - zz)*other.s
            return sfloat(v, p, z, s)
        else:
            return NotImplemented
    
    @vectorize_max
    def mul(self, other):
        """ Secret floating-point multiplication.

        :param other: sfloat/float/sfix/sint/cint/regint/int """
        other = self.conv(other)
        if isinstance(other, sfloat):
            v1 = sint()
            v2 = sint()
            b = sint()
            c2expl = cint()
            comparison.ld2i(c2expl, self.vlen)
            if sfloat.round_nearest:
                v1 = comparison.TruncRoundNearest(self.v*other.v, 2*self.vlen,
                                             self.vlen-1, self.kappa)
            else:
                comparison.Trunc(v1, self.v*other.v, 2*self.vlen, self.vlen-1, self.kappa, False)
            t = v1 - c2expl
            comparison.LTZ(b, t, self.vlen+1, self.kappa)
            comparison.Trunc(v2, b*v1 + v1, self.vlen+1, 1, self.kappa, False)
            z1, z2, s1, s2, p1, p2 = (x.expand_to_vector() for x in \
                                      (self.z, other.z, self.s, other.s,
                                       self.p, other.p))
            z = z1 + z2 - self.z*other.z       # = OR(z1, z2)
            s = s1 + s2 - self.s*other.s*2     # = XOR(s1,s2)
            p = (p1 + p2 - b + self.vlen)*(1 - z)
            return sfloat(v2, p, z, s)
        else:
            return NotImplemented
    
    def __sub__(self, other):
        """ Secret floating-point subtraction.

        :param other: sfloat/float/sfix/sint/cint/regint/int """
        return self + -other
    
    def __rsub__(self, other):
        return -self + other
    __rsub__.__doc__ = __sub__.__doc__

    @vectorize
    def __truediv__(self, other):
        """ Secret floating-point division.

        :param other: sfloat/float/sfix/sint/cint/regint/int """
        other = self.conv(other)
        v = floatingpoint.SDiv(self.v, other.v + other.z * (2**self.vlen - 1),
                               self.vlen, self.kappa, self.round_nearest)
        b = v.less_than(two_power(self.vlen-1), self.vlen + 1, self.kappa)
        overflow = v.greater_equal(two_power(self.vlen), self.vlen + 1, self.kappa)
        underflow = v.less_than(two_power(self.vlen-2), self.vlen + 1, self.kappa)
        v = (v + b * v) * (1 - overflow) * (1 - underflow) + \
            overflow * (2**self.vlen - 1) + \
            underflow * (2**(self.vlen-1)) * (1 - self.z)
        p = (1 - self.z) * (self.p - other.p - self.vlen - b + 1)
        z = self.z
        s = self.s + other.s - 2 * self.s * other.s
        sfloat.set_error(other.z)
        return sfloat(v, p, z, s)

    def __rtruediv__(self, other):
        return self.conv(other) / self
    __rtruediv__.__doc__  = __truediv__.__doc__

    @vectorize
    def __neg__(self):
        """ Secret floating-point negation. """
        return sfloat(self.v, self.p,  self.z, (1 - self.s) * (1 - self.z))

    @vectorize
    def __lt__(self, other):
        """ Secret floating-point comparison.

        :param other: sfloat/float/sfix/sint/cint/regint/int
        :return: 0/1 (sint) """
        other = self.conv(other)
        if isinstance(other, sfloat):
            z1 = self.z
            z2 = other.z
            s1 = self.s
            s2 = other.s
            a = self.p.less_than(other.p, self.plen, self.kappa)
            c = floatingpoint.EQZ(self.p - other.p, self.plen, self.kappa)
            d = ((1 - 2*self.s)*self.v).less_than((1 - 2*other.s)*other.v, self.vlen + 1, self.kappa)
            cd = c*d
            ca = c*a
            b1 = cd + a - ca
            b2 = cd + 1 + ca - c - a
            s12 = self.s*other.s
            z12 = self.z*other.z
            b = (z1 - z12)*(1 - s2) + (z2 - z12)*s1 + (1 + z12 - z1 - z2)*(s1 - s12 + (1 + s12 - s1 - s2)*b1 + s12*b2)
            return b
        else:
            return NotImplemented
    
    def __ge__(self, other):
        """ Secret floating-point comparison. """
        return 1 - (self < other)

    @vectorize
    def __gt__(self, other):
        """ Secret floating-point comparison. """
        return self.conv(other) < self

    @vectorize
    def __le__(self, other):
        """ Secret floating-point comparison. """
        return self.conv(other) >= self

    @vectorize
    def __eq__(self, other):
        """ Secret floating-point comparison. """
        other = self.conv(other)
        # the sign can be both ways for zeroes
        both_zero = self.z * other.z
        return floatingpoint.EQZ(self.v - other.v, self.vlen, self.kappa) * \
            floatingpoint.EQZ(self.p - other.p, self.plen, self.kappa) * \
            (1 - self.s - other.s + 2 * self.s * other.s) * \
            (1 - both_zero) + both_zero

    def __ne__(self, other):
        """ Secret floating-point comparison. """
        return 1 - (self == other)

    for op in __gt__, __le__, __ge__, __eq__, __ne__:
        op.__doc__ = __lt__.__doc__
    del op

    def log2(self):
        up = self.v.greater_than(1 << (self.vlen - 1), self.vlen, self.kappa)
        return self.p + self.vlen - 1 + up

    def round_to_int(self):
        """ Secret floating-point rounding to integer.

        :return: sint """
        direction = self.p.greater_equal(-self.vlen, self.plen, self.kappa)
        right = self.v.right_shift(-self.p - 1, self.vlen + 1, self.kappa)
        up = right.mod2m(1, self.vlen + 1, self.kappa)
        right = right.right_shift(1, self.vlen + 1, self.kappa) + up
        abs_value = direction * right
        return self.s.if_else(-abs_value, abs_value)

    def value(self):
        # Gets actual floating point value, if emulation is enabled.
        return (1 - 2*self.s.value)*(1 - self.z.value)*self.v.value/float(2**self.p.value)

    def reveal(self):
        """ Reveal secret floating-point number.

        :return: cfloat """
        return cfloat(self.v.reveal(), self.p.reveal(), self.z.reveal(), self.s.reveal())

class cfloat(Tape._no_truth):
    """ Helper class for printing revealed sfloats. """
    __slots__ = ['v', 'p', 'z', 's', 'nan']

    @vectorize_init
    def __init__(self, v, p=None, z=None, s=None, nan=0):
        """ Parameters as with :py:class:`sfloat` but public. """
        if s is None:
            parts = [cint.conv(x) for x in (v.v, v.p, v.z, v.s, v.nan)]
        else:
            parts = [cint.conv(x) for x in (v, p, z, s, nan)]
        self.v, self.p, self.z, self.s, self.nan = parts

    @property
    def size(self):
        return self.v.size

    @vectorize
    def print_float_plain(self):
        """ Output. """
        print_float_plain(self.v, self.p, self.z, self.s, self.nan)

    def binary_output(self, player=None):
        """ Write double-precision floating-point number to
        ``Player-Data/Binary-Output-P<playerno>-<threadno>``.

        :param player: only output on given player (default all)
        """
        if player == None:
            player = -1
        floatoutput(player, self.v, self.p, self.z, self.s)

sfix.float_type = sfloat

_types = {
    'c': cint,
    's': sint,
    'sg': sgf2n,
    'cg': cgf2n,
    'ci': regint,
}

def _get_type(t):
    if t in _types:
        return _types[t]
    else:
        return t

class _vectorizable:
    def reveal_to_clients(self, clients):
        """ Reveal contents to list of clients.

        :param clients: list or array of client identifiers

        """
        self.value_type.reveal_to_clients(clients, [self.get_vector()])

class Array(_vectorizable):
    """
    Array accessible by public index. That is, ``a[i]`` works for an
    array ``a`` and ``i`` being a :py:class:`regint`,
    :py:class:`cint`, or a Python integer.

    :param length: compile-time integer (int) or :py:obj:`None`
      for unknown length (need to specify :py:obj:`address`)
    :param value_type: basic type
    :param address: if given (regint/int), the array will not be allocated

    You can convert between arrays and register vectors by using slice
    indexing. This allows for element-wise operations as long as
    supported by the basic type. The following adds 10 secret integers
    from the first two parties::

      a = sint.Array(10)
      a.input_from(0)
      b = sint.Array(10)
      b.input_from(1)
      a[:] += b[:]

    """
    check_indices = True

    def change_domain_from_to(self, k1, k2, bit_length=None):
        return self.get_vector().change_domain_from_to(k1, k2, bit_length)

    @classmethod
    def create_from(cls, l):
        """ Convert Python iterator or vector to array. Basic type will be taken
        from first element, further elements must to be convertible to
        that.

        :param l: Python iterable or register vector
        :returns: :py:class:`Array` of appropriate type containing the contents
          of :py:obj:`l`

        """
        if isinstance(l, cls):
            res = l.same_shape()
            res[:] = l[:]
            return res
        if isinstance(l, _number):
            tmp = l
            t = type(l)
        else:
            tmp = list(l)
            t = type(tmp[0])
        res = cls(len(tmp), t)
        res.assign(tmp)
        return res

    def __init__(self, length, value_type, address=None, debug=None, alloc=True):
        value_type = _get_type(value_type)
        self.address = address
        self.length = length
        self.sizes = [length]
        self.value_type = value_type
        self.address = address
        self.address_cache = {}
        self.debug = debug
        self.creator_tape = program.curr_tape
        self.sink = None
        if alloc:
            self.alloc()

    def change_domain(self, k):
        return self.get_vector().change_domain(k)

    def alloc(self):
        if self.address is None:
            self.address = self.value_type.malloc(self.length,
                                                  self.creator_tape)

    @property
    def shape(self):
        return [self.length]

    def delete(self):
        self.value_type.free(self.address)
        self.address = None

    def get_address(self, index, size=None):
        if isinstance(index, (_secret, _single)):
            raise CompilerError('need cleartext index')
        key = str(index), size or 1
        if self.length is not None:
            from .GC.types import cbits
            if isinstance(index, int):
                index += self.length * (index < 0)
                if index >= self.length or index < 0:
                    raise IndexError('index %s, length %s' % \
                                         (str(index), str(self.length)))
            elif self.check_indices and not isinstance(index, cbits):
                library.runtime_error_if(regint.conv(index) >= self.length,
                                         'overflow: %s/%s',
                                         index, self.length)
        if (program.curr_block, key) not in self.address_cache:
            n = self.value_type.n_elements()
            length = self.length
            if n == 1:
                # length can be None for single-element arrays
                length = 0
            base = self.address + index * self.value_type.mem_size()
            if size is not None and isinstance(base, _register) \
               and not issubclass(self.value_type, _vec):
                base = regint._expand_address(base, size)
            self.address_cache[program.curr_block, key] = \
                util.untuplify([base + i * length \
                                for i in range(n)])
            if self.debug:
                library.print_ln_if(index >= self.length, 'OF:' + self.debug)
                library.print_ln_if(self.address_cache[program.curr_block, key] >= program.allocated_mem[self.value_type.reg_type], 'AOF:' + self.debug)
        return self.address_cache[program.curr_block, key]

    def get_slice(self, index):
        if index.stop is None and self.length is None:
            raise CompilerError('Cannot slice array of unknown length')
        if index.step == 0:
            raise CompilerError('slice step cannot be zero')
        return index.start or 0, \
            index.stop if self.length is None else \
            min(index.stop or self.length, self.length), index.step or 1

    def __getitem__(self, index):
        """ Reading from array.

        :param index: public (regint/cint/int/slice)
        :return: vector if slice is given, basic type otherwise"""
        if isinstance(index, slice):
            start, stop, step = self.get_slice(index)
            if step == 1:
                return self.get_vector(start, stop - start)
            else:
                res_length = (stop - start - 1) // step + 1
                addresses = regint.inc(res_length, start, step)
                return self.get_vector(addresses, res_length)
        return self._load(self.get_address(index))

    def __setitem__(self, index, value):
        """ Writing to array.

        :param index: public (regint/cint/int)
        :param value: convertible for relevant basic type """
        if isinstance(index, slice):
            start, stop, step = self.get_slice(index)
            if step == 1:
                return self.assign(value, start)
            else:
                res_length = (stop - start - 1) // step + 1
                addresses = regint.inc(res_length, start, step)
                return self.assign(value, addresses)
        self._store(value, self.get_address(index))

    def to_array(self):
        return self

    def get_sub(self, start, stop=None):
        if stop is None:
            stop = start
            start = 0
        return Array(stop - start, self.value_type,
                     address=self.address + start)

    def maybe_get(self, condition, index):
        """ Return entry if condition is true.

        :param condition: 0/1 (regint/cint/int)
        :param index: regint/cint/int
        """
        return self[condition * index].zero_if_not(condition)

    def maybe_set(self, condition, index, value):
        """ Change entry if condition is true.

        :param condition: 0/1 (regint/cint/int)
        :param index: regint/cint/int
        :param value: updated value
        """
        if self.sink is None:
            self.sink = self.value_type.Array(
                1, address=self.value_type.malloc(1, creator_tape=program.tapes[0]))
        addresses = (condition.if_else(x, y) for x, y in
                     zip(util.tuplify(self.get_address(condition * index)),
                         util.tuplify(self.sink.get_address(0))))
        self._store(value, util.untuplify(tuple(addresses)))

    # the following two are useful for compile-time lengths
    # and thus differ from the usual Python syntax
    def get_range(self, start, size):
        return [self[start + i] for i in range(size)]

    def set_range(self, start, values):
        for i, value in enumerate(values):
            self[start + i] = value

    def _load(self, address):
        return self.value_type.load_mem(address)

    def _store(self, value, address):
        tmp = self.value_type.conv(value)
        if not isinstance(tmp, _vec) and tmp.size != self.value_type.mem_size():
            raise CompilerError('size mismatch in array assignment')
        tmp.store_in_mem(address)

    def __len__(self):
        return self.length

    def total_size(self):
        return self.length * self.value_type.n_elements()

    def __iter__(self):
        for i in range(self.length):
            yield self[i]

    def same_shape(self):
        """ Array of same length and type. """
        return Array(self.length, self.value_type)

    def assign(self, other, base=0):
        """ Assignment.

        :param other: vector/Array/Matrix/MultiArray/iterable of
            compatible type and smaller size
        :param base: index to start assignment at
        """
        try:
            other = other.get_vector()
        except:
            pass
        try:
            other = self.value_type.conv(other)
            other.store_in_mem(self.get_address(base, other.size))
            if len(self) != None and util.is_constant(base):
                assert len(self) >= other.size + base
        except (AttributeError, CompilerError):
            if isinstance(other, Array):
                @library.for_range_opt(len(other))
                def _(i):
                    self[base + i] = other[i]
            else:
                for i,j in enumerate(other):
                    self[base + i] = j
        return self

    assign_vector = assign
    assign_part_vector = assign

    def assign_all(self, value, use_threads=True, conv=True):
        """ Assign the same value to all entries.

        :param value: convertible to basic type """
        if conv:
            value = self.value_type.conv(value)
            if value.size != 1:
                raise CompilerError('cannot assign vector to all elements')
        mem_value = MemValue(value)
        self.address = MemValue.if_necessary(self.address)
        n_threads = 8 if use_threads and len(self) > 2**20 else None
        @library.for_range_multithread(n_threads, 1024, len(self))
        def f(i):
            self[i] = mem_value
        return self

    def get_vector(self, base=0, size=None):
        """ Return vector with content.

        :param base: starting point (regint/cint/int)
        :param size: length (compile-time int) """
        size = size or self.length - base
        return self.value_type.load_mem(self.get_address(base, size), size=size)

    get_part_vector = get_vector

    def get_reverse_vector(self):
        """ Return vector with content in reverse order. """
        size = self.length
        address = regint.inc(size, size - 1, -1)
        return self.value_type.load_mem(self.address + address, size=size)

    def get_part(self, base, size):
        """ Part array.

        :param base: start index (regint/cint/int)
        :param size: integer
        :returns: Array of same type
        """
        return Array(size, self.value_type, self.get_address(base))

    def get(self, indices):
        """ Vector from arbitrary indices.

        :param indices: regint vector or array
        """
        return self.value_type.load_mem(
            regint.inc(len(indices), self.address, 0) + indices,
            size=len(indices))

    def get_slice_addresses(self, slice):
        assert self.value_type.n_elements() == 1
        assert len(slice) <= self.total_size()
        base = regint.inc(len(slice), slice.address, 1, 1)
        inc = regint.inc(len(slice), self.address, 1, 1, 1)
        addresses = slice.value_type.load_mem(base) + inc
        return addresses

    def get_slice_vector(self, slice):
        addresses = self.get_slice_addresses(slice)
        return self.value_type.load_mem(addresses)

    def assign_slice_vector(self, slice, vector):
        addresses = self.get_slice_addresses(slice)
        vector.store_in_mem(addresses)

    def expand_to_vector(self, index, size):
        """ Create vector from single entry.

        :param index: regint/cint/int
        :param size: int
        """
        assert self.value_type.n_elements() == 1
        address = regint(size=size)
        incint(address, regint(self.get_address(index), size=1), 0)
        return self.value_type.load_mem(address, size=size)

    def get_mem_value(self, index):
        return MemValue(self[index], self.get_address(index))

    def input_from(self, player, budget=None, raw=False, **kwargs):
        """ Fill with inputs from player if supported by type.

        :param player: public (regint/cint/int) """
        if raw or program.always_raw():
            input_from = self.value_type.get_raw_input_from
        else:
            input_from = self.value_type.get_input_from
        try:
            @library.multithread(None, len(self),
                                 max_size=budget or program.budget)
            def _(base, size):
                self.assign(input_from(player, size=size, **kwargs), base)
        except (TypeError, CompilerError):
            print(budget)

            @library.for_range_opt(self.length, budget=budget)
            def _(i):
                self[i] = input_from(player, **kwargs)

    def read_from_file(self, start):
        """ Read content from ``Persistence/Transactions-P<playerno>.data``.
        Precision must be the same as when storing if applicable.

        :param start: starting position in number of shares from beginning
            (int/regint/cint)
        :returns: destination for final position, -1 for eof reached,
             or -2 for file not found (regint)
        """
        stop, shares = self.value_type.read_from_file(start, len(self))
        self.assign(shares)
        return stop

    def write_to_file(self, position=None):
        """ Write shares of integer representation to
        ``Persistence/Transactions-P<playerno>.data``.

        :param position: start position (int/regint/cint),
            defaults to end of file
        """
        self.value_type.write_to_file(list(self), position)

    def __add__(self, other):
        """ Vector addition.

        :param other: vector or container of same length and type that supports operations with type of this array """
        if is_zero(other):
            return self
        assert len(self) == len(other)
        return self.get_vector() + other

    def __sub__(self, other):
        """ Vector subtraction.

        :param other: vector or container of same length and type that supports operations with type of this array """
        return self.get_vector() - other

    def __mul__(self, value):
        """ Vector multiplication.

        :param other: vector or container of same length and type that supports operations with type of this array """
        if isinstance(value, SubMultiArray):
            assert len(value.sizes) == 2
            if self.length == value.sizes[1]:
                res = SubMultiArray(value.sizes, value.value_type)
                return res
        else:        
            return self.get_vector() * value

    def __truediv__(self, value):
        """ Vector division.

        :param other: vector or container of same length and type that supports operations with type of this array """
        return self.get_vector() / value

    def __pow__(self, value):
        """ Vector power-of computation.

        :param other: compile-time integer (int) """
        return self.get_vector() ** value

    __radd__ = __add__
    __rmul__ = __mul__

    def __iadd__(self, other):
        self[:] += other.get_vector()
        return self

    def __isub__(self, other):
        self[:] -= other.get_vector()
        return self

    def __imul__(self, other):
        self[:] *= other.get_vector()
        return self

    def __itruediv__(self, other):
        self[:] /= other.get_vector()
        return self

    def __neg__(self):
        return -self.get_vector()

    def shuffle(self):
        """ Insecure shuffle in place. """
        self.assign_vector(self.get(regint.inc(len(self)).shuffle()))

    def secure_shuffle(self):
        """ Secure shuffle in place according to the security model. """
        self.assign_vector(self.get_vector().secure_shuffle())

    def secure_permute(self, *args, **kwargs):
        """ Secure permutate in place according to the security model. """
        self.assign_vector(self.get_vector().secure_permute(*args, **kwargs))

    def randomize(self, *args):
        """ Randomize according to data type. """
        self.assign_vector(self.value_type.get_random(*args, size=len(self)))

    def reveal(self):
        """ Reveal the whole array.

        :returns: Array of relevant clear type. """
        library.break_point()
        return Array.create_from(self.get_vector().reveal())

    def reveal_list(self):
        """ Reveal as list. """
        return list(self.get_vector().reveal())

    reveal_nested = reveal_list

    def print_reveal_nested(self, end='\n'):
        """ Reveal and print as list.

        :param end: string to print after (default: line break)
        """
        if util.is_constant(self.length):
            library.print_str('%s' + end, self.get_vector().reveal())
        else:
            library.print_str('[')
            @library.for_range(self.length - 1)
            def _(i):
                library.print_str('%s, ', self[i].reveal())
            library.print_str('%s', self[self.length - 1].reveal())
            library.print_str(']' + end)

    def reveal_to_binary_output(self, player=None):
        """ Reveal to binary output if supported by type.

        :param: player to reveal to (default all)
        """
        if player == None:
            self.get_vector().reveal().binary_output()
        else:
            self.get_vector().reveal_to(player).binary_output()

    def binary_output(self, player=None):
        """ Binary output if supported by type.

        :param: player (default all)
        """
        self.get_vector().binary_output(player)

    def reveal_to(self, player):
        """ Reveal secret array to :py:obj:`player`.

        :param player: public integer (int/regint/cint)
        :returns: :py:class:`personal` containing an array
        """
        return personal(player, self.create_from(self[:].reveal_to(player)._v))

    def sort(self, n_threads=None, batcher=False, n_bits=None):
        """
        Sort in place using radix sort with complexity :math:`O(n \log
        n)` for :py:class:`sint` and :py:class:`sfix`, and Batcher's
        odd-even mergesort with :math:`O(n (\log n)^2)` for
        :py:class:`sfloat`.

        :param n_threads: number of threads to use (single thread by
          default), need to use Batcher's algorithm for several threads
        :param batcher: use Batcher's odd-even mergesort in any case
        :param n_bits: number of bits in keys (default: global bit length)
        """
        if batcher or self.value_type.n_elements() > 1 or \
           program.options.binary:
            library.loopy_odd_even_merge_sort(self, n_threads=n_threads)
        else:
            if n_threads or 1 > 1:
                raise CompilerError('multi-threaded sorting only implemented '
                                    'with Batcher\'s odd-even mergesort')
            from . import sorting
            sorting.radix_sort(self, self, n_bits=n_bits)
    def reshape(self,sizes):
        if len(sizes)>1:
            res=MultiArray(sizes,self.value_type)
            res.assign(self)
            return res
    def Array(self, size):
        # compatibility with registers
        return Array(size, self.value_type)

    def output_if(self, cond):
        library.print_str_if(cond, '%s', self.get_vector())

    def __str__(self):
        return '%s array of length %s at %s' % (self.value_type, len(self),
                                                self.address)

sint.dynamic_array = Array
sgf2n.dynamic_array = Array


class SubMultiArray(_vectorizable):
    """ Multidimensional array functionality.  Don't construct this
    directly, use :py:class:`MultiArray` instead. """
    check_indices = True

    def __init__(self, sizes, value_type, address, index, debug=None):
        self.sizes = tuple(sizes)
        self.value_type = _get_type(value_type)
        if address is not None:
            self.address = address + index * self.total_size()
        else:
            self.address = None
        self.sub_cache = {}
        self.debug = debug
        if debug:
            library.print_ln_if(self.address + reduce(operator.mul, self.sizes) * self.value_type.n_elements() > program.allocated_mem[self.value_type.reg_type], 'AOF%d:' % len(self.sizes) + self.debug)

    def __getitem__(self, index):
        """ Part access.

        :param index: public (regint/cint/int)
        :return: :py:class:`Array` if one-dimensional, :py:class:`SubMultiArray` otherwise"""
        if isinstance(index, slice) and index == slice(None):
            return self.get_vector()
        if isinstance(index, int) and index < 0:
            index += self.sizes[0]
        key = program.curr_block, str(index)
        if key not in self.sub_cache:
            if util.is_constant(index) and \
               (index >= self.sizes[0] or index < 0):
                raise CompilerError('index out of range')
            elif self.check_indices:
                library.runtime_error_if(index >= self.sizes[0],
                                         'overflow: %s/%s',
                                         index, self.sizes)
            if len(self.sizes) == 2:
                self.sub_cache[key] = \
                        Array(self.sizes[1], self.value_type, \
                              self.address + index * self.sizes[1] *
                              self.value_type.n_elements() * \
                              self.value_type.mem_size(), \
                              debug=self.debug)
            else:
                self.sub_cache[key] = \
                        SubMultiArray(self.sizes[1:], self.value_type, \
                                      self.address, index, debug=self.debug)
        res = self.sub_cache[key]
        res.check_indices = self.check_indices
        return res

    @property
    def shape(self):
        return list(self.sizes)

    def __setitem__(self, index, other):
        """ Part assignment.

        :param index: public (regint/cint/int)
        :param other: container of matching size and type """
        if isinstance(index, slice) and index == slice(None):
            return self.assign(other)
        self[index].assign(other)

    def __len__(self):
        """ Size of top dimension. """
        return self.sizes[0]

    def __iter__(self):
        return (self[i] for i in range(len(self)))

    def to_array(self):
        return Array(self.total_size(), self.value_type, address=self.address)

    def maybe_get(self, condition, index):
        return self[condition * index]

    def maybe_set(self, condition, index, value):
        for i, x in enumerate(value):
            self.maybe_get(condition, index).maybe_set(condition, i, x)

    def assign_all(self, value):
        """ Assign the same value to all entries.

        :param value: convertible to relevant basic type """
        @library.for_range(self.sizes[0])
        def f(i):
            self[i].assign_all(value)
        return self

    def total_size(self):
        return reduce(operator.mul, self.sizes) * self.value_type.n_elements()

    def part_size(self):
        return reduce(operator.mul, self.sizes[1:]) * \
            self.value_type.n_elements()

    def get_vector(self, base=0, size=None):
        """ Return vector with content. Not implemented for floating-point.

        :param base: public (regint/cint/int)
        :param size: compile-time (int) """
        assert self.value_type.n_elements() == 1
        size = size or self.total_size()
        return self.value_type.load_mem(self.address + base, size=size)

    def assign_vector(self, vector, base=0):
        """ Assign vector to content. Not implemented for floating-point.

        :param vector: vector of matching size convertible to relevant basic type
        :param base: compile-time (int) """
        assert self.value_type.n_elements() == 1
        assert vector.size <= self.total_size()
        self.value_type.conv(vector).store_in_mem(self.address + base)

    def assign(self, other):
        """ Assign container to content. Not implemented for floating-point.

        :param other: container of matching size and type """
        if self.value_type.n_elements() > 1:
            assert self.sizes == other.sizes
        self.assign_vector(other.get_vector())

    def get_part_vector(self, base=0, size=None):
        """ Vector from range of the first dimension, including all
        entries in further dimensions.

        :param base: index in first dimension (regint/cint/int)
        :param size: size in first dimension (int)
        """
        assert self.value_type.n_elements() == 1
        part_size = reduce(operator.mul, self.sizes[1:])
        size = (size or 1) * part_size
        assert size <= self.total_size()
        return self.value_type.load_mem(self.address + base * part_size,
                                        size=size)

    def assign_part_vector(self, vector, base=0):
        """ Assign vector from range of the first dimension, including all
        entries in further dimensions.

        :param vector: updated entries
        :param base: index in first dimension (regint/cint/int)
        """
        assert self.value_type.n_elements() == 1
        part_size = reduce(operator.mul, self.sizes[1:])
        assert vector.size <= self.total_size()
        vector.store_in_mem(self.address + base * part_size)

    def get_slice_vector(self, slice):
        """ Vector from range of indicies of the first dimension, including
        all entries in further dimensions.

        :param slice: regint array
        """
        addresses = self.get_slice_addresses(slice)
        return self.value_type.load_mem(self.address + addresses)

    def assign_slice_vector(self, slice, vector):
        addresses = self.get_slice_addresses(slice)
        vector.store_in_mem(self.address + addresses)

    def get_slice_addresses(self, slice):
        assert self.value_type.n_elements() == 1
        part_size = reduce(operator.mul, self.sizes[1:])
        assert len(slice) * part_size <= self.total_size()
        base = regint.inc(len(slice) * part_size, slice.address, 1, part_size)
        inc = regint.inc(len(slice) * part_size, 0, 1, 1, part_size)
        addresses = slice.value_type.load_mem(base) * part_size + inc
        return addresses

    def get_addresses(self, *indices):
        assert self.value_type.n_elements() == 1
        assert len(indices) == len(self.sizes)
        size = 1
        base = 0
        skip = 1
        has_glob = False
        last_was_glob = False
        for i, x in enumerate(indices):
            part_size = reduce(operator.mul, (1,) + self.sizes[i + 1:])
            if x is None:
                assert not has_glob or last_was_glob
                has_glob = True
                size *= self.sizes[i]
                skip = part_size
            else:
                base += x * part_size
            last_was_glob = x is None
        res = regint.inc(size, self.address + base, skip)
        return res

    def get_vector_by_indices(self, *indices):
        """
        Vector with potential asterisks. The potential retrieves
        all entry where the first dimension index is 0, and the third
        dimension index is 1::
            a.get_vector_by_indices(0, None, 1)
        """
        addresses = self.get_addresses(*indices)
        return self.value_type.load_mem(addresses)

    def assign_vector_by_indices(self, vector, *indices):
        """
        Assign vector to entries with potential asterisks. See
        :py:func:`get_vector_by_indices` for an example.
        """
        addresses = self.get_addresses(*indices)
        vector.store_in_mem(addresses)

    def same_shape(self):
        """ :return: new multidimensional array with same shape and basic type """
        return MultiArray(self.sizes, self.value_type)

    def get_part(self, start, size):
        """ Part multi-array.

        :param start: first-dimension index (regint/cint/int)
        :param size: int

        """
        return MultiArray([size] + list(self.sizes[1:]), self.value_type,
                          address=self[start].address)

    def input_from(self, player, budget=None, raw=False):
        """ Fill with inputs from player if supported by type.

        :param player: public (regint/cint/int) """
        if util.is_constant(self.total_size()) and \
           self.value_type.n_elements() == 1 and \
           self.value_type.mem_size() == 1:
            if raw or program.always_raw():
                input_from = self.value_type.get_raw_input_from
            else:
                input_from = self.value_type.get_input_from
            self.assign_vector(input_from(player, size=self.total_size()))
        else:
            @library.for_range_opt(self.sizes[0], budget=budget)
            def _(i):
                self[i].input_from(player, budget=budget, raw=raw)

    def write_to_file(self, position=None):
        """ Write shares of integer representation to
        ``Persistence/Transactions-P<playerno>.data``.

        :param position: start position (int/regint/cint),
            defaults to end of file
        """
        @library.for_range(len(self))
        def _(i):
            if position is None:
                my_pos = None
            else:
                my_pos = position + i * self[i].total_size()
            self[i].write_to_file(my_pos)

    def read_from_file(self, start):
        """ Read content from ``Persistence/Transactions-P<playerno>.data``.
        Precision must be the same as when storing if applicable.

        :param start: starting position in number of shares from beginning
            (int/regint/cint)
        :returns: destination for final position, -1 for eof reached,
             or -2 for file not found (regint)
        """
        start = MemValue(start)
        @library.for_range(len(self))
        def _(i):
            start.write(self[i].read_from_file(start))
        return start

    def schur(self, other):
        """ Element-wise product.

        :param other: container of matching size and type
        :return: container of same shape and type as :py:obj:`self` """
        assert self.sizes == other.sizes
        if len(self.sizes) == 2:
            res = Matrix(self.sizes[0], self.sizes[1], self.value_type)
        else:
            res = MultiArray(self.sizes, self.value_type)
        res.assign_vector(self.get_vector() * other.get_vector())
        return res

    def __add__(self, other):
        """ Element-wise addition.

        :param other: container of matching size and type
        :return: container of same shape and type as :py:obj:`self` """
        if is_zero(other):
            return self
        assert self.sizes == other.sizes
        if len(self.sizes) == 2:
            res = Matrix(self.sizes[0], self.sizes[1], self.value_type)
        else:
            res = MultiArray(self.sizes, self.value_type)
        res.assign_vector(self.get_vector() + other.get_vector())
        return res

    __radd__ = __add__

    def __sub__(self, other):
        """ Element-wise subtraction.

        :param other: container of matching size and type
        :return: container of same shape and type as :py:obj:`self` """
        if is_zero(other):
            return self
        assert self.sizes == other.sizes
        if len(self.sizes) == 2:
            res = Matrix(self.sizes[0], self.sizes[1], self.value_type)
        else:
            res = MultiArray(self.sizes, self.value_type)
        res.assign_vector(self.get_vector() - other.get_vector())
        return res

    def iadd(self, other):
        """ Element-wise addition in place.

        :param other: container of matching size and type """
        assert self.sizes == other.sizes
        self.assign_vector(self.get_vector() + other.get_vector())

    def __iadd__(self, other):
        self[:] += other.get_vector()
        return self

    def __isub__(self, other):
        self[:] -= other.get_vector()
        return self

    def __imul__(self, other):
        self[:] *= other.get_vector()
        return self

    def __itruediv__(self, other):
        self[:] /= other.get_vector()
        return self

    def __mul__(self, other):
        # legacy function
        return self.mul(other)

    def mul(self, other, res_params=None):
        # legacy function
        return self.dot(other, res_params)

    def dot(self, other, res_params=None, n_threads=None):
        """ Matrix-matrix and matrix-vector multiplication.

        :param self: two-dimensional
        :param other: Matrix or Array of matching size and type
        :param n_threads: number of threads (default: all in same thread) """
        assert len(self.sizes) == 2
        if isinstance(other, Array):
            assert len(other) == self.sizes[1]
            if self.value_type.n_elements() == 1:
                matrix = Matrix(len(other), 1, other.value_type, \
                                address=other.address)
                res = self * matrix
                return Array(res.sizes[0], res.value_type, address=res.address)
            else:
                matrix = Matrix(len(other), 1, other.value_type)
                for i, x in enumerate(other):
                    matrix[i][0] = x
                res = self * matrix
                library.break_point()
                return Array.create_from(x[0] for x in res)
        elif isinstance(other, SubMultiArray):
            assert len(other.sizes) == 2
            assert other.sizes[0] == self.sizes[1]
            if res_params is not None:
                class t(self.value_type):
                    pass
                t.params = res_params
            else:
                t = self.value_type
            res_matrix = Matrix(self.sizes[0], other.sizes[1], t)
            try:
                try:
                    self.value_type.direct_matrix_mul
                    max_size = _register.maximum_size // res_matrix.sizes[1]
                    @library.multithread(n_threads, self.sizes[0], max_size)
                    def _(base, size):
                        res_matrix.assign_part_vector(
                            self.get_part(base, size).direct_mul(other), base)
                except AttributeError:
                    assert n_threads is None
                    if max(res_matrix.sizes) > 1000:
                        raise AttributeError()
                    self.value_type.matrix_mul
                    A = self.get_vector()
                    B = other.get_vector()
                    res_matrix.assign_vector(
                        self.value_type.matrix_mul(A, B, self.sizes[1],
                                                   res_params))
            except (AttributeError, AssertionError):
                # fallback for sfloat etc.
                @library.for_range_opt_multithread(n_threads, self.sizes[0])
                def _(i):
                    try:
                        res_matrix[i] = self.value_type.row_matrix_mul(
                            self[i], other, res_params)
                    except (AttributeError, CompilerError):
                        # fallback for binary circuits
                        @library.for_range_opt(other.sizes[1])
                        def _(j):
                            res_matrix[i][j] = 0
                            @library.for_range_opt(self.sizes[1])
                            def _(k):
                                res_matrix[i][j] += self[i][k] * other[k][j]
            return res_matrix
        elif isinstance(other, self.value_type):
            return self * Array.create_from(other)
        else:
            raise NotImplementedError

    def direct_mul(self, other, reduce=True, indices=None):
        """ Matrix multiplication in the virtual machine.

        :param self: :py:class:`Matrix` / 2-dimensional :py:class:`MultiArray`
        :param other: :py:class:`Matrix` / 2-dimensional :py:class:`MultiArray`
        :param indices: 4-tuple of :py:class:`regint` vectors for index selection (default is complete multiplication)
        :return: Matrix as vector of relevant type (row-major)

        The following executes a matrix multiplication selecting every third row
        of :py:obj:`A`::

            A = sfix.Matrix(7, 4)
            B = sfix.Matrix(4, 5)
            C = sfix.Matrix(3, 5)
            C.assign_vector(A.direct_mul(B, indices=(regint.inc(3, 0, 3),
                                                     regint.inc(4),
                                                     regint.inc(4),
                                                     regint.inc(5)))
        """
        assert len(self.sizes) == 2
        if isinstance(other, Array):
            other_sizes = [len(other), 1]
        else:
            other_sizes = other.sizes
            assert len(other.sizes) == 2
        assert self.sizes[1] == other_sizes[0]
        assert self.value_type == other.value_type
        return self.value_type.direct_matrix_mul(self.address, other.address,
                                                 self.sizes[0], *other_sizes,
                                                 reduce=reduce, indices=indices)

    def direct_mul_trans(self, other, reduce=True, indices=None):
        """
        Matrix multiplication with the transpose of :py:obj:`other`
        in the virtual machine.

        :param self: :py:class:`Matrix` / 2-dimensional :py:class:`MultiArray`
        :param other: :py:class:`Matrix` / 2-dimensional :py:class:`MultiArray`
        :param indices: 4-tuple of :py:class:`regint` vectors for index selection (default is complete multiplication)
        :return: Matrix as vector of relevant type (row-major)

        """
        assert len(self.sizes) == 2
        assert len(other.sizes) == 2
        assert other.address != None
        if indices is None:
            assert self.sizes[1] == other.sizes[1]
            indices = [regint.inc(i) for i in self.sizes + other.sizes[::-1]]
        assert len(indices[1]) == len(indices[2])
        indices = list(indices)
        indices[3] *= other.sizes[1]
        return self.value_type.direct_matrix_mul(
            self.address, other.address, None, self.sizes[1], 1,
            reduce=reduce, indices=indices)

    def direct_trans_mul(self, other, reduce=True, indices=None):
        """
        Matrix multiplication with the transpose of :py:obj:`self`
        in the virtual machine.

        :param self: :py:class:`Matrix` / 2-dimensional :py:class:`MultiArray`
        :param other: :py:class:`Matrix` / 2-dimensional :py:class:`MultiArray`
        :param indices: 4-tuple of :py:class:`regint` vectors for index selection (default is complete multiplication)
        :return: Matrix as vector of relevant type (row-major)

        """
        assert len(self.sizes) == 2
        assert len(other.sizes) == 2
        if indices is None:
            assert self.sizes[0] == other.sizes[0]
            indices = [regint.inc(i) for i in self.sizes[::-1] + other.sizes]
        assert len(indices[1]) == len(indices[2])
        indices = list(indices)
        indices[1] *= self.sizes[1]
        return self.value_type.direct_matrix_mul(
            self.address, other.address, None, 1, other.sizes[1],
            reduce=reduce, indices=indices)

    def trans_mul_to(self, other, res, n_threads=None):
        """
        Matrix multiplication with the transpose of :py:obj:`self`
        in the virtual machine.

        :param self: :py:class:`Matrix` / 2-dimensional :py:class:`MultiArray`
        :param other: :py:class:`Matrix` / 2-dimensional :py:class:`MultiArray`
        :param res: matrix of matching dimension to store result
        :param n_threads: number of threads (default: single thread)
        """
        @library.for_range_multithread(n_threads, 1, self.sizes[1])
        def _(i):
            indices = [regint(i), regint.inc(self.sizes[0])]
            indices += [regint.inc(i) for i in other.sizes]
            res[i] = self.direct_trans_mul(other, indices=indices)

    def mul_trans_to(self, other, res, n_threads=None):
        """
        Matrix multiplication with the transpose of :py:obj:`other`
        in the virtual machine.

        :param self: :py:class:`Matrix` / 2-dimensional :py:class:`MultiArray`
        :param other: :py:class:`Matrix` / 2-dimensional :py:class:`MultiArray`
        :param res: matrix of matching dimension to store result
        :param n_threads: number of threads (default: single thread)
        """
        @library.for_range_multithread(n_threads, 1, self.sizes[0])
        def _(i):
            indices = [regint(i), regint.inc(self.sizes[1])]
            indices += [regint.inc(i) for i in reversed(other.sizes)]
            res[i] = self.direct_mul_trans(other, indices=indices)

    def direct_mul_to_matrix(self, other):
        # Obsolete. Use dot().
        res = self.value_type.Matrix(self.sizes[0], other.sizes[1])
        res.assign_vector(self.direct_mul(other))
        return res

    def budget_mul(self, other, n_rows, row, n_columns, column, reduce=True,
                   res=None):
        assert len(self.sizes) == 2
        assert len(other.sizes) == 2
        if res is None:
            if reduce:
                res_matrix = Matrix(n_rows, n_columns, self.value_type)
            else:
                res_matrix = Matrix(n_rows, n_columns, \
                                    self.value_type.unreduced_type)
        else:
            res_matrix = res
        @library.for_range_opt(n_rows)
        def _(i):
            @library.for_range_opt(n_columns)
            def _(j):
                col = column(other, j)
                r = row(self, i)
                if reduce:
                    res_matrix[i][j] = self.value_type.dot_product(r, col)
                else:
                    entry = self.value_type.unreduced_dot_product(r, col)
                    res_matrix[i][j] = entry
        return res_matrix

    def plain_mul(self, other, res=None):
        """ Alternative matrix multiplication.

        :param self: two-dimensional
        :param other: two-dimensional container of matching type and size """
        assert other.sizes[0] == self.sizes[1]
        return self.budget_mul(other, self.sizes[0], lambda x, i: x[i], \
                               other.sizes[1], \
                               lambda x, j: [x[k][j] for k in range(len(x))],
                               res=res)

    def mul_trans(self, other):
        """ Matrix multiplication with transpose of :py:obj:`other`.

        :param self: two-dimensional
        :param other: two-dimensional container of matching type and size """
        assert other.sizes[1] == self.sizes[1]
        return self.budget_mul(other, self.sizes[0], lambda x, i: x[i], \
                               other.sizes[0], lambda x, j: x[j])

    def trans_mul(self, other, reduce=True, res=None):
        """ Matrix multiplication with transpose of :py:obj:`self`

        :param self: two-dimensional
        :param other: two-dimensional container of matching type and size """
        assert other.sizes[0] == self.sizes[0]
        return self.budget_mul(other, self.sizes[1], \
                               lambda x, j: [x[k][j] for k in range(len(x))], \
                               other.sizes[1], \
                               lambda x, j: [x[k][j] for k in range(len(x))],
                               reduce=reduce, res=res)

    def parallel_mul(self, other):
        assert self.sizes[1] == other.sizes[0]
        assert len(self.sizes) == 2
        assert len(other.sizes) == 2
        assert self.value_type.n_elements() == 1
        n = self.sizes[0] * other.sizes[1]
        a = []
        b = []
        for i in range(self.sizes[1]):
            addresses = regint(size=n)
            incint(addresses, regint(self.address + i), self.sizes[1],
                   other.sizes[1], n)
            a.append(self.value_type.load_mem(addresses, size=n))
            addresses = regint(size=n)
            incint(addresses, regint(other.address + i * other.sizes[1]), 1,
                   1, other.sizes[1])
            b.append(self.value_type.load_mem(addresses, size=n))
        res = self.value_type.dot_product(a, b)
        return res

    def transpose(self):
        """ Matrix transpose.

        :param self: two-dimensional """
        assert len(self.sizes) == 2
        res = Matrix(self.sizes[1], self.sizes[0], self.value_type)
        library.break_point()
        if self.value_type.n_elements() == 1:
            nr = self.sizes[1]
            nc = self.sizes[0]
            a = regint.inc(nr * nc, 0, nr, 1, nc)
            b = regint.inc(nr * nc, 0, 1, nc)
            res[:] = self.value_type.load_mem(self.address + a + b)
        else:
            @library.for_range_opt(self.sizes[1], budget=100)
            def _(i):
                @library.for_range_opt(self.sizes[0], budget=100)
                def _(j):
                    res[i][j] = self[j][i]
        library.break_point()
        return res

    def trace(self):
        """ Matrix trace. """
        assert len(self.sizes) == 2
        assert self.sizes[0] == self.sizes[1]
        return sum(self[i][i] for i in range(self.sizes[0]))

    def diag(self):
        """ Matrix diagonal. """
        assert len(self.sizes) == 2
        assert self.sizes[0] == self.sizes[1]
        n = self.sizes[0]
        return self.array.get(regint.inc(n, 0, n + 1))

    def secure_shuffle(self):
        """ Securely shuffle rows (first index). """
        self.assign_vector(self.get_vector().secure_shuffle(self.part_size()))

    def secure_permute(self, permutation, reverse=False):
        """ Securely permute rows (first index). """
        self.assign_vector(self.get_vector().secure_permute(
            permutation, self.part_size(), reverse))

    def sort(self, key_indices=None, n_bits=None):
        """ Sort sub-arrays (different first index) in place.

        :param key_indices: indices to sorting keys, for example
          ``(1, 2)`` to sort three-dimensional array ``a`` by keys
          ``a[*][1][2]``. Default is ``(0, ..., 0)`` of correct length.
        :param n_bits: number of bits in keys (default: global bit length)

        """
        if program.options.binary:
            assert key_indices is None
            assert len(self.sizes) == 2
            library.loopy_odd_even_merge_sort(self)
            return
        if key_indices is None:
            key_indices = (0,) * (len(self.sizes) - 1)
        key_indices = (None,) + util.tuplify(key_indices)
        from . import sorting
        keys = self.get_vector_by_indices(*key_indices)
        sorting.radix_sort(keys, self, n_bits=n_bits)

    def randomize(self, *args):
        """ Randomize according to data type. """
        if self.total_size() < program.budget:
            self.assign_vector(
                self.value_type.get_random(*args, size=self.total_size()))
        else:
            @library.for_range(self.sizes[0])
            def _(i):
                self[i].randomize(*args)

    def reveal(self):
        """ Reveal to :py:obj:`MultiArray` of same shape. """
        res = MultiArray(self.sizes, self.value_type.clear_type)
        res[:] = self.get_vector().reveal()
        return res

    def reveal_list(self):
        """ Reveal as list. """
        return list(self.get_vector().reveal())

    def reveal_nested(self):
        """ Reveal as nested list. """
        flat = iter(self.get_vector().reveal())
        res = []
        def f(sizes):
            if len(sizes) == 1:
                return [next(flat) for i in range(sizes[0])]
            else:
                return [f(sizes[1:]) for i in range(sizes[0])]
        return f(self.sizes)

    def print_reveal_nested(self, end='\n'):
        """ Reveal and print as nested list.

        :param end: string to print after (default: line break)
        """
        if util.is_constant(self.total_size()) and \
           self.total_size() < program.budget:
            library.print_str('%s' + end, self.reveal_nested())
        else:
            library.print_str('[')
            @library.for_range(len(self) - 1)
            def _(i):
                self[i].print_reveal_nested(end=', ')
            self[len(self) - 1].print_reveal_nested(end='')
            library.print_str(']' + end)

    def reveal_to_binary_output(self, player=None):
        """ Reveal to binary output if supported by type.

        :param: player to reveal to (default all)
        """
        if player == None:
            self.get_vector().reveal().binary_output()
        else:
            self.get_vector().reveal_to(player).binary_output()

    def __str__(self):
        return '%s multi-array of lengths %s at %s' % (self.value_type,
                                                       self.sizes, self.address)


class MultiArray(SubMultiArray):
    """
    Multidimensional array. The access operator (``a[i]``) allows to a
    multi-dimensional array of dimension one less or a simple array
    for a two-dimensional array.

    :param sizes: shape (compile-time list of integers)
    :param value_type: basic type of entries

    You can convert between arrays and register vectors by using slice
    indexing. This allows for element-wise operations as long as
    supported by the basic type. The following has the first two parties
    input a 10x10 secret integer matrix followed by storing the
    element-wise multiplications in the same data structure::

      a = sint.Tensor([3, 10, 10])
      a[0].input_from(0)
      a[1].input_from(1)
      a[2][:] = a[0][:] * a[1][:]

    """
    @staticmethod
    def disable_index_checks():
        SubMultiArray.check_indices = False

    def __init__(self, sizes, value_type, debug=None, address=None, alloc=True):
        if isinstance(address, Array):
            self.array = address
        else:
            self.array = Array(reduce(operator.mul, sizes), \
                               value_type, address=address, alloc=alloc)
        SubMultiArray.__init__(self, sizes, value_type, self.array.address, 0, \
                               debug=debug)
        if len(sizes) < 2:
            raise CompilerError('Use Array')

    @property
    def address(self):
        return self.array.address

    @address.setter
    def address(self, value):
        self.array.address = value

    def alloc(self):
        self.array.alloc()

<<<<<<< HEAD
    def tuple_permute(self, tuple, perm): #按照perm顺序进行重新排列
=======
    def tuple_permute(self, tuple, perm):
        """
        Permute a tuple according to a permutation.
        example: self.tuple_permute((3,2,5), (2,0,1)) = (5,3,2)
        """
>>>>>>> 76d61a2a
        res = ()
        for _, x  in enumerate(perm):
            res = res[:] + (tuple[x],)
        return res

    def permute_singledim(self, new_perm, indices, i, res):
        if i == len(self.sizes) - 1:
            for j in range(self.sizes[i]):
                # get all the indices, like (0,0,0), (0,0,1), (0,0,2)...
                tmp_indices = indices[:] + (j,)
                # get value at that index
                tmp = self.get_vector_by_indices(*tmp_indices)
                # permute the indices
                new_indices = self.tuple_permute(tmp_indices, new_perm)
<<<<<<< HEAD
                res.assign_vector_by_indices(tmp,*new_indices)
=======
                # assign the value to the new indices
                res.assign_vector_by_indices(tmp, *new_indices)
>>>>>>> 76d61a2a
            return
        for j in range(self.sizes[i]):
            tmp_indices = indices[:] + (j,)
            self.permute_singledim(new_perm, tmp_indices, i+1, res)

    def permute(self, new_perm):
        assert len(new_perm) == len(self.sizes)
        i = 0
        indices = ()
        new_sizes = self.tuple_permute(self.sizes, new_perm)
        res = MultiArray(new_sizes, self.value_type)
        self.permute_singledim(new_perm, indices, i, res)
        return res
    
    
    def reshape(self, sizes):
        res=MultiArray(self.sizes,self.value_type)
        res.assign(self) #assign self to res
        res.view(*sizes)
        return res
        
  
    def view(self, *sizes):
        assert self.value_type.n_elements() == 1
        tmp = self.total_size()
        tmp_sizes = []
        is_negative_one = False
        negative_index = 0
        for i, x in enumerate(sizes):
            tmp_sizes.append(x)
            if x == -1:
                if is_negative_one:
                    raise CompilerError('Multiple -1 in MultiArray.view()')
                is_negative_one = True
                negative_index = i
                continue
            assert tmp % x == 0
            tmp = tmp / x
        if is_negative_one: 
            tmp_sizes[negative_index] = int(tmp)
        self.sizes = tuple(tmp_sizes)
        

    def mean(self, dim):
        assert dim < len(self.sizes)
        new_sizes = self.sizes[:dim] +  self.sizes[dim+1:]
        res = MultiArray(new_sizes, self.value_type)
        new_num = res.total_size()
        pre_mul_prod = []
        tmp = 1
        
        for i in range(len(new_sizes) - 1):
            tmp *= new_sizes[-i-1]
            pre_mul_prod.append(tmp)
        for i in range(new_num):
            index = []
            mod = i
            for j in range(len(new_sizes)-1):
                index.append(mod//pre_mul_prod[j])
                mod = mod % pre_mul_prod[j]
            index.append(mod)
            index = tuple(index)
            tmp_value = self.value_type(0)
            for j in range(self.sizes[dim]):
                tmp_indices = index[:dim] +(j,) + index[dim:]
                tmp_value+=self.get_vector_by_indices(*tmp_indices)
            res.assign_vector_by_indices(tmp_value, *index)
        div = MultiArray(new_sizes, cint)
        div.assign_all(self.sizes[dim])
        res /= div
        div.delete()
        return res

    def delete(self):
        self.array.delete()

 

class Matrix(MultiArray):
    """ Matrix.

    :param rows: compile-time (int)
    :param columns: compile-time (int)
    :param value_type: basic type of entries

    """
    def __init__(self, rows, columns, value_type, debug=None, address=None):
        MultiArray.__init__(self, [rows, columns], value_type, debug=debug, \
                            address=address)

    @staticmethod
    def create_from(rows):
        rows = list(rows)
        if isinstance(rows[0], (list, tuple, Array)):
            t = type(rows[0][0])
        else:
            t = type(rows[0])
        res = Matrix(len(rows), len(rows[0]), t)
        for i in range(len(rows)):
            res[i].assign(rows[i])
        return res

    def get_column(self, index):
        """ Get column as vector.

        :param index: regint/cint/int
        """
        assert self.value_type.n_elements() == 1
        addresses = regint.inc(self.sizes[0], self.address + index,
                               self.sizes[1])
        return self.value_type.load_mem(addresses)

    def get_columns(self):
        return (self.get_column(i) for i in range(self.sizes[1]))

    def get_column_by_row_indices(self, rows, column):
        assert self.value_type.n_elements() == 1
        addresses = rows * self.sizes[1] + \
            regint.inc(len(rows), self.address + column, 0)
        return self.value_type.load_mem(addresses)

    def set_column(self, index, vector):
        """ Change column.

        :param index: regint/cint/int
        :param vector: short enought vector of compatible type
        """
        assert self.value_type.n_elements() == 1
        addresses = regint.inc(self.sizes[0], self.address + index,
                               self.sizes[1])
        self.value_type.conv(vector).store_in_mem(addresses)

class VectorArray(object):
    def __init__(self, length, value_type, vector_size, address=None):
        self.array = Array(length * vector_size, value_type, address)
        self.vector_size = vector_size
        self.value_type = value_type

    def __getitem__(self, index):
        return self.value_type.load_mem(self.array.address + \
                                        index * self.vector_size,
                                        size=self.vector_size)

    def __setitem__(self, index, value):
        if value.size != self.vector_size:
            raise CompilerError('vector size mismatch')
        value.store_in_mem(self.array.address + index * self.vector_size)

class _mem(_number):
    __add__ = lambda self,other: self.read() + other
    __sub__ = lambda self,other: self.read() - other
    __mul__ = lambda self,other: self.read() * other
    __truediv__ = lambda self,other: self.read() / other
    __floordiv__ = lambda self,other: self.read() // other
    __mod__ = lambda self,other: self.read() % other
    __pow__ = lambda self,other: self.read() ** other
    __neg__ = lambda self,other: -self.read()
    __lt__ = lambda self,other: self.read() < other
    __gt__ = lambda self,other: self.read() > other
    __le__ = lambda self,other: self.read() <= other
    __ge__ = lambda self,other: self.read() >= other
    __eq__ = lambda self,other: self.read() == other
    __ne__ = lambda self,other: self.read() != other
    __and__ = lambda self,other: self.read() & other
    __xor__ = lambda self,other: self.read() ^ other
    __or__ = lambda self,other: self.read() | other
    __lshift__ = lambda self,other: self.read() << other
    __rshift__ = lambda self,other: self.read() >> other

    __radd__ = lambda self,other: other + self.read()
    __rsub__ = lambda self,other: other - self.read()
    __rmul__ = lambda self,other: other * self.read()
    __rtruediv__ = lambda self,other: other / self.read()
    __rfloordiv__ = lambda self,other: other // self.read()
    __rmod__ = lambda self,other: other % self.read()
    __rand__ = lambda self,other: other & self.read()
    __rxor__ = lambda self,other: other ^ self.read()
    __ror__ = lambda self,other: other | self.read()

    __iadd__ = lambda self,other: self.write(self.read() + other)
    __isub__ = lambda self,other: self.write(self.read() - other)
    __imul__ = lambda self,other: self.write(self.read() * other)
    __itruediv__ = lambda self,other: self.write(self.read() / other)
    __ifloordiv__ = lambda self,other: self.write(self.read() // other)
    __imod__ = lambda self,other: self.write(self.read() % other)
    __ipow__ = lambda self,other: self.write(self.read() ** other)
    __iand__ = lambda self,other: self.write(self.read() & other)
    __ixor__ = lambda self,other: self.write(self.read() ^ other)
    __ior__ = lambda self,other: self.write(self.read() | other)
    __ilshift__ = lambda self,other: self.write(self.read() << other)
    __irshift__ = lambda self,other: self.write(self.read() >> other)

    iadd = __iadd__
    isub = __isub__
    imul = __imul__
    itruediv = __itruediv__
    ifloordiv = __ifloordiv__
    imod = __imod__
    ipow = __ipow__
    iand = __iand__
    ixor = __ixor__
    ior = __ior__
    ilshift = __ilshift__
    irshift = __irshift__

    store_in_mem = lambda self,address: self.read().store_in_mem(address)

class MemValue(_mem):
    """ Single value in memory. This is useful to transfer information
    between threads. Operations are automatically read
    from memory if required, this means you can use any operation with
    :py:class:`MemValue` objects as if they were a basic type.

    :param value: basic type or int (will be converted to regint)

    """
    __slots__ = ['last_write_block', 'reg_type', 'register', 'address', 'deleted']

    @classmethod
    def if_necessary(cls, value):
        if util.is_constant_float(value):
            return value
        else:
            return cls(value)

    def __init__(self, value, address=None):
        self.last_write_block = None
        if isinstance(value, int):
            self.value_type = regint
            value = regint(value)
        elif isinstance(value, MemValue):
            self.value_type = value.value_type
        else:
            self.value_type = type(value)
        self.deleted = False
        if address is None:
            self.address = self.value_type.malloc(value.size)
            self.size = value.size
            self.write(value)
        else:
            self.address = address
            self.size = 1

    def delete(self):
        self.value_type.free(self.address)
        self.deleted = True

    def check(self):
        if self.deleted:
            raise CompilerError('MemValue deleted')

    def read(self):
        """ Read value.

        :return: relevant basic type instance """
        self.check()
        if program.curr_block != self.last_write_block:
            from Compiler.GC.types import sbitvec
            self.register = self.value_type.load_mem(
                self.address, size=self.size \
                if issubclass(self.value_type, (_register, sbitvec)) else None)
            self.last_write_block = program.curr_block
        return self.register

    def write(self, value):
        """ Write value.

        :param value: convertible to relevant basic type """
        self.check()
        if isinstance(value, MemValue):
            value = value.read()
        value = self.value_type.conv(value)
        if value.size != self.size:
            raise CompilerError('size mismatch')
        self.register = value
        if not isinstance(self.register, self.value_type):
            raise CompilerError('Mismatch in register type, cannot write \
                %s to %s' % (type(self.register), self.value_type))
        self.register.store_in_mem(self.address)
        self.last_write_block = program.curr_block
        return self

    def reveal(self):
        """ Reveal value.

        :return: relevant clear type """
        return self.read().reveal()

    less_than = lambda self,other,bit_length=None,security=None: \
        self.read().less_than(other,bit_length,security)
    greater_than = lambda self,other,bit_length=None,security=None: \
        self.read().greater_than(other,bit_length,security)
    less_equal = lambda self,other,bit_length=None,security=None: \
        self.read().less_equal(other,bit_length,security)
    greater_equal = lambda self,other,bit_length=None,security=None: \
        self.read().greater_equal(other,bit_length,security)
    equal = lambda self,other,bit_length=None,security=None: \
        self.read().equal(other,bit_length,security)
    not_equal = lambda self,other,bit_length=None,security=None: \
        self.read().not_equal(other,bit_length,security)

    pow2 = lambda self,*args,**kwargs: self.read().pow2(*args, **kwargs)
    mod2m = lambda self,*args,**kwargs: self.read().mod2m(*args, **kwargs)
    right_shift = lambda self,*args,**kwargs: self.read().right_shift(*args, **kwargs)

    bit_decompose = lambda self,*args,**kwargs: self.read().bit_decompose(*args, **kwargs)

    if_else = lambda self,*args,**kwargs: self.read().if_else(*args, **kwargs)
    bit_and = lambda self,other: self.read().bit_and(other)
    bit_not = lambda self: self.read().bit_not()

    def expand_to_vector(self, size=None):
        if program.curr_block == self.last_write_block:
            return self.read().expand_to_vector(size)
        else:
            if size is None:
                size = get_global_vector_size()
            addresses = regint.inc(size, self.address, 0)
            return self.value_type.load_mem(addresses)

    def __repr__(self):
        return 'MemValue(%s,%d)' % (self.value_type, self.address)


class MemFloat(MemValue):
    def __init__(self, *args):
        super().__init__(sfloat(*args))

    def write(self, *args):
        value = sfloat(*args)
        super().write(value)

class MemFix(MemValue):
    def __init__(self, *args):
        arg_type = type(*args)
        if arg_type == sfix:
            value = sfix(*args)
        elif arg_type == cfix:
            value = cfix(*args)
        else:
            raise CompilerError('MemFix init argument error')
        super().__init__(value)

    def write(self, *args):
        super().write(self.value_type(*args))

def getNamedTupleType(*names):
    class NamedTuple(object):
        class NamedTupleArray(object):
            def __init__(self, size, t):
                from . import types
                self.arrays = [types.Array(size, t) for i in range(len(names))]
            def __getitem__(self, index):
                return NamedTuple(array[index] for array in self.arrays)
            def __setitem__(self, index, item):
                for array,value in zip(self.arrays, item):
                    array[index] = value
        @classmethod
        def get_array(cls, size, t):
            return cls.NamedTupleArray(size, t)
        def __init__(self, *args):
            if len(args) == 1:
                args = args[0]
            for name, value in zip(names, args):
                self.__dict__[name] = value
        def __iter__(self):
            for name in names:
                yield self.__dict__[name]
        def __add__(self, other):
            return NamedTuple(i + j for i,j in zip(self, other))
        def __sub__(self, other):
            return NamedTuple(i - j for i,j in zip(self, other))
        def __xor__(self, other):
            return NamedTuple(i ^ j for i,j in zip(self, other))
        def __mul__(self, other):
            return NamedTuple(other * i for i in self)
        __rmul__ = __mul__
        __rxor__ = __xor__
        def reveal(self):
            return self.__type__(x.reveal() for x in self)
    return NamedTuple

from . import library<|MERGE_RESOLUTION|>--- conflicted
+++ resolved
@@ -5912,11 +5912,16 @@
                                     'with Batcher\'s odd-even mergesort')
             from . import sorting
             sorting.radix_sort(self, self, n_bits=n_bits)
+   
+   
     def reshape(self,sizes):
         if len(sizes)>1:
             res=MultiArray(sizes,self.value_type)
             res.assign(self)
             return res
+        
+        
+        
     def Array(self, size):
         # compatibility with registers
         return Array(size, self.value_type)
@@ -6715,15 +6720,11 @@
     def alloc(self):
         self.array.alloc()
 
-<<<<<<< HEAD
-    def tuple_permute(self, tuple, perm): #按照perm顺序进行重新排列
-=======
     def tuple_permute(self, tuple, perm):
         """
         Permute a tuple according to a permutation.
         example: self.tuple_permute((3,2,5), (2,0,1)) = (5,3,2)
         """
->>>>>>> 76d61a2a
         res = ()
         for _, x  in enumerate(perm):
             res = res[:] + (tuple[x],)
@@ -6738,12 +6739,8 @@
                 tmp = self.get_vector_by_indices(*tmp_indices)
                 # permute the indices
                 new_indices = self.tuple_permute(tmp_indices, new_perm)
-<<<<<<< HEAD
-                res.assign_vector_by_indices(tmp,*new_indices)
-=======
                 # assign the value to the new indices
                 res.assign_vector_by_indices(tmp, *new_indices)
->>>>>>> 76d61a2a
             return
         for j in range(self.sizes[i]):
             tmp_indices = indices[:] + (j,)
