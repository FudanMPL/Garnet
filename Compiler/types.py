--- conflicted
+++ resolved
@@ -6773,17 +6773,21 @@
 
     def permute_singledim(self, new_perm, indices, i, res):
         if i == len(self.sizes) - 1:
-            for j in range(self.sizes[i]):
+            # for j in range(self.sizes[i]):
+            @library.for_range(self.sizes[i])
+            def _(j):
                 # get all the indices, like (0,0,0), (0,0,1), (0,0,2)...
                 tmp_indices = indices[:] + (j,)
                 # get value at that index
                 tmp = self.get_vector_by_indices(*tmp_indices)
-                # permute the indices
                 new_indices = self.tuple_permute(tmp_indices, new_perm)
                 # assign the value to the new indices
+                print(new_indices)
                 res.assign_vector_by_indices(tmp, *new_indices)
+                # res.print_reveal_nested()
             return
-        for j in range(self.sizes[i]):
+        @library.for_range(self.sizes[i])
+        def _(j):
             tmp_indices = indices[:] + (j,)
             self.permute_singledim(new_perm, tmp_indices, i+1, res)
 
@@ -6916,44 +6920,13 @@
         else:
             assert res.sizes == (*batch,n,p), "Invalid Output Dimension"
         
-<<<<<<< HEAD
-        n_threads = 1 if self.shape[0] >= 10 else os.cpu_count()
-        if not reduce:
-            # a=regint(0)
-            # print(type(self[0]))
-            res=MultiArray([self[0].shape[0], other[0].shape[1]], self.value_type)
-            @library.for_range(b)
-            def _(i):
-                # self[i] is SubMultiArray
-                # self[i].matmul(other[i]) # todo revise SubMultiArray.matmul
-                x=self[i]
-                y=other[i]
-                x.dot(y,res)
-                # print("_____________")
-                # @library.multithread(1, self[i].shape[0])
-                # def _(base, size):
-                #     res.assign_part_vector(x.get_part(base, size).direct_mul(y), base)
-                # a.update(a+1)
-                # res[i] = self[i]*other[i] # it may create so much unknown space @zrs, you need to add mm in SubMultiArray
-                # res.assign_part_vector(self[i].direct_mul(other[i]),i)   
-        else:
-            # @library.for_range_opt_multithread(n_threads, b)
-            index = 0
-            for i in range(n):
-                for _ in range(b):
-                    params.assign_vector(self[i].get_vector(i*m,m), index)
-                    index += m
-            other.view(b*m,p)
-            res = params.mm(other)
-            other.view(b,m,p)
-            
-=======
         self.view(b,n,m)
         n_threads = os.cpu_count()
         if not is_reduce:
             other.view(b,m,p), res.view(b,n,p)
-            @library.for_range_opt_multithread(n_threads, b)
-            def _(i):
+            # @library.for_range_opt_multithread(n_threads, b)
+            # def _(i):
+            for i in range(b):
                 # self[i] is SubMultiArray
                 self[i].matmul(other[i], res[i]) # whether to use address?
                 # res.assign_part_vector(self[i].direct_mul(other[i]),i)
@@ -6969,7 +6942,6 @@
             concate_x.mm(other, res)
             concate_x.delete()
 
->>>>>>> 585a0ad0
             # Not very efficient
             """  @library.for_range_opt(b)
             def _(i):
