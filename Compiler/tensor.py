from glob import glob
import math
import re
<<<<<<< HEAD
# from turtle import forward, shape
=======
import numpy as np
from turtle import forward, shape
>>>>>>> 84a36cfe

from Compiler import mpc_math, util
from Compiler.types import *
from Compiler.types import _unreduced_squant
from Compiler.library import *
from Compiler.util import is_zero, tree_reduce
from Compiler.comparison import CarryOutRawLE
from Compiler.GC.types import sbitint
from functools import reduce
from typing import List, NamedTuple, Callable, Dict, Optional
import numpy as np

_name = 1
class Operation(NamedTuple):
    inputs : List[str]
    outputs : List[str]
    
    # apply chain rule
    propagate : 'Callable[List[Tensor], List[Tensor]]'
    # forward : 'Callable[List[Tensor], List[Tensor]]'
    intermediate : List = [] 
     
#sotre of tensors involved in computation process
tensors  =  {}
#store of operators invovled in computation process, these operators are topologically sotred
gradient_operation : List[Operation] = []
#sotre of gradients involved in computation process, their types are tensors without gradient
dl_d =  {}
#the flag indicates whether initialize gradients for tensors
is_train = True
#the flag indicated that we are in prepration phase, i.e. initialize inputs and outputs for each operators
prepare = True
#op_id is used for extracting the references of inputs and outputs of one opertator
op_id = 0
#op_id_store stores the correlation among op_ids and operation ids.
op_id_store = {}


def fresh_name():
    global _name
    name = f'v{_name}'
    _name += 1
    return name

def train():
    global prepare
    prepare = False

def same_shape(sizes1, sizes2):
    if len(sizes1) != len(sizes2):
        return False
    for i in range(0, len(sizes1)):
        if sizes1[i] != sizes2[i]:
            return False
    return True

def element_wise_mul(self, other):
    # backward
    @buildingblock(get_program().globalbuildingblock)
    def propagate(dl_doutputs, operation):
        dl_dx, = dl_doutputs
        inputs = operation.inputs
        dl_dself =  dl_d[inputs[0]]# partial derivate of r = self*other
        dl_dother = dl_d[inputs[1]] # partial derivate of r = self*other
        dl_dself[:] += dl_dx[:] * other.value[:] #todo
        dl_dother[:] += dl_dx[:] * self.value[:] # todo
        dl_dinputs = [dl_dself, dl_dother]
        return dl_dinputs
    # forward
    if prepare:    
        new_value = MultiArray([self.value.sizes[0], other.value.sizes[1]], other.value.value_type)
        output = Tensor(new_value)
        operation = Operation(inputs=[self.name, other.name], outputs=[output.name], propagate=propagate)
        gradient_operation.append(operation)
        operation_id = len(gradient_operation) - 1
        global op_id
        op_id_store[op_id] = operation_id
        op_id += 1
    else:
        operation = gradient_operation[op_id_store[op_id]]
        inputs = operation.inputs
        outputs = operation.outputs
        input1 = tensors[inputs[0]]
        input2 = tensors[inputs[1]]
        output = tensors[outputs[0]]
        output.value[:] = input1.value[:] * input2.value[:] #todo        
        op_id += 1# record the input and output of the op
    return output

def ops_abs(self):
    @buildingblock(get_program().globalbuildingblock)
    def propagate(dl_doutputs,tape):
        dl_dx, = dl_doutputs
        # inputs = tape.inputs
        dx_dself = Tensor((self.value))
        dl_dself = dl_dx * dx_dself
        return [dl_dself]

    if prepare:
        new_value=MultiArray([self.value.sizes[0], self.value.sizes[1]],self.value.value_type)
        output = Tensor(new_value)
        tape=Tape(inputs=[self.name],outputs=[output.name],propagate=propagate)
        gradient_tape.append(tape)
        tape_id = len(gradient_tape) - 1
        global op_id
        op_id_store[op_id] = tape_id
        op_id+=1
    else:
        tape=gradient_tape[op_id_store[op_id]]
        inputs=tape.inputs
        outputs=tape.outputs
        input=tensors[inputs[0]]
        output=tensors[outputs[0]]
        

        
        op_id+=1
    return output



def ops_sin(self):
    @buildingblock(get_program().globalbuildingblock)
    def propagate(dl_doutputs,tape):
        dl_dx, = dl_doutputs
        # inputs = tape.inputs
        dx_dself = Tensor(mpc_math.scos(self.value))
        dl_dself = dl_dx * dx_dself
        return [dl_dself]

    if prepare:
        new_value=MultiArray([self.value.sizes[0], self.value.sizes[1]],self.value.value_type)
        output = Tensor(new_value)
        tape=Tape(inputs=[self.name],outputs=[output.name],propagate=propagate)
        gradient_tape.append(tape)
        tape_id = len(gradient_tape) - 1
        global op_id
        op_id_store[op_id] = tape_id
        op_id+=1
    else:
        tape=gradient_tape[op_id_store[op_id]]
        inputs=tape.inputs
        outputs=tape.outputs
        input=tensors[inputs[0]]
        output=tensors[outputs[0]]
        output.value[:]=Tensor(mpc_math.ssin(self.value))
        op_id+=1
    return output



def mat_mul(self, other):
    @buildingblock(get_program().globalbuildingblock)
    def propagate(dl_doutputs, operation):
        dl_dx, = dl_doutputs
        inputs = operation.inputs
        dl_dself =  dl_d[inputs[0]]# partial derivate of r = self*other
        dl_dother = dl_d[inputs[1]] # partial derivate of r = self*other
        dl_dself[:] += dl_dx[:] * other.value[:] #todo
        dl_dother[:] += dl_dx[:] * self.value[:] # todo
        dl_dinputs = [dl_dself, dl_dother]
        return dl_dinputs

    if prepare:    
        new_value = MultiArray([self.value.sizes[0], other.value.sizes[1]], other.value.value_type)
        output = Tensor(new_value)
        operation = Operation(inputs=[self.name, other.name], outputs=[output.name], propagate=propagate)
        gradient_operation.append(operation)
        operation_id = len(gradient_operation) - 1
        global op_id
        op_id_store[op_id] = operation_id
        op_id += 1
    else:
        operation = gradient_operation[op_id_store[op_id]]
        inputs = operation.inputs
        outputs = operation.outputs
        input1 = tensors[inputs[0]]
        input2 = tensors[inputs[1]]
        output = tensors[outputs[0]]
        output.value[:] = input1.value[:] * input2.value[:] #todo        
        op_id += 1

    # record the input and output of the op
    return output    

def ops_add(self, other):
    x = Tensor(self.value + other.value)
    print(f'{x.name} = {self.name} + {other.name}')

    def propagate(dl_doutputs):
        dl_dx, = dl_doutputs
        dx_dself = Tensor(1.)
        dx_dother = Tensor(1.)
        dl_dself = dl_dx * dx_dself
        dl_dother = dl_dx * dx_dother
        return [dl_dself, dl_dother]

    # record the input and output of the op
    operation = Operation(inputs=[self.name, other.name], outputs=[x.name], propagate=propagate)
    gradient_operation.append(operation)
    return x

def ops_sub(self, other):
    x = Tensor(self.value - other.value)

    def propagate(dl_doutputs):
        dl_dx, = dl_doutputs
        dx_dself = Tensor(1.)
        dx_dother = Tensor(-1.)
        dl_dself = dl_dx * dx_dself
        dl_dother = dl_dx * dx_dother
        return [dl_dself, dl_dother]

    # record the input and output of the op
    operation = Operation(inputs=[self.name, other.name], outputs=[x.name], propagate=propagate)
    gradient_operation.append(operation)
    return x



class Tensor():
    def __init__(self, value, name=None, req_grad = False, is_grad = False):
        assert isinstance(value, Array) or isinstance(value, MultiArray)
        self.value = value
        self.name = name or fresh_name()
        self.shape = value.sizes
        self.req_grad = req_grad
        if is_train and not is_grad:
            self.grad = self.value.same_shape()
            self.grad.assign_all(0)
            dl_d[self.name] = self.grad
            tensors[self.name] = self

    def __repr__(self):
        return self.value
    # We need to start with some tensors whose values were not computed
    # inside the autograd. This function constructs leaf nodes.
    @staticmethod
    def constant(value, name=None):
        var = Tensor(value, name)
        return var

    def backward(self):
        length = len(gradient_operation)
        index = 0
        dl_d[self.name].assign_all(1)
        # the following loop only runs once in the training process due the semantice of @for_range
        def gather_grad(entries):
            return [dl_d[entry]  for entry in entries]        
        for i in range(0, length):
            if self.name in gradient_operation[length-i-1].outputs:
                   index = length - i
        for i in range(0, index):
            entry = gradient_operation[index-i-1]
            dl_doutputs = gather_grad(entry.outputs)
            entry.propagate(dl_doutputs, entry)
        return 0

    # Multiplication of a Variable, tracking gradients
    def __mul__(self, other):
        # todo, dimension of self and other may not be the same
        if not same_shape(self.size(), other.size()):
            exit(0)
        return element_wise_mul(self, other)

    def mul(self, other):
        # todo
        return self
    
    def mv(self, other):
        # todo
        return self
    
    def mm(self, other):
        #todo
        return self

    def dot(self, other):
        #todo
        return self
    
    def matmul(self, other):
        # todo, may not implement
        return self
    
    def div(self, other):
        #todo
        return self

    def __add__(self, other):
        return ops_add(self, other)

    def __sub__(self, other):
        return ops_sub(self, other)

    def __getitem__(self, index):
        #todo
        return self    
    
    def view(self):
        #todo
        return self
    
    def squeeze(self):
        #todo
        return self

    def unsqueeze(self):
        #todo
        return self

    def gather(self):
        #todo
        return self
    
    def reshape(self, sizes):
        #todo
        return self

    def permute(self, sizes):
        #todo 
        return self
    
    def transpose(self):
        #todo
        return self

    def concate(self, other):
        #todo
        return self

    def abs(self):
<<<<<<< HEAD
        #todo
        return ops_abs(self)
=======
        # backward
        @buildingblock(get_program().globalbuildingblock)
        def propagate(dl_doutputs, operation):
            dl_dx, = dl_doutputs
            inputs = operation.inputs
            inter = operation.intermediate[0] # reuse the intervalue in mem
            
            dl_dself =  dl_d[inputs[0]]
            dl_dself[:] +=  (2 * inter[:] - 1) * dl_dx[:]
            dl_dinputs = [dl_dself]
            return dl_dinputs
        # forward
        global op_id
        if prepare:
            if isinstance(self, Array):    
                new_value = Array(self.value.sizes, self.value.value_type)
                output = Tensor(new_value)
                inter = Array(self.value.sizes, self.value.value_type)
            else:
                new_value = MultiArray(self.value.sizes, self.value.value_type)
                output = Tensor(new_value)
                inter = MultiArray(self.value.sizes, self.value.value_type)
                
            operation = Operation(inputs=[self.name], outputs=[output.name], propagate=propagate, intermediate=[inter])
            gradient_operation.append(operation)
            operation_id = len(gradient_operation) - 1
                
            op_id_store[op_id] = operation_id
            op_id += 1
        else:
            operation = gradient_operation[op_id_store[op_id]]
            inputs = operation.inputs
            outputs = operation.outputs
            
            input = tensors[inputs[0]]
            output = tensors[outputs[0]]
            
            c = input.value[:] > 0
            operation.intermediate[0].assign_vector(c) # write to mem
            
            output.value[:] = (2*c-1) * input.value[:]    
            op_id += 1
        # record the input and output of the op
        return output
>>>>>>> 84a36cfe

    def exp(self):
        # backward
        @buildingblock(get_program().globalbuildingblock)
        def propagate(dl_doutputs, operation):
            dl_dx, = dl_doutputs
            inputs = operation.inputs
            inter = operation.intermediate[0] # reuse the intervalue in mem
            dl_dself = dl_d[inputs[0]]
            dl_dself[:] += inter[:] * dl_dx[:]
            dl_dinputs = [dl_dself]
            return dl_dinputs
        # forward
        global op_id
        if prepare:    
            if isinstance(self, Array):    
                new_value = Array(self.value.sizes, self.value.value_type)
                output = Tensor(new_value)
                inter = Array(self.value.sizes, self.value.value_type)
            else:
                new_value = MultiArray(self.value.sizes, self.value.value_type)
                output = Tensor(new_value)
                inter = MultiArray(self.value.sizes, self.value.value_type)
            operation = Operation(inputs=[self.name], outputs=[output.name], propagate=propagate, intermediate=[inter])
            gradient_operation.append(operation)
            operation_id = len(gradient_operation) - 1
            
            op_id_store[op_id] = operation_id
            op_id += 1
        else:
            operation = gradient_operation[op_id_store[op_id]]
            inputs = operation.inputs
            outputs = operation.outputs
            input = tensors[inputs[0]]
            output = tensors[outputs[0]]
            
            ex = mpc_math.pow_fx(math.e, input.value[:])
            operation.intermediate[0].assign_vector(ex)
            
            output.value[:] = ex
            
            op_id += 1
        # record the input and output of the op
        return output

    def log(self, base = math.e):
        # backward
        @buildingblock(get_program().globalbuildingblock)
        def propagate(dl_doutputs, operation):
            dl_dx, = dl_doutputs
            inputs = operation.inputs
            dl_dself = dl_d[inputs[0]]
            dl_dself[:] += 1 / (self.value[:] * np.log(base)) * dl_dx[:]
            dl_dinputs = [dl_dself]
            return dl_dinputs
        # forward
        global op_id
        if prepare:    
            if isinstance(self, Array):    
                new_value = Array(self.value.sizes, self.value.value_type)
                output = Tensor(new_value)
                # inter = Array(self.value.sizes, self.value.value_type)
            else:
                new_value = MultiArray(self.value.sizes, self.value.value_type)
                output = Tensor(new_value)
                # inter = MultiArray(self.value.sizes, self.value.value_type)
            operation = Operation(inputs=[self.name], outputs=[output.name], propagate=propagate)
            gradient_operation.append(operation)
            operation_id = len(gradient_operation) - 1
            
            op_id_store[op_id] = operation_id
            op_id += 1
        else:
            operation = gradient_operation[op_id_store[op_id]]
            inputs = operation.inputs
            outputs = operation.outputs
            input = tensors[inputs[0]]
            output = tensors[outputs[0]]
            
            logx = mpc_math.log_fx(input.value[:], base)
            
            output.value[:] = logx
            
            op_id += 1
        # record the input and output of the op
        return output

    def pow(self, pow):
        #todo
        return self

    def cos(self):
        #todo
        return self

    def sin(self):
        return ops_sin(self)
        #todo
        # return self

    def mean(self):
        #todo
        return self

    def sum(self):
        #todo
        return self

    def std(self):
        #todo
        return self

    def var(self):
        #todo
        return self    

    
    def size(self):
        return self.value.sizes

    def zero_grad(self):
        self.grad.assign_all(0)

    
# reset operation
def reset_operation():
    gradient_operation.clear()

#call this function after each iteration
def reset_op_id():
    global op_id
    op_id = 0

def get_opid():
    global op_id
    return op_id

def set_opid(new_id):
    global op_id
    op_id = new_id

def add_operation(operation):
    global gradient_operation
    gradient_operation.append(operation)



<|MERGE_RESOLUTION|>--- conflicted
+++ resolved
@@ -1,13 +1,8 @@
 from glob import glob
 import math
 import re
-<<<<<<< HEAD
+import numpy as np
 # from turtle import forward, shape
-=======
-import numpy as np
-from turtle import forward, shape
->>>>>>> 84a36cfe
-
 from Compiler import mpc_math, util
 from Compiler.types import *
 from Compiler.types import _unreduced_squant
@@ -34,7 +29,7 @@
 #store of operators invovled in computation process, these operators are topologically sotred
 gradient_operation : List[Operation] = []
 #sotre of gradients involved in computation process, their types are tensors without gradient
-dl_d =  {}
+dl_d  =  {}
 #the flag indicates whether initialize gradients for tensors
 is_train = True
 #the flag indicated that we are in prepration phase, i.e. initialize inputs and outputs for each operators
@@ -96,37 +91,6 @@
         op_id += 1# record the input and output of the op
     return output
 
-def ops_abs(self):
-    @buildingblock(get_program().globalbuildingblock)
-    def propagate(dl_doutputs,tape):
-        dl_dx, = dl_doutputs
-        # inputs = tape.inputs
-        dx_dself = Tensor((self.value))
-        dl_dself = dl_dx * dx_dself
-        return [dl_dself]
-
-    if prepare:
-        new_value=MultiArray([self.value.sizes[0], self.value.sizes[1]],self.value.value_type)
-        output = Tensor(new_value)
-        tape=Tape(inputs=[self.name],outputs=[output.name],propagate=propagate)
-        gradient_tape.append(tape)
-        tape_id = len(gradient_tape) - 1
-        global op_id
-        op_id_store[op_id] = tape_id
-        op_id+=1
-    else:
-        tape=gradient_tape[op_id_store[op_id]]
-        inputs=tape.inputs
-        outputs=tape.outputs
-        input=tensors[inputs[0]]
-        output=tensors[outputs[0]]
-        
-
-        
-        op_id+=1
-    return output
-
-
 
 def ops_sin(self):
     @buildingblock(get_program().globalbuildingblock)
@@ -232,7 +196,7 @@
         assert isinstance(value, Array) or isinstance(value, MultiArray)
         self.value = value
         self.name = name or fresh_name()
-        self.shape = value.sizes
+        self.shape = value.length if isinstance(value, Array) else value.sizes
         self.req_grad = req_grad
         if is_train and not is_grad:
             self.grad = self.value.same_shape()
@@ -339,17 +303,12 @@
         return self
 
     def abs(self):
-<<<<<<< HEAD
-        #todo
-        return ops_abs(self)
-=======
         # backward
         @buildingblock(get_program().globalbuildingblock)
         def propagate(dl_doutputs, operation):
             dl_dx, = dl_doutputs
             inputs = operation.inputs
             inter = operation.intermediate[0] # reuse the intervalue in mem
-            
             dl_dself =  dl_d[inputs[0]]
             dl_dself[:] +=  (2 * inter[:] - 1) * dl_dx[:]
             dl_dinputs = [dl_dself]
@@ -365,11 +324,9 @@
                 new_value = MultiArray(self.value.sizes, self.value.value_type)
                 output = Tensor(new_value)
                 inter = MultiArray(self.value.sizes, self.value.value_type)
-                
             operation = Operation(inputs=[self.name], outputs=[output.name], propagate=propagate, intermediate=[inter])
             gradient_operation.append(operation)
             operation_id = len(gradient_operation) - 1
-                
             op_id_store[op_id] = operation_id
             op_id += 1
         else:
@@ -387,7 +344,6 @@
             op_id += 1
         # record the input and output of the op
         return output
->>>>>>> 84a36cfe
 
     def exp(self):
         # backward
@@ -414,7 +370,6 @@
             operation = Operation(inputs=[self.name], outputs=[output.name], propagate=propagate, intermediate=[inter])
             gradient_operation.append(operation)
             operation_id = len(gradient_operation) - 1
-            
             op_id_store[op_id] = operation_id
             op_id += 1
         else:
@@ -428,7 +383,6 @@
             operation.intermediate[0].assign_vector(ex)
             
             output.value[:] = ex
-            
             op_id += 1
         # record the input and output of the op
         return output
@@ -445,6 +399,8 @@
             return dl_dinputs
         # forward
         global op_id
+
+
         if prepare:    
             if isinstance(self, Array):    
                 new_value = Array(self.value.sizes, self.value.value_type)
@@ -484,9 +440,37 @@
         return self
 
     def sin(self):
-        return ops_sin(self)
-        #todo
-        # return self
+        @buildingblock(get_program().globalbuildingblock)
+        def propagate(dl_doutputs,operation): #dl_outputs is Tensor.value
+            dl_dx,=dl_doutputs
+            dl_dself=dl_d[self.name]
+            dl_dself[:] += dl_dx[:]*mpc_math.cos(self.value[:])
+        global op_id
+        if prepare:
+            if isinstance(self.value,Array): #Array is instance of tensor?
+                new_value=Array(self.value.length,self.value.value_type) #
+                output=Tensor(new_value)
+            else:
+                new_value=MultiArray(self.value.sizes,self.value.value_type)
+                output=Tensor(new_value)
+            operation=Operation(inputs=[self.name],outputs=[output.name],propagate=propagate)
+            gradient_operation.append(operation)
+            operation_id=len(gradient_operation)-1
+            op_id_store[op_id]=operation_id
+            op_id+=1
+        else:
+            operation=gradient_operation[op_id_store[op_id]]
+            inputs=operation.inputs
+            outputs=operation.outputs
+            input = tensors[inputs[0]] #input is Tensor
+            output = tensors[outputs[0]]
+            output.value[:]=mpc_math.sin(input.value[:])
+            op_id+=1
+            return output
+
+                
+            
+
 
     def mean(self):
         #todo
