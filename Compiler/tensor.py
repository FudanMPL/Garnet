from glob import glob
import math
import re
import numpy as np
# from turtle import forward, shape
from itertools import zip_longest
from Compiler import mpc_math, util
from Compiler.types import *
from Compiler.types import _unreduced_squant
from Compiler.library import *
from Compiler.instructions import *
from Compiler.instructions_base import *
from Compiler.util import is_zero, tree_reduce
from Compiler.comparison import CarryOutRawLE
# from Compiler.GC.types import sbitintis_train
from functools import reduce
from typing import List, NamedTuple, Callable, Dict, Optional, Union, Tuple, Any

_name = 1


class Operation(NamedTuple):
    inputs: List[str]
    outputs: List[str]

    # apply chain rule
    propagate: 'Callable[List[Tensor], List[Tensor]]'
    # forward : 'Callable[List[Tensor], List[Tensor]]'
    intermediate: List = []


# sotre of tensors involved in computation process
tensors = {}
# store of operators invovled in computation process, these operators are topologically sotred
gradient_operation: List[Operation] = []
# sotre of gradients involved in computation process, their types are tensors without gradient
dl_d = {}
# the flag indicates whether initialize gradients for tensors
is_train = True
# the flag indicated that we are in prepration phase, i.e. initialize inputs and outputs for each operators
global prepare
prepare = True
# op_id is used for extracting the references of inputs and outputs of one opertator
op_id = 0
# op_id_store stores the correlation among op_ids and operation ids.
op_id_store = {}

def fake_propagate(dl_doutputs, operation):
    pass

def check_boardcast_size(size1, size2):
    if len(size1)<len(size2):
        size1, size2 = size2, size1
    flag = 0
    for i in range(1, len(size2)+1):
        if size1[-i]!=size2[-i]:
            if size2[-i] == 1:
                flag = 1
            else:
                return False
        else:
            if flag == 1:
                return False
    return True
            
# As A * boardcast(B), the matrix is A here need reconstruct, 
# the new_matrix is a prepared memory for the result of reconstructed A and 
# the new_matrix is a [r, c] MultiArray which c is the total_size of B and
# r is the division of the total_size of A and B 
def matrix_reconst(matrix, new_matrix):
    r, c = new_matrix.sizes
    # new_matrix = MultiArray([r, c], matrix.value_type)
    # for i in range(0, r):
    #     for j in range(0, c):
    @for_range(r)
    def _(i):
        @for_range(c)
        def _(j):
            v = matrix.get_vector(j*r+i, 1)
            new_matrix.assign_vector(v, i*c+j)
    return new_matrix

def get_permute(n, dims):
    perm = list(filter(lambda x: x not in dims, range(n))) + dims
    return tuple(perm)

def get_permute_back(n, dims):
    perm = list(filter(lambda x: x not in dims, range(n))) + dims
    perm_back = [0 for i in range(len(perm))]
    for i in range(len(perm)):
        perm_back[perm[i]] = i
    return tuple(perm_back)

def get_permute_d2front(n, dims):
    perm = dims + list(filter(lambda x: x not in dims, range(n)))
    return tuple(perm)

def check_subseq(li_self, li_other):
    # x = np.array(li_self)
    # y = np.array(li_other)
    
    # check_res = np.isin(x[x!=1], y[y!=1]).all()
    
    # if check_res:
    #     mask = np.isin(y, x)
    # else:
    #     mask = np.isin(x, y)
        
    # indices = list(np.where(mask)[0])
    # return check_res, indices
    a = li_self
    b = li_other
    
    if len(b) > len(a):
        return False, []
    
    for i in range(1, len(b) + 1):
        if b[-i] != 1 and b[-i] != a[-i]:
            return False, []

    positions = []

    for i in range(len(a) - len(b), len(a)):
        if b[-(len(a) - i)] == 1:
            # positions.append(i)
            pass
        elif b[-(len(a) - i)] == a[i]:
            positions.append(i)

    return True, positions

def reconst_dims(v1, v2):
    # v1, v2= input1.value, input2.value
    flag1, dim1 = check_subseq(v1.sizes, v2.sizes)
    flag2, dim2 = check_subseq(v2.sizes, v1.sizes)
    assert flag1 or flag2, "Invalid Dimension"
    # swap to ensure v1 size is bigger than v2 size
    dims = dim1
    if flag2 and not flag1:
        v1, v2 = v2, v1
        dims = dim2
    return dims, v1, v2

@buildingblock("add-forward")
def element_wise_add(self, other):
    # backward
    @backwardbuildingblock(get_program().globalbuildingblock[:-12]+"-add-backward")
    def propagate(dl_doutputs, operation):
        dl_dx, = dl_doutputs
        inputs = operation.inputs
        temp1, temp2 = operation.intermediate
        dl_dself = dl_d[inputs[0]]  # partial derivate of r = 1
        dl_dother = dl_d[inputs[1]]  # partial derivate of r = 1
        
        # swap to ensure v1 size is bigger than v2 size  
        v1, v2 = dl_dself, dl_dother
        req_grad1, req_grad2 = self.req_grad, other.req_grad
        if dl_dself.total_size()<dl_dother.total_size():
            v1, v2 = v2, v1
            req_grad1, req_grad2 = req_grad2, req_grad1
        # v1 back directly 
        if req_grad1:
            v1[:] += dl_dx[:]
        # broadcasted v2 back with reduce
        if req_grad2:
            dims, v1, v2 = reconst_dims(v1, v2)
            dl_dx.permute_without_malloc(temp2, get_permute_d2front(len(v1.sizes), dims))
            dl_dx_pmt = temp2
            
            stride = v1.total_size()//v2.total_size()
            @for_range(v2.total_size())
            def _(i):
                vsum = sum(dl_dx_pmt.get_vector(i*stride, stride))
                v2.assign_vector(v2.get_vector(i, 1)+vsum, i) 
            break_point()
        dl_dinputs = [dl_dself, dl_dother]
        return dl_dinputs
    # forward
    global op_id
    if prepare:
        if isinstance(self.value, MultiArray) or isinstance(other.value, MultiArray):
            if self.value.total_size()>other.value.total_size():
                new_value = MultiArray(self.value.sizes, self.value.value_type)
            else:
                new_value = MultiArray(other.value.sizes, self.value.value_type)
        else:
            if self.value.total_size()>other.value.total_size():
                new_value = Array(self.value.sizes[0], self.value.value_type)
            else:
                new_value = Array(other.value.sizes[0], self.value.value_type)
        output = Tensor(new_value, req_grad=self.req_grad or other.req_grad)
        
        dim, v1, v2 = reconst_dims(self.value, other.value)
        target_size = v1.tuple_permute(v1.sizes, get_permute(len(v1.sizes), dim))
        temp1 = MultiArray(target_size, v1.value_type)
        target_size = v1.tuple_permute(v1.sizes, get_permute_d2front(len(v1.sizes), dim))
        temp2 = MultiArray(target_size, v1.value_type)
        # check whether require grad
        if self.req_grad or other.req_grad:
            operation = Operation(inputs=[self.name, other.name], outputs=[output.name], propagate=propagate, intermediate=[temp1, temp2])
        else:
            operation = Operation(inputs=[self.name, other.name], outputs=[output.name], propagate=fake_propagate, intermediate=[temp1, temp2])
        gradient_operation.append(operation)
        operation_id = len(gradient_operation) - 1
        op_id_store[op_id] = operation_id
        op_id += 1
    else:
        operation = gradient_operation[op_id_store[op_id]]
        inputs = operation.inputs
        outputs = operation.outputs
        input1 = tensors[inputs[0]]
        input2 = tensors[inputs[1]]
        output = tensors[outputs[0]]
        inter = operation.intermediate[0]

        # permute input for boardcasted
        dims, v1, v2 = reconst_dims(input1.value, input2.value)
        v1.permute_without_malloc(inter, get_permute(len(v1.sizes), dims))
        v1 = inter
        
        # element_wise_add
        len1, len2 = v1.total_size(), v2.total_size()
        @for_range(len1//len2)
        def _(i):
            v3 = v1.get_vector(i*len2, len2) + v2.get_vector(0, len2)
            v1.assign_vector(v3, i*len2)
        break_point()
        
        # permute back
        v1.permute_without_malloc(output.value, get_permute_back(len(v1.sizes), dims))
    
        op_id += 1# record the input and output of the op
    return output

@buildingblock("sub-forward")
def element_wise_sub(self, other):
    # backward
    @backwardbuildingblock(get_program().globalbuildingblock[:-12]+"-sub-backward")
    def propagate(dl_doutputs, operation):
        dl_dx, = dl_doutputs
        inputs = operation.inputs
        temp_matrix = operation.intermediate[0]
        dl_dself = dl_d[inputs[0]]  # partial derivate of r = 1
        dl_dother = dl_d[inputs[1]]  # partial derivate of r = 1
        
        # swap to ensure v1 size is bigger than v2 size  
        v1, v2 = dl_dself, dl_dother
        req_grad1, req_grad2 = self.req_grad, other.req_grad
        # v1 back directly 
        if req_grad1:
            if dl_dself.total_size()<dl_dother.total_size():
                dl_dx_rec = matrix_reconst(dl_dx, v1.total_size())
                @for_range(v1.total_size())
                def _(i):
                    vsum = sum(dl_dx_rec.get_vector(i*dl_dx_rec.sizes[1], dl_dx_rec.sizes[1]))
                    v1.assign_vector(vsum, i)                 
            else:
                v1[:] += dl_dx[:]
        # broadcasted v2 back with reduce
        if req_grad2:
            if dl_dself.total_size()<dl_dother.total_size():
                v2[:] += -1 * dl_dx[:]         
            else:
                dl_dx_rec = dl_dx_rec = matrix_reconst(dl_dx, temp_matrix)
                @for_range(v2.total_size())
                def _(i):
                    vsum = -1 * sum(dl_dx_rec.get_vector(i*dl_dx_rec.sizes[1], dl_dx_rec.sizes[1]))
                    v2.assign_vector(vsum, i)     

        dl_dinputs = [dl_dself, dl_dother]
        return dl_dinputs
    # forward
    global op_id
    if prepare:
        # check shape
        assert check_boardcast_size(self.value.sizes, other.value.sizes), "Invalid Dimension"
        temp_matrix = MultiArray([other.value.total_size(), self.value.total_size()//other.value.total_size()], self.value.value_type)
        if isinstance(self.value, MultiArray) or isinstance(other.value, MultiArray):
            if self.value.total_size()>other.value.total_size():
                new_value = MultiArray(self.value.sizes, self.value.value_type)
            else:
                new_value = MultiArray(other.value.sizes, self.value.value_type)
        else:
            if self.value.total_size()>other.value.total_size():
                new_value = Array(self.value.sizes[0], self.value.value_type)
            else:
                new_value = Array(other.value.sizes[0], self.value.value_type)
        output = Tensor(new_value, req_grad=self.req_grad or other.req_grad)
        # check whether require grad
        if self.req_grad or other.req_grad:
            operation = Operation(inputs=[self.name, other.name], outputs=[output.name], propagate=propagate, intermediate=[temp_matrix])
        else:
            operation = Operation(inputs=[self.name, other.name], outputs=[output.name], propagate=fake_propagate, intermediate=[temp_matrix])
        gradient_operation.append(operation)
        operation_id = len(gradient_operation) - 1
        op_id_store[op_id] = operation_id
        op_id += 1
    else:
        operation = gradient_operation[op_id_store[op_id]]
        inputs = operation.inputs
        outputs = operation.outputs
        input1 = tensors[inputs[0]]
        input2 = tensors[inputs[1]]
        output = tensors[outputs[0]]

        # swap to ensure v1 size is bigger than v2 size  
        v1, v2= input1.value, input2.value
        # if input1.value.total_size() < input2.value.total_size():
        #     v1, v2 = v2, v1

        len1, len2 = v1.total_size(), v2.total_size()
        assert len1 % len2==0, "Invalid Dimension"
        # for i in range(0, len1//len2):
        #     v3 = v1.get_vector(i*len2, len2) + v2.get_vector(0, len2)
        #     output.value.assign_vector(v3, i*len2)
        if input1.value.total_size() > input2.value.total_size():
            @for_range(len1//len2)
            def _(i):
                v3 = v1.get_vector(i*len2, len2) - v2.get_vector(0, len2)
                output.value.assign_vector(v3, i*len2)
        else:
            @for_range(len2//len1)
            def _(i):
                v3 = v1.get_vector(0, len1) - v2.get_vector(i*len1, len1)
                output.value.assign_vector(v3, i*len1)  
        op_id += 1# record the input and output of the op
    return output


def boardcasted_multiarray_mul(v1, v2, inter, output):
    # permute input for boardcasted
    dims, v1, v2 = reconst_dims(v1, v2)  
    v1.permute_without_malloc(inter, get_permute(len(v1.sizes), dims))
    v1 = inter

    len1, len2 = v1.total_size(), v2.total_size()
    assert len1 % len2==0, "Invalid Dimension"
    # for i in range(0, len1//len2):
    #     v3 = v1.get_vector(i*len2, len2) + v2.get_vector(0, len2)
    #     output.value.assign_vector(v3, i*len2)
    break_point()
    @for_range_opt(len1//len2)
    def _(i):
        v3 = v1.get_vector(i*len2, len2) * v2.get_vector(0, len2)
        v1.assign_vector(v3, i*len2)
    break_point()
    
    # permute back
    v1.permute_without_malloc(output, get_permute_back(len(v1.sizes), dims))
    
def boardcasted_multiarray_sub(v1, v2, inter, output):
    # permute input for boardcasted
    dims, v1, v2 = reconst_dims(v1, v2)  

    v1.permute_without_malloc(inter, get_permute(len(v1.sizes), dims))
    v1 = inter

    len1, len2 = v1.total_size(), v2.total_size()
    assert len1 % len2==0, "Invalid Dimension"
    # for i in range(0, len1//len2):
    #     v3 = v1.get_vector(i*len2, len2) + v2.get_vector(0, len2)
    #     output.value.assign_vector(v3, i*len2)
    break_point()
    @for_range_opt(len1//len2)
    def _(i):
        v3 = v1.get_vector(i*len2, len2) - v2.get_vector(0, len2)
        v1.assign_vector(v3, i*len2)
    break_point()
    
 
    # permute back

    v1.permute_without_malloc(output, get_permute_back(len(v1.sizes), dims))

@buildingblock("mul-forward")
def element_wise_mul(self, other):
    # backward
    @backwardbuildingblock(get_program().globalbuildingblock[:-12]+"-mul-backward")
    def propagate(dl_doutputs, operation):
        dl_dx, = dl_doutputs
        inputs = operation.inputs
        temp1, temp2, temp3, temp4, temp5 = operation.intermediate
        dl_dself = dl_d[inputs[0]]  # partial derivate of r = 1
        dl_dother = dl_d[inputs[1]]  # partial derivate of r = 1
        
        # swap to ensure v1 size is bigger than v2 size  
        v1, v2 = dl_dself, dl_dother
        req_grad1, req_grad2 = self.req_grad, other.req_grad
        input1=tensors[operation.inputs[0]].value
        input2=tensors[operation.inputs[1]].value
        
        if dl_dself.total_size()<dl_dother.total_size():
            v1, v2 = v2, v1
            req_grad1, req_grad2 = req_grad2, req_grad1
            input1, input2 = input2, input1
            
        dims, v1, v2 = reconst_dims(v1, v2)
        # v1 back directly 
        if req_grad1:
            dl_dx.permute_without_malloc(temp1, get_permute(len(dl_dx.sizes), dims))
            dl_dx_pmt = temp1
            stride = v2.total_size()
            # temp3 = permute(dl_dx) * permute(input2.value)
            @for_range_opt(v1.total_size()//v2.total_size())
            def _(i):
                v3 = dl_dx_pmt.get_vector(i*stride, stride) * input2.get_vector(0, stride)
                temp2.assign_vector(v3, i*stride)
            break_point()   
            # v1 = permute_back(temp3)
            temp2.permute_without_malloc(temp5, get_permute_back(len(v1.sizes), dims))
            v1[:] += temp5[:]
        # broadcasted v2 back with reduce
        if req_grad2:
            dl_dx.permute_without_malloc(temp3, get_permute_d2front(len(dl_dx.sizes), dims))
            input1.permute_without_malloc(temp4, get_permute_d2front(len(input1.sizes), dims))
            dl_dx_pmt, input1_pmt = temp3, temp4
            stride = v1.total_size()//v2.total_size()
            @for_range_opt(v2.total_size())
            def _(i):
                v3 = dl_dx.value_type.dot_product(dl_dx_pmt.get_vector(i*stride, stride), input1_pmt.get_vector(i*stride, stride))
                v2.assign_vector(v2.get_vector(i, 1)+v3, i)    
            break_point()
        dl_dinputs = [dl_dself, dl_dother]
        return dl_dinputs
    # forward
    global op_id
    if prepare:
        # check shape
        # assert check_boardcast_size(self.value.sizes, other.value.sizes), "Invalid Dimension"
        if isinstance(self.value, MultiArray) or isinstance(other.value, MultiArray):
            if self.value.total_size()>other.value.total_size():
                new_value = MultiArray(self.value.sizes, self.value.value_type)
            else:
                new_value = MultiArray(other.value.sizes, self.value.value_type)
        else:
            if self.value.total_size()>other.value.total_size():
                new_value = Array(self.value.sizes[0], self.value.value_type)
            else:
                new_value = Array(other.value.sizes[0], self.value.value_type)
        output = Tensor(new_value, req_grad=self.req_grad or other.req_grad)
        
        dims, v1, v2 = reconst_dims(self.value, other.value)
        target_size = v1.tuple_permute(v1.sizes, get_permute(len(v1.sizes), dims))
        temp1 = MultiArray(target_size, v1.value_type)
        temp2 = MultiArray(target_size, v1.value_type)
        target_size = v1.tuple_permute(v1.sizes, get_permute_d2front(len(v1.sizes), dims))
        temp3 = MultiArray(target_size, v1.value_type)
        temp4 = MultiArray(target_size, v1.value_type)
        temp5 = MultiArray(v1.sizes, v1.value_type)
        # check whether require grad
        if self.req_grad or other.req_grad:
            operation = Operation(inputs=[self.name, other.name], outputs=[output.name], propagate=propagate, intermediate=[temp1, temp2, temp3, temp4, temp5])
        else:
            operation = Operation(inputs=[self.name, other.name], outputs=[output.name], propagate=fake_propagate, intermediate=[temp1, temp2, temp3, temp4, temp5])
        gradient_operation.append(operation)
        operation_id = len(gradient_operation) - 1
        op_id_store[op_id] = operation_id
        op_id += 1
    else:
        operation = gradient_operation[op_id_store[op_id]]
        inputs = operation.inputs
        outputs = operation.outputs
        input1 = tensors[inputs[0]]
        input2 = tensors[inputs[1]]
        output = tensors[outputs[0]]
        
        # # permute input for boardcasted
        # dims, v1, v2 = reconst_dims(input1.value, input2.value)
        # v1.permute_without_malloc(inter, get_permute(len(v1.sizes), dims))
        # v1 = inter

        # len1, len2 = v1.total_size(), v2.total_size()
        # assert len1 % len2==0, "Invalid Dimension"
        # # for i in range(0, len1//len2):
        # #     v3 = v1.get_vector(i*len2, len2) + v2.get_vector(0, len2)
        # #     output.value.assign_vector(v3, i*len2)
        # @for_range_opt(len1//len2)
        # def _(i):
        #     v3 = v1.get_vector(i*len2, len2) * v2.get_vector(0, len2)
        #     v1.assign_vector(v3, i*len2)
        # break_point()
        
        # # permute back
        # v1.permute_without_malloc(output.value, get_permute_back(len(v1.sizes), dims))
        
        boardcasted_multiarray_mul(input1.value, input2.value, operation.intermediate[0], output.value)
        
        op_id += 1# record the input and output of the op
    return output

@buildingblock("div-forward")
def element_wise_div(self, other):
    # backward
    @backwardbuildingblock(get_program().globalbuildingblock[:-12]+"-div-backward")
    def propagate(dl_doutputs, operation):
        dl_dx, = dl_doutputs
        inputs = operation.inputs
        output_value = tensors[operation.outputs[0]].value
        temp1, temp2, temp3, temp4, temp5, temp6, temp7 = operation.intermediate
        dl_dself = dl_d[inputs[0]]  # partial derivate of r = 1
        dl_dother = dl_d[inputs[1]]  # partial derivate of r = 1
        
        # convert "input" as convert div to mul 
        v1, v2 = dl_dself, dl_dother
        req_grad1, req_grad2 = self.req_grad, other.req_grad
        # temp5.assign_vector(1 / tensors[operation.inputs[1]].value[:])
        # temp6.assign_vector(tensors[operation.inputs[0]].value[:] / tensors[operation.inputs[1]].value[:] / tensors[operation.inputs[1]].value[:])
        boardcasted_multiarray_mul(output_value, temp5, temp1, temp6)
        temp6.assign_vector(-1 * temp6[:])
        input2, input1 = temp5, temp6
        
        # swap to ensure v1 size is bigger than v2 size  
        if dl_dself.total_size()<dl_dother.total_size():
            v1, v2 = v2, v1
            req_grad1, req_grad2 = req_grad2, req_grad1
            input1, input2 = input2, input1
            
        dims, v1, v2 = reconst_dims(v1, v2)
        # v1 back directly 
        if req_grad1:
            dl_dx.permute_without_malloc(temp1, get_permute(len(dl_dx.sizes), dims))
            dl_dx_pmt = temp1
            stride = v2.total_size()
            # temp3 = permute(dl_dx) * permute(input2.value)
            @for_range_opt(v1.total_size()//v2.total_size())
            def _(i):
                v3 = dl_dx_pmt.get_vector(i*stride, stride) * input2.get_vector(0, stride)
                temp2.assign_vector(v3, i*stride)
            break_point()   
            # v1 = permute_back(temp3)
            temp2.permute_without_malloc(temp7, get_permute_back(len(v1.sizes), dims))
            v1[:] += temp7[:]
        # broadcasted v2 back with reduce
        if req_grad2:
            dl_dx.permute_without_malloc(temp3, get_permute_d2front(len(dl_dx.sizes), dims))
            input1.permute_without_malloc(temp4, get_permute_d2front(len(input1.sizes), dims))
            dl_dx_pmt, input1_pmt = temp3, temp4
            stride = v1.total_size()//v2.total_size()
            @for_range_opt(v2.total_size())
            def _(i):
                v3 = dl_dx.value_type.dot_product(dl_dx_pmt.get_vector(i*stride, stride), input1_pmt.get_vector(i*stride, stride))
                v2.assign_vector(v2.get_vector(i,1)+v3, i)    
            break_point()
        dl_dinputs = [dl_dself, dl_dother]
        return dl_dinputs
    # forward
    global op_id
    if prepare:
        # check shape
        # assert check_boardcast_size(self.value.sizes, other.value.sizes), "Invalid Dimension"
        if isinstance(self.value, MultiArray) or isinstance(other.value, MultiArray):
            if self.value.total_size()>other.value.total_size():
                new_value = MultiArray(self.value.sizes, self.value.value_type)
            else:
                new_value = MultiArray(other.value.sizes, self.value.value_type)
        else:
            if self.value.total_size()>other.value.total_size():
                new_value = Array(self.value.sizes[0], self.value.value_type)
            else:
                new_value = Array(other.value.sizes[0], self.value.value_type)
        output = Tensor(new_value, req_grad=self.req_grad or other.req_grad)
        
        dims, v1, v2 = reconst_dims(self.value, other.value)
        target_size = v1.tuple_permute(v1.sizes, get_permute(len(v1.sizes), dims))
        temp1 = MultiArray(target_size, v1.value_type)
        temp2 = MultiArray(target_size, v1.value_type)
        target_size = v1.tuple_permute(v1.sizes, get_permute_d2front(len(v1.sizes), dims))
        temp3 = MultiArray(target_size, v1.value_type)
        temp4 = MultiArray(target_size, v1.value_type)
        temp5 = MultiArray(v2.sizes, v2.value_type)
        temp6 = MultiArray(v1.sizes, v1.value_type)
        temp7 = MultiArray(v1.sizes, v1.value_type)
        # check whether require grad
        if self.req_grad or other.req_grad:
            operation = Operation(inputs=[self.name, other.name], outputs=[output.name], propagate=propagate, intermediate=[temp1, temp2, temp3, temp4, temp5, temp6, temp7])
        else:
            operation = Operation(inputs=[self.name, other.name], outputs=[output.name], propagate=fake_propagate, intermediate=[temp1, temp2, temp3, temp4, temp5, temp6, temp7])
        gradient_operation.append(operation)
        operation_id = len(gradient_operation) - 1
        op_id_store[op_id] = operation_id
        op_id += 1
    else:
        operation = gradient_operation[op_id_store[op_id]]
        inputs = operation.inputs
        outputs = operation.outputs
        input1 = tensors[inputs[0]]
        input2 = tensors[inputs[1]]
        output = tensors[outputs[0]]
        temp5 = operation.intermediate[4]
        
        # get inverse of input2
        temp5.assign_vector(1/input2.value[:])
        
        boardcasted_multiarray_mul(input1.value, temp5, operation.intermediate[0], output.value)
        
        op_id += 1# record the input and output of the op
    return output

@buildingblock("mulconstant-forward")
def ops_mul_constant(self, c):
    # backward
    @backwardbuildingblock(get_program().globalbuildingblock[:-20]+"-mulconstant-backward")
    def propagate(dl_doutputs, operation):
        dl_dx, = dl_doutputs
        inputs = operation.inputs
        dl_dself = dl_d[inputs[0]]
        dl_dself[:] += dl_dx[:] * c
        dl_dinputs = [dl_dself]
        return dl_dinputs
    # forward
    global op_id
    if prepare:
        if isinstance(self.value, Array):
            new_value = Array(self.value.length, self.value.value_type)
        else:
            new_value = MultiArray(self.value.sizes, self.value.value_type)
        output = Tensor(new_value, req_grad=self.req_grad)
        if self.req_grad:
            operation = Operation(inputs=[self.name], outputs=[output.name], propagate=propagate)
        else:
            operation = Operation(inputs=[self.name], outputs=[output.name], propagate=fake_propagate)
        gradient_operation.append(operation)
        operation_id = len(gradient_operation) - 1

        op_id_store[op_id] = operation_id
        op_id += 1
    else:
        operation = gradient_operation[op_id_store[op_id]]
        inputs = operation.inputs
        outputs = operation.outputs
        input = tensors[inputs[0]]
        output = tensors[outputs[0]]

        output.value[:] = input.value[:] * c

        op_id += 1
        # record the input and output of the op
    return output


def mat_mul(self, other):
    # record the input and output of the op
    return 0

@buildingblock("addconstant-forward")
def ops_add_constant(self, c):
    # backward
    @backwardbuildingblock(get_program().globalbuildingblock[:-20]+"-addconstant-backward")
    def propagate(dl_doutputs, operation):
        dl_dx, = dl_doutputs
        inputs = operation.inputs
        dl_dself = dl_d[inputs[0]]
        dl_dself[:] += dl_dx[:]
        dl_dinputs = [dl_dself]
        return dl_dinputs
    # forward
    global op_id
    if prepare:
        if isinstance(self.value, Array):
            new_value = Array(self.value.length, self.value.value_type)
        else:
            new_value = MultiArray(self.value.sizes, self.value.value_type)
        output = Tensor(new_value, req_grad=self.req_grad)
        if self.req_grad:
            operation = Operation(inputs=[self.name], outputs=[output.name], propagate=propagate)
        else:
            operation = Operation(inputs=[self.name], outputs=[output.name], propagate=fake_propagate)
        gradient_operation.append(operation)
        operation_id = len(gradient_operation) - 1

        op_id_store[op_id] = operation_id
        op_id += 1
    else:
        operation = gradient_operation[op_id_store[op_id]]
        inputs = operation.inputs
        outputs = operation.outputs
        input = tensors[inputs[0]]
        output = tensors[outputs[0]]

        output.value[:] = input.value[:] + c

        op_id += 1
        # record the input and output of the op
    return output

@buildingblock("sum-forward")
def sum_of_array(self):
    # backward
    @backwardbuildingblock(get_program().globalbuildingblock[:-12]+"-sum-backward")
    def propagate(dl_doutputs, operation):
        dl_dx, = dl_doutputs
        inputs = operation.inputs
        dl_dself = dl_d[inputs[0]]
        dl_dself[:] += dl_dx[0]
        dl_dinputs = [dl_dself]
        return dl_dinputs
    # forward
    global op_id
    if prepare:    
        new_value = Array(1, self.value.value_type)
        output = Tensor(new_value, req_grad=self.req_grad)
        
        operation = Operation(inputs=[self.name], outputs=[output.name], propagate=propagate)
        gradient_operation.append(operation)
        operation_id = len(gradient_operation) - 1
        
        op_id_store[op_id] = operation_id
        op_id += 1
    else:
        operation = gradient_operation[op_id_store[op_id]]
        inputs = operation.inputs
        outputs = operation.outputs
        input = tensors[inputs[0]]
        output = tensors[outputs[0]]
        
        output.value[:] = sum(input.value[:])
        
        op_id += 1
    # record the input and output of the op
    return output

@buildingblock("mean-forward")
def mean_of_array(self):
    # backward
    @backwardbuildingblock(get_program().globalbuildingblock[:-13]+"-mean-backward")
    def propagate(dl_doutputs, operation):
        dl_dx, = dl_doutputs
        inputs = operation.inputs
        dl_dself = dl_d[inputs[0]]

        dl_dself[:] += dl_dx[0] / self.value.total_size()
        dl_dinputs = [dl_dself]
        return dl_dinputs
    # forward
    global op_id
    if prepare:    
        new_value = Array(1, self.value.value_type)
        output = Tensor(new_value, req_grad=self.req_grad)
        
        operation = Operation(inputs=[self.name], outputs=[output.name], propagate=propagate)
        gradient_operation.append(operation)
        operation_id = len(gradient_operation) - 1
        
        op_id_store[op_id] = operation_id
        op_id += 1
    else:
        operation = gradient_operation[op_id_store[op_id]]
        inputs = operation.inputs
        outputs = operation.outputs
        input = tensors[inputs[0]]
        output = tensors[outputs[0]]

        output.value[:] = sum(input.value[:]) / self.value.total_size()
        
        op_id += 1
    # record the input and output of the op
    return output

@buildingblock("var-forward")
def var_of_array(self, unbiased=False):
    # backward
    @backwardbuildingblock(get_program().globalbuildingblock[:-12]+"-var-backward")
    def propagate(dl_doutputs, operation):
        dl_dx, = dl_doutputs
        inputs = operation.inputs
        dmean = operation.intermediate[0] # reuse the intervalue in mem
        dl_dself = dl_d[inputs[0]]
        
        factor = 2 * dmean[:] * dl_dx[0]
        if unbiased:
            factor *= 1 / self.value.total_size()
        else:
            factor *= 1 / (self.value.total_size()-1)
        
        dl_dself[:] += factor
        dl_dinputs = [dl_dself]
        return dl_dinputs
    # forward
    global op_id
    if prepare:    
        new_value = Array(1, self.value.value_type)
        output = Tensor(new_value, req_grad=self.req_grad)
            
        if isinstance(self.value, Array):
            inter = Array(self.value.length, self.value.value_type)
        else:
            inter = MultiArray(self.value.sizes, self.value.value_type)
        
        operation = Operation(inputs=[self.name], outputs=[output.name], propagate=propagate, intermediate=[inter])
        gradient_operation.append(operation)
        operation_id = len(gradient_operation) - 1
        
        op_id_store[op_id] = operation_id
        op_id += 1
    else:
        operation = gradient_operation[op_id_store[op_id]]
        inputs = operation.inputs
        outputs = operation.outputs
        input = tensors[inputs[0]]
        output = tensors[outputs[0]]

        mean = sum(input.value[:]) / self.value.total_size()
        dmean = input.value[:] - mean
        output.value[:] = sum(dmean ** 2) 
        
        if unbiased:
            output.value[:] *= 1 / self.value.total_size()
        else:
            output.value[:] *= 1 / (self.value.total_size()-1)
        
        operation.intermediate[0].assign_vector(dmean)
        
        op_id += 1
    # record the input and output of the op
    return output

@buildingblock("std-forward")
def std_of_array(self):
    # backward
    @backwardbuildingblock(get_program().globalbuildingblock[:-12]+"-std-backward")
    def propagate(dl_doutputs, operation):
        dl_dx, = dl_doutputs
        inputs = operation.inputs
        dmean = operation.intermediate[0]
        stdvalue = operation.intermediate[1]
        dl_dself = dl_d[inputs[0]]
        
        dl_dself[:] += dl_dx[0] / stdvalue[0] / (self.value.total_size()-1) * dmean[:]
        dl_dinputs = [dl_dself]
        return dl_dinputs
    # forward
    global op_id
    if prepare:    
        new_value = Array(1, self.value.value_type)
        output = Tensor(new_value, req_grad=self.req_grad)
        if isinstance(self.value, Array):
            inter1 = Array(self.value.length, self.value.value_type)
        else:
            inter1 = MultiArray(self.value.sizes, self.value.value_type)
        inter2 = Array(1, self.value.value_type)
        
        operation = Operation(inputs=[self.name], outputs=[output.name], propagate=propagate, intermediate=[inter1, inter2])
        gradient_operation.append(operation)
        operation_id = len(gradient_operation) - 1
        
        op_id_store[op_id] = operation_id
        op_id += 1
    else:
        operation = gradient_operation[op_id_store[op_id]]
        inputs = operation.inputs
        outputs = operation.outputs
        input = tensors[inputs[0]]
        output = tensors[outputs[0]]

        mean = sum(input.value[:]) / self.value.total_size()
        dmean = input.value[:] - mean
        stdvalue = mpc_math.sqrt(sum(dmean ** 2) / (self.value.total_size()-1))
        
        operation.intermediate[0].assign_vector(dmean)
        operation.intermediate[1].assign_vector(stdvalue)
        output.value[:] = stdvalue
        
        op_id += 1
    # record the input and output of the op
    return output

@buildingblock("sum-forward")
def sum_of_multiarray(self, dim, keepdim=False):
    # backward
    @backwardbuildingblock(get_program().globalbuildingblock[:-12]+"-sum-backward")
    def propagate(dl_doutputs, operation):
        dl_dx, = dl_doutputs
        dl_dself = dl_d[operation.inputs[0]]
        input_perm, = operation.intermediate
        
        stride = reduce(lambda x, y: x * self.value.sizes[y], dim, 1)
        @for_range(dl_dx.total_size())
        def _(i):
            @for_range(stride)
            def _(j):
                input_perm.assign_vector(dl_dx.get_vector(i, 1), i*stride+j)
        # permute back
        new_perm = get_permute_back(len(self.value.sizes), dim)
        input_perm.permute_without_malloc(dl_dself, new_perm)
        
        dl_dinputs = [dl_dself]
        return dl_dinputs
    # forward
    global op_id
    if prepare:
        if not keepdim:
            new_sizes = [self.value.sizes[i] for i in list(filter(lambda x: x not in dim, range(len(self.value.sizes))))]
        else:
            new_sizes = [(1 if i in dim else self.value.sizes[i]) for i in range(len(self.value.sizes))]
        if len(new_sizes) <= 1:
            new_value = Array(new_sizes[0], self.value.value_type)
        else:
            new_value = MultiArray(new_sizes, self.value.value_type)
        output = Tensor(new_value, req_grad=self.req_grad)
        
        new_perm = get_permute(len(self.value.sizes), dim)
        target_size = self.value.tuple_permute(self.shape, new_perm)
        input_perm = MultiArray(target_size, self.value.value_type)
        
        if self.req_grad:
            operation = Operation(inputs=[self.name], outputs=[output.name], propagate=propagate, intermediate=[input_perm])
        else:
            operation = Operation(inputs=[self.name], outputs=[output.name], propagate=fake_propagate, intermediate=[input_perm])
        gradient_operation.append(operation)
        operation_id = len(gradient_operation) - 1

        op_id_store[op_id] = operation_id
        op_id += 1
    else:
        operation = gradient_operation[op_id_store[op_id]]
        input = tensors[operation.inputs[0]]
        output = tensors[operation.outputs[0]]
        input_perm = operation.intermediate[0]

        new_perm = get_permute(len(input.value.sizes), dim)
        input.value.permute_without_malloc(input_perm, new_perm)
        
        stride = reduce(lambda x, y: x * self.value.sizes[y], dim, 1)
        @for_range_opt(input.value.total_size()//stride)
        def _(i):
            summary = sum(input_perm.get_vector(i*stride, stride))
            output.value.assign_vector(summary, i)
        break_point()
        op_id += 1
    # record the input and output of the op
    return output

@buildingblock("mean-forward")
def mean_of_multiarray(self, dim, keepdim=False):
    # backward
    @backwardbuildingblock(get_program().globalbuildingblock[:-13]+"-mean-backward")
    def propagate(dl_doutputs, operation):
        dl_dx, = dl_doutputs
        dl_dself = dl_d[operation.inputs[0]]
        input_perm, temp = operation.intermediate

        stride = reduce(lambda x, y: x * self.value.sizes[y], dim, 1)
        @for_range(dl_dx.total_size())
        def _(i):
            @for_range(stride)
            def _(j):
                input_perm.assign_vector(dl_dx.get_vector(i, 1), i*stride+j)
        input_perm[:] *= 1 / stride
        # permute back
        new_perm = get_permute_back(len(self.value.sizes), dim)
        input_perm.permute_without_malloc(temp, new_perm)
        dl_dself[:] += temp[:]
        
        dl_dinputs = [dl_dself]
        return dl_dinputs
    # forward
    global op_id
    if prepare:
        if not keepdim:
            new_sizes = [self.value.sizes[i] for i in list(filter(lambda x: x not in dim, range(len(self.value.sizes))))]
        else:
            new_sizes = [(1 if i in dim else self.value.sizes[i]) for i in range(len(self.value.sizes))]
        if len(new_sizes) <= 1:
            new_value = Array(new_sizes[0], self.value.value_type)
        else:
            new_value = MultiArray(new_sizes, self.value.value_type)
        output = Tensor(new_value, req_grad=self.req_grad)
        
        new_perm = get_permute(len(self.value.sizes), dim)
        target_size = self.value.tuple_permute(self.shape, new_perm)
        input_perm = MultiArray(target_size, self.value.value_type)
        
        temp1 = MultiArray(self.value.sizes, self.value.value_type)
        
        if self.req_grad:
            operation = Operation(inputs=[self.name], outputs=[output.name], propagate=propagate, intermediate=[input_perm, temp1])
        else:
            operation = Operation(inputs=[self.name], outputs=[output.name], propagate=fake_propagate, intermediate=[input_perm, temp1])
        gradient_operation.append(operation)
        operation_id = len(gradient_operation) - 1

        op_id_store[op_id] = operation_id
        op_id += 1
    else:
        operation = gradient_operation[op_id_store[op_id]]
        input = tensors[operation.inputs[0]]
        output = tensors[operation.outputs[0]]
        input_perm = operation.intermediate[0]

        new_perm = get_permute(len(input.value.sizes), dim)
        input.value.permute_without_malloc(input_perm, new_perm)
        
        stride = reduce(lambda x, y: x * self.value.sizes[y], dim, 1)
        @for_range(input.value.total_size()//stride)
        def _(i):
            summary = sum(input_perm.get_vector(i*stride, stride))
            output.value.assign_vector(summary, i)
        output.value[:] *= 1 / stride
        # output.value.reshape([(1 if i in dim else self.value.sizes[i]) for i in range(len(self.value.sizes))])
        op_id += 1
    # record the input and output of the op
    return output

@buildingblock("var-forward")
def var_of_multiarray(self, dim, keepdim=False, unbiased=False):
    # backward
    @backwardbuildingblock(get_program().globalbuildingblock[:-12]+"-var-backward")
    def propagate(dl_doutputs, operation):
        dl_dx, = dl_doutputs
        dl_dself = dl_d[operation.inputs[0]]
        input_perm, mean, dmean, dmean_sqr = operation.intermediate
        # dl_dself[:] += 2 / (self.value.total_size()-1) * dmean[:] * dl_dx[0]
        stride = reduce(lambda x, y: x * self.value.sizes[y], dim, 1)
        @for_range(dl_dx.total_size())
        def _(i):
            @for_range(stride)
            def _(j):
                input_perm.assign_vector(dl_dx.get_vector(i, 1), i*stride+j)
        break_point()
        input_perm[:] *= 2
        if unbiased:
            input_perm[:] *= 1 / stride
        else:
            input_perm[:] *= 1 / (stride - 1)
        input_perm[:] *= dmean[:]
        # permute back
        new_perm = get_permute_back(len(self.value.sizes), dim)
        input_perm.permute_without_malloc(dmean, new_perm)
        dl_dself[:] += dmean[:]
        
        dl_dinputs = [dl_dself]
        return dl_dinputs
    # forward
    global op_id
    if prepare:
        if not keepdim:
            new_sizes = [self.value.sizes[i] for i in list(filter(lambda x: x not in dim, range(len(self.value.sizes))))]
        else:
            new_sizes = [(1 if i in dim else self.value.sizes[i]) for i in range(len(self.value.sizes))]
        if len(new_sizes) <= 1:
            new_value = Array(new_sizes[0], self.value.value_type)
            mean = Array(new_sizes[0], self.value.value_type)
        else:
            new_value = MultiArray(new_sizes, self.value.value_type)
            mean = MultiArray(new_sizes, self.value.value_type)
        output = Tensor(new_value, req_grad=self.req_grad)
        
        dmean = MultiArray(self.value.sizes, self.value.value_type)
        dmean_sqr = MultiArray(self.value.sizes, self.value.value_type)
        
        new_perm = get_permute(len(self.value.sizes), dim)
        target_size = self.value.tuple_permute(self.shape, new_perm)
        input_perm = MultiArray(target_size, self.value.value_type)
        
        if self.req_grad:
            operation = Operation(inputs=[self.name], outputs=[output.name], propagate=propagate, intermediate=[input_perm, mean, dmean, dmean_sqr])
        else:
            operation = Operation(inputs=[self.name], outputs=[output.name], propagate=fake_propagate, intermediate=[input_perm, mean, dmean, dmean_sqr])
        gradient_operation.append(operation)
        operation_id = len(gradient_operation) - 1

        op_id_store[op_id] = operation_id
        op_id += 1
    else:
        operation = gradient_operation[op_id_store[op_id]]
        input = tensors[operation.inputs[0]]
        output = tensors[operation.outputs[0]]
        input_perm, mean, dmean, dmean_sqr = operation.intermediate
        # pre-perm
        new_perm = get_permute(len(input.value.sizes), dim)
        input.value.permute_without_malloc(input_perm, new_perm)
        # mean
        stride = reduce(lambda x, y: x * self.value.sizes[y], dim, 1)
        @for_range_opt(output.value.total_size())
        def _(i):
            summary = sum(input_perm.get_vector(i*stride, stride))
            mean.assign_vector(summary, i)
        break_point()
        mean[:] *= 1 / stride
        # dmean
        @for_range_opt(output.value.total_size())
        def _(i):
            dmean_value = input_perm.get_vector(i*stride, stride) - mean.get_vector(i, 1) 
            dmean.assign_vector(dmean_value, i*stride)
        break_point()
        # var
        dmean_sqr[:] = dmean[:] ** 2
        @for_range_opt(output.value.total_size())
        def _(i):
            summary = sum(dmean_sqr.get_vector(i*stride, stride))
            output.value.assign_vector(summary, i)
        break_point()
        if unbiased:
            output.value[:] *= 1 / stride
        else:
            output.value[:] *= 1 / (stride - 1)
        op_id += 1
    # record the input and output of the op
    return output

@buildingblock("std-forward")
def std_of_multiarray(self, dim, keepdim=False):
    # backward
    @backwardbuildingblock(get_program().globalbuildingblock[:-12]+"-std-backward")
    def propagate(dl_doutputs, operation):
        dl_dx, = dl_doutputs
        dl_dself = dl_d[operation.inputs[0]]
        input_perm, factor, dmean, dmean_sqr, std = operation.intermediate
        
        # dl_dself[:] += dl_dx[0] / stdvalue[0] / (self.value.total_size()-1) * dmean[:]
        # new_perm = get_permute_d2front(len(self.value.sizes), dim)
        # target_size = self.value.tuple_permute(self.shape, new_perm)
        # input_perm = MultiArray(target_size, self.value.value_type) 

        # print(dmean_sqr.sizes)
        # boardcasted_multiarray_mul(factor, dmean, input_perm, dmean_sqr)
        # dmean_sqr[:] /= stride - 1
        # dl_dself[:] += dmean_sqr[:]
        stride = reduce(lambda x, y: x * self.value.sizes[y], dim, 1)
        factor[:] = dl_dx[:] / std[:]
        @for_range_opt(dl_dx.total_size())
        def _(i):
            @for_range_opt(stride)
            def _(j):
                input_perm.assign_vector(factor.get_vector(i, 1), i*stride+j)
        break_point()
        input_perm[:] *= 1/(stride - 1)
        input_perm[:] *= dmean[:]
        # permute back
        new_perm = get_permute_back(len(self.value.sizes), dim)
        input_perm.permute_without_malloc(dmean, new_perm)
        dl_dself[:] += dmean[:]
        
        dl_dinputs = [dl_dself]
        return dl_dinputs
    # forward
    global op_id
    if prepare:
        if not keepdim:
            new_sizes = [self.value.sizes[i] for i in list(filter(lambda x: x not in dim, range(len(self.value.sizes))))]
        else:
            new_sizes = [(1 if i in dim else self.value.sizes[i]) for i in range(len(self.value.sizes))]
        if len(new_sizes) <= 1:
            new_value = Array(new_sizes[0], self.value.value_type)
            mean = Array(new_sizes[0], self.value.value_type)
            std = Array(new_sizes[0], self.value.value_type)
        else:
            new_value = MultiArray(new_sizes, self.value.value_type)
            mean = MultiArray(new_sizes, self.value.value_type)
            std = MultiArray(new_sizes, self.value.value_type)
        output = Tensor(new_value, req_grad=self.req_grad)
        
        dmean = MultiArray(self.value.sizes, self.value.value_type)
        dmean_sqr = MultiArray(self.value.sizes, self.value.value_type)
        
        new_perm = get_permute(len(self.value.sizes), dim)
        target_size = self.value.tuple_permute(self.shape, new_perm)
        input_perm = MultiArray(target_size, self.value.value_type)
        
        if self.req_grad:
            operation = Operation(inputs=[self.name], outputs=[output.name], propagate=propagate, intermediate=[input_perm, mean, dmean, dmean_sqr, std])
        else:
            operation = Operation(inputs=[self.name], outputs=[output.name], propagate=fake_propagate, intermediate=[input_perm, mean, dmean, dmean_sqr, std])
        gradient_operation.append(operation)
        operation_id = len(gradient_operation) - 1

        op_id_store[op_id] = operation_id
        op_id += 1
    else:
        operation = gradient_operation[op_id_store[op_id]]
        input = tensors[operation.inputs[0]]
        output = tensors[operation.outputs[0]]
        input_perm, mean, dmean, dmean_sqr, std = operation.intermediate
        # pre-perm
        new_perm = get_permute(len(input.value.sizes), dim)
        input.value.permute_without_malloc(input_perm, new_perm)
        # mean
        stride = reduce(lambda x, y: x * self.value.sizes[y], dim, 1)
        @for_range_opt(output.value.total_size())
        def _(i):
            summary = sum(input_perm.get_vector(i*stride, stride))
            mean.assign_vector(summary, i)
        break_point()    
        mean[:] *= 1 / stride
        # dmean
        @for_range_opt(output.value.total_size())
        def _(i):
            dmean_value = input_perm.get_vector(i*stride, stride) - mean.get_vector(i, 1) 
            dmean.assign_vector(dmean_value, i*stride)
        break_point()
        # var
        dmean_sqr[:] = dmean[:] ** 2
        @for_range_opt(output.value.total_size())
        def _(i):
            summary = sum(dmean_sqr.get_vector(i*stride, stride))
            std.assign_vector(summary, i)
        break_point()
        std[:] *= 1 /( stride - 1)
        # std
        std[:] = mpc_math.sqrt(std[:])
        output.value[:] = std[:]
        op_id += 1
    # record the input and output of the op
    return output

class Tensor():
    check_indices = True
    def __init__(self, value, value_type=sfix, name=None, req_grad=False, grad=None):
        assert isinstance(value, Array) or isinstance(value, MultiArray) or isinstance(value, list) or isinstance(value, Tensor)
        assert isinstance(grad, Array) or isinstance(grad, MultiArray) or grad is None
        if isinstance(value, list):
            if len(value) == 0 or value_type is None:
                raise CompilerError("the shape of a tensor must be a not-null list and value type must be determined")
            if len(value) == 1:
                self.value = Array(value[0], value_type)
            if len(value) > 1:
                self.value = MultiArray(value, value_type)
            self.shape = tuple(value)
        else:
            self.value = value
            self.shape = value.sizes
        self.name = name or fresh_name()
        self.value_type = self.value.value_type
        self.req_grad = req_grad
        self.sub_cache = {}
        if grad is not None:
            self.grad = grad
            dl_d[name] = self.grad
        else:
            if is_train:
                self.grad = self.value.same_shape()
                self.grad.assign_all(0)
                dl_d[self.name] = self.grad
        tensors[self.name] = self

    def numel(self):
        return self.value.length

    def set_req_grad(self, req_grad):
        self.req_grad = req_grad


    def randomize(self, *args):
        self.value.randomize(*args)
        
        
    @property
    def sizes(self):
        return self.value.sizes

    @staticmethod
    def disable_index_checks():
        Tensor.check_indices = False

    @property
    def dim(self):
        return len(self.value.sizes)
    
    def print_reveal_nested(self):
        self.value.print_reveal_nested()

    def grad_print_reveal_nested(self):
        if not self.req_grad:
            raise CompilerError("the tensor " + self.name +" has no gradient")
        self.grad.print_reveal_nested()

    def __repr__(self):
        return self.name
    # We need to start with some tensors whose values were not computed
    # inside the autograd. This function constructs leaf nodes.

    @staticmethod
    def constant(value, name=None):
        var = Tensor(value, name)
        return var

    def backward(self):
        global prepare
        if prepare:
            return 0
        if not self.req_grad:
            return 0
        length = len(gradient_operation)
        index = 0
        dl_d[self.name].assign_all(1)
        # the following loop only runs once in the training process due the semantice of @for_range

        def gather_grad(entries):
            return [dl_d[entry] for entry in entries]
        for i in range(0, length):
            if self.name in gradient_operation[length-i-1].outputs:
                index = length - i
        
        # find the backward propagate chain                
        searchset = {}
        searchset[self.name] = True
        for i in range(0, index):
            op = gradient_operation[index-i-1]
            flag = False
            for it in op.outputs:
                flag = flag | searchset.get(it, False)
            if not flag:
                continue
            for it in op.inputs:
                searchset[it] = True
        
        # do backward propagate          
        for i in range(0, index):
            op = gradient_operation[index-i-1]
            dl_doutputs = gather_grad(op.outputs)
            flag = False
            for it in op.outputs:
                flag = flag | searchset.get(it, False)
            if flag:
                op.propagate(dl_doutputs, op)
        break_point()
        return 0

    # Multiplication of a Variable, tracking gradients
    def __mul__(self, other):
        # todo, dimension of self and other may not be the same
        if isinstance(other, (int, float)):
            return ops_mul_constant(self, other)
        return element_wise_mul(self, other)

    def __matmul__(self, other):
        return self.matmul(other)

    def __getitem__(self, index):
        """ Part access.

        :param index: public (regint/cint/int)
        :return: :py:class:`Array` if one-dimensional, :py:class:`SubMultiArray` otherwise"""
        if isinstance(index, slice) and index == slice(None):
            return self
        if isinstance(index, int) and index < 0:
            index += self.sizes[0]
        key = program.curr_block, str(index)
        if key not in self.sub_cache:
            if util.is_constant(index) and \
               (index >= self.sizes[0] or index < 0):
                raise CompilerError('index out of range')
            elif self.check_indices:
                library.runtime_error_if(index >= self.sizes[0],
                                         'overflow: %s/%s',
                                         index, self.sizes)
            if len(self.sizes) == 2:
                new_value = \
                    Array(self.sizes[1], self.value.value_type,
                          self.value.address + index * self.sizes[1] *
                          self.value.value_type.n_elements() *
                          self.value.value_type.mem_size())
                if self.req_grad:
                    new_grad = \
                        Array(self.sizes[1], self.grad.value_type,
                              self.grad.address + index * self.sizes[1] *
                              self.grad.value_type.n_elements() *
                              self.grad.value_type.mem_size())
                else:
                    new_grad = None
            else:
                new_value = \
                    MultiArray(self.sizes[1:], self.value.value_type,
                                  address = self.value.address, index = index, debug=self.value.debug)
                if self.req_grad:
                    new_grad = \
                        MultiArray(self.sizes[1:], self.grad.value_type,
                                      address = self.grad.address, index = index, debug=self.value.debug)
                else:
                    new_grad = None
        else:
            res = self.sub_cache[key]
            return res
        res = Tensor(new_value, req_grad=self.req_grad, grad=new_grad)
        self.sub_cache[key] = res
        res.check_indices = self.check_indices
        return res

    def __setitem__(self, index, other):
    #     """ Part assignment.

    #     :param index: public (regint/cint/int)
    #     :param other: container of matching size and type """
        if isinstance(other, Tensor):
            self.value[index] = other.value
        else:
            self.value[index] = other        
        

    @staticmethod
    def ones(sizes: list, value_type = sfix, req_grad = False):
        assert isinstance(sizes, list)
        if len(sizes) == 0 or value_type is None:
            raise CompilerError("the shape of a tensor must be a not-null list and value type must be determined")
        if len(sizes) == 1:
            res_value = Array(sizes[0], value_type)
        if len(sizes) > 1:
            res_value = MultiArray(sizes, value_type)
        res_value.assign_all(1)
        res = Tensor(res_value, req_grad=req_grad)        
        return res

    @staticmethod
    def zeros(sizes: list, value_type = sfix, req_grad = False):
        assert isinstance(sizes, list)
        if len(sizes) == 0 or value_type is None:
            raise CompilerError("the shape of a tensor must be a not-null list and value type must be determined")
        if len(sizes) == 1:
            res_value = Array(sizes[0], value_type)
        if len(sizes) > 1:
            res_value = MultiArray(sizes, value_type)
        res_value.assign_all(0)
        res = Tensor(res_value, req_grad=req_grad)        
        return res

    @staticmethod
    def eye(m, n =None, value_type = sfix):
        assert n is None or m == n
        res_value = MultiArray([m, m], value_type)
        @for_range(m)
        def _(i):
            res_value[i][i] = 1
        res = Tensor(res_value)    
        return res
    
    @buildingblock("mv-forward")
    def mv(self, other,out=None):
        # mul of Two-dimension * Array,return an output,whose type is Tensor and value is Array
        @backwardbuildingblock(get_program().globalbuildingblock[:-11]+"-mv-backward")
        def propagate(dl_doutputs, operation):
            dl_dy,=dl_doutputs
            input1=tensors[operation.inputs[0]]
            input2=tensors[operation.inputs[1]]
           
            input2_Matrix=Matrix(input2.shape[0],1,input2.value.value_type,address=input2.value.address)
            save1_sizes=input1.shape
            input1.value.view(reduce(operator.mul,save1_sizes[:-1]),save1_sizes[-1])
            # compute dB=A^T*dC+dB
            # compute dA=dC*B^T+dA
            dl_d[operation.inputs[0]].view(reduce(operator.mul,save1_sizes[:-1]),save1_sizes[-1])
            if isinstance(dl_dy,Array):                
                dl_dy_Matrix=Matrix(dl_dy.sizes[0],1,dl_dy.value_type,address=dl_dy.address)
                
                input1.value.trans_mul_add_to(dl_dy_Matrix,dl_d[operation.inputs[1]])
                
                dl_dy_Matrix.mul_trans_add_to(input2_Matrix,dl_d[operation.inputs[0]])
            else:
                save2_sizes=dl_dy.sizes
                dl_dy.view(dl_dy.length,1)
                input1.value.trans_mul_add_to(dl_dy,dl_d[operation.inputs[1]])
                dl_dy.mul_trans_add_to(input2_Matrix,dl_d[operation.inputs[0]])
                dl_dy.view(*list(save2_sizes))
            dl_d[operation.inputs[0]].view(*list(save1_sizes))
            input1.value.view(*list(save1_sizes))
            
        global op_id
        if prepare:
            assert self.value.value_type==other.value.value_type,"Invalid Data Type"
            assert isinstance(self.value,MultiArray) and isinstance(other.value,Array),"The first parameter is Not MultiArray or the second parameter is not Array"
            assert len(other.shape)==1 and self.shape[-1]==other.shape[0],"Invalid Dimension"
            if out:
                new_value=out
            elif len(self.shape)==2:
                new_value = Array(self.shape[0], self.value.value_type)
            else:
                new_value = MultiArray(list(self.shape[:-1]), self.value.value_type)
            output = Tensor(new_value, req_grad=self.req_grad or other.req_grad)
            if self.req_grad or other.req_grad:
                operation = Operation(inputs=[self.name, other.name], outputs=[output.name], propagate=propagate)
            else:
                operation = Operation(inputs=[self.name, other.name], outputs=[output.name], propagate=fake_propagate)
            gradient_operation.append(operation)
            operation_id = len(gradient_operation)-1
            op_id_store[op_id] = operation_id
            op_id += 1
        else:
            operation = gradient_operation[op_id_store[op_id]]
            inputs = operation.inputs
            outputs = operation.outputs
            input1 = tensors[inputs[0]]
            input2 = tensors[inputs[1]]
            output = tensors[outputs[0]]
            input1.value.mv(input2.value,output.value)
            # n_threads=10 if input1.shape[0]>=1000 else 1
            # @multithread(n_threads,input1.shape[0])
            # def _(base, size):
            #     output.value.assign_part_vector(input1.value.direct_mul(input2.value,indices=(regint.inc(size,base=base),regint.inc(input1.shape[1]), regint.inc(input2.shape[0]),regint.inc(1))),base)
            op_id += 1# record the input and output of the op
        return output
    
    @buildingblock("mm-forward")
    def mm(self, other): #Two-dimension * two-dimension,return an output,whose type is Tensor.
        # backward
        @backwardbuildingblock(get_program().globalbuildingblock[:-11]+"-mm-backward")
        def propagate(dl_doutputs, operation):
            dl_dy, = dl_doutputs
            input1 = tensors[operation.inputs[0]]
            input2 = tensors[operation.inputs[1]]
            if self.req_grad:
                dl_dy.mul_trans_add_to(input2.value,dl_d[operation.inputs[0]],n_threads=10 if input1.shape[0]>=1000 else 1)
                # C=AB partial derivate of dA=dC*B^T+dA
            if other.req_grad:
                input1.value.trans_mul_add_to(dl_dy,dl_d[operation.inputs[1]],n_threads=10 if input1.shape[0]>=1000 else 1)
                # C=AB partial derivate of dB=A^T*dC+dB
        global op_id
        if prepare:
            assert self.value.value_type==other.value.value_type,"Invalid Data Type"
            assert len(self.shape)==len(other.shape)==2 and self.shape[1]==other.shape[0],"Invalid Dimension"
            new_value = MultiArray([self.value.sizes[0], other.value.sizes[1]], self.value.value_type)
            output = Tensor(new_value, req_grad=self.req_grad or other.req_grad)
            if self.req_grad or other.req_grad:
                operation = Operation(inputs=[self.name, other.name], outputs=[output.name], propagate=propagate)
            else:
                operation = Operation(inputs=[self.name, other.name], outputs=[output.name], propagate=fake_propagate)
            gradient_operation.append(operation)
            operation_id = len(gradient_operation) - 1
            op_id_store[op_id] = operation_id
            op_id += 1
        else:
            operation = gradient_operation[op_id_store[op_id]]
            inputs = operation.inputs
            outputs = operation.outputs
            input1 = tensors[inputs[0]]
            input2 = tensors[inputs[1]]
            output = tensors[outputs[0]]
            input1.value.mm(input2.value, output.value)
            op_id += 1  # record the input and output of the op
        return output
    
    @buildingblock("singlebmm-forward")
    def single_bmm(self, other: 'Tensor') -> 'Tensor':
        '''
        Performs a batch matrix-matrix product of matrices stored in self and other.
        Note: This function does not broadcast
        :param self.shape: [*b, n, m]
        :param other.shape: [m, p]
        :return: return.shape: [*b, n, p]
        '''
        # backward
        @backwardbuildingblock(get_program().globalbuildingblock[:-18]+"-singlebmm-backward")
        def propagate(dl_doutputs, operation):
            dl_dy, = dl_doutputs
            input1, input2 = tensors[operation.inputs[0]], tensors[operation.inputs[1]]
            if self.req_grad:
                cur_dinput1 = dl_dy.single_bmm_trans_to(input2.value)
                dl_d[operation.inputs[0]][:] += cur_dinput1[:]
                cur_dinput1.delete()
            if other.req_grad:
                # shenhao: need to revise permute
                cur_dinput2 = input1.value.trans_bmm_to(dl_dy, is_reduce=True)
                dl_d[operation.inputs[1]][:] += cur_dinput2[:]
                cur_dinput2.delete()
        # forward
        global op_id
        if prepare:
            assert len(self.sizes) >= 3 and self.sizes[-1] == other.sizes[0], "Invalid Dimension"
            batch, n, p = self.sizes[:-2], self.sizes[-2], other.sizes[-1]
            output = Tensor(MultiArray([*batch, n, p], other.value.value_type), req_grad=self.req_grad or other.req_grad)
            if self.req_grad or other.req_grad:
                operation = Operation(inputs=[self.name, other.name], outputs=[output.name], propagate=propagate)
            else:
                operation = Operation(inputs=[self.name, other.name], outputs=[output.name], propagate=fake_propagate)
            gradient_operation.append(operation)
            operation_id = len(gradient_operation) - 1
            op_id_store[op_id] = operation_id
            op_id += 1
        else:
            operation = gradient_operation[op_id_store[op_id]]
            inputs, outputs = operation.inputs, operation.outputs
            input1, input2, output = tensors[inputs[0]], tensors[inputs[1]], tensors[outputs[0]]
            input1.value.single_bmm(input2.value, output.value)
            op_id += 1
        return output
    
    
    @buildingblock("bmm-forward")
    def bmm(self, other: 'Tensor') -> 'Tensor':
        '''
        Performs a batch matrix-matrix product of matrices stored in self and other.
        Note: This function does not broadcast
        :param self.shape: [*b, n, m]
        :param other.shape: [*b, m, p]
        :return: return.shape: [*b, n, p]
        '''
        # backward
        @backwardbuildingblock(get_program().globalbuildingblock[:-12]+"-bmm-backward")
        def propagate(dl_doutputs, operation):
            dl_dy, = dl_doutputs
            input1, input2 = tensors[operation.inputs[0]], tensors[operation.inputs[1]]
            if self.req_grad:
                cur_dinput1 = dl_dy.bmm_trans_to(input2.value)
                dl_d[operation.inputs[0]][:] += cur_dinput1[:]
                cur_dinput1.delete()
            if other.req_grad:
                cur_dinput2 = input1.value.trans_bmm_to(dl_dy)
                dl_d[operation.inputs[1]][:] += cur_dinput2[:]
                cur_dinput2.delete()
        # forward
        global op_id
        if prepare:
            assert len(self.sizes) == len(other.sizes) >= 3 and self.sizes[-1] == other.sizes[-2], "Invalid Dimension"
            batch, n, p = self.sizes[:-2], self.sizes[-2], other.sizes[-1]
            output = Tensor(MultiArray([*batch, n, p], other.value.value_type), req_grad=self.req_grad or other.req_grad)
            if self.req_grad or other.req_grad:
                operation = Operation(inputs=[self.name, other.name], outputs=[output.name], propagate=propagate)
            else:
                operation = Operation(inputs=[self.name, other.name], outputs=[output.name], propagate=fake_propagate)
            gradient_operation.append(operation)
            operation_id = len(gradient_operation) - 1
            op_id_store[op_id] = operation_id
            op_id += 1
        else:
            operation = gradient_operation[op_id_store[op_id]]
            inputs, outputs = operation.inputs, operation.outputs
            input1, input2, output = tensors[inputs[0]], tensors[inputs[1]], tensors[outputs[0]]
            input1.value.bmm(input2.value, output.value)
            op_id += 1
        return output

    @buildingblock("dot-forward")
    def dot(self, other):
        #Mul of two Array 
        @backwardbuildingblock(get_program().globalbuildingblock[:-12]+"-dot-backward")
        def propagate(dl_doutputs, operation):
            dl_dy,=dl_doutputs
            dl_d[operation.inputs[0]][:]+= tensors[operation.inputs[1]].value[:]*dl_dy #dA=dC*B+dA
            dl_d[operation.inputs[1]][:]+= tensors[operation.inputs[0]].value[:]*dl_dy #dB=dC*A+dB
        global op_id
        if prepare:
            assert self.value.value_type==other.value.value_type,"Invalid Data Type"
            assert isinstance(self.value,Array) and isinstance(other.value,Array),"Not Array error"
            assert self.shape[0]==other.shape[0],"Invalid Dimension"
            new_value=Array(1,self.value.value_type)
            output=Tensor(new_value,req_grad=self.req_grad or other.req_grad)
            if self.req_grad or other.req_grad:
                operation=Operation(inputs=[self.name,other.name],outputs=[output.name],propagate=propagate)
            else:
                operation=Operation(inputs=[self.name,other.name],outputs=[output.name],propagate=fake_propagate)
            gradient_operation.append(operation)
            operation_id = len(gradient_operation) - 1
            op_id_store[op_id] = operation_id
            op_id += 1
        else:
            operation=gradient_operation[op_id_store[op_id]]
            input1=tensors[operation.inputs[0]]
            input2=tensors[operation.inputs[1]]
            output=tensors[operation.outputs[0]]
            @for_range(self.shape[0])
            def _(i):
                output.value[0]+=(input1.value[i]*input2.value[i])
            op_id+=1
        return output
    
    def matmul(self, other):
        assert self.dim >= other.dim, "The former must be higher dimensional than the latter"
        if self.dim == other.dim:
            if self.dim == 1:
                return self.dot(other)
            elif self.dim == 2:
                return self.mm(other)
            else:
                return self.bmm(other)
        else:
            if other.dim == 1:
                return self.mv(other)
            elif other.dim == 2:
                return self.single_bmm(other)
            else:
                raise CompilerError("Invalid Dimension: The multiplication does not match")

    def __add__(self, other):
        if isinstance(other, (int, float)):
            return ops_add_constant(self, other)
        return element_wise_add(self, other)
    

    def __sub__(self, other):
        if isinstance(other, (int, float)):
            return ops_add_constant(self, -other)
        # return element_wise_sub(self, other)
        return element_wise_add(self, -other)

    def __neg__(self):
        return ops_mul_constant(self, -1)

    def __truediv__(self, other):
        if isinstance(other, (int, float)):
            return ops_mul_constant(self, 1./other)
        return element_wise_div(self, other)

    def __len__(self):
        return len(self.value)

    @buildingblock("view-forward")
    def view(self, *sizes):
        
        @backwardbuildingblock(get_program().globalbuildingblock[:-13]+"-view-backward")
        def propagate(dl_doutputs, operation):
            dl_dy, = dl_doutputs
            dl_d[operation.inputs[0]].assign(dl_dy)
        global op_id
        if prepare:
            product = reduce(lambda x, y: x*y, self.shape)
            if len(sizes) == 1 and isinstance(sizes[0], int):
                sizes = sizes[0]
                assert sizes == product, "Invalid Dimension"
                new_value = Array(sizes, self.value.value_type)
            else:
                if len(sizes) == 1 and isinstance(sizes[0], list):
                    sizes = sizes[0]
                else:
                    sizes = list(sizes)
                assert all(isinstance(x, int) and x > -2 for x in sizes), "Invalid Dimensiopn"
                if -1 in sizes:
                    assert sizes.count(-1) == 1, "-1 Occurs More than Once "
                    tmp = reduce(lambda x, y: x*y, sizes)
                    assert product % (-tmp) == 0, "Invalid Dimension"
                    sizes[sizes.index(-1)] = int(product/(-tmp))
                new_value = MultiArray(sizes, self.value.value_type)
            output = Tensor(new_value, req_grad=self.req_grad)
            if self.req_grad:
                operation = Operation(inputs=[self.name], outputs=[output.name], propagate=propagate)
            else:
                operation = Operation(inputs=[self.name], outputs=[output.name], propagate=fake_propagate)
            gradient_operation.append(operation)
            operation_id = len(gradient_operation)-1
            op_id_store[op_id] = operation_id
            op_id += 1
        else:
            operation = gradient_operation[op_id_store[op_id]]
            outputs = operation.outputs
            output = tensors[outputs[0]]
            output.value.assign(self.value)
            op_id += 1
        return output

    def flatten(self, start_dim, end_dim):
        sizes = self.sizes
        length = len(sizes)
        if start_dim < 0:
            start_dim = length + start_dim
        
        if end_dim < 0:
            end_dim = length + end_dim 
        
        assert start_dim >= 0 and end_dim >= 0 and start_dim < length and end_dim < length and start_dim < end_dim
        new_sizes = []
        new_len = 1
        for i in range(length):
            if i < start_dim or i > end_dim:
                new_sizes.append(sizes[i])  
                continue
            if i == end_dim:
                new_len *= sizes[i]
                new_sizes.append(int(new_len))
                continue
            new_len *= sizes[i]
        print(new_sizes)
        return self.view(new_sizes)
                    
    @buildingblock("squeeze-forward")
    def squeeze(self, dim=None):
        
        @backwardbuildingblock(get_program().globalbuildingblock[:-16]+"-squeeze-backward")
        def propagate(dl_doutputs, operation):
            dl_dy, = dl_doutputs
            dl_d[operation.inputs[0]].assign(dl_dy)
        global op_id
        if prepare:
            if dim:
                new_sizes = list(self.shape)
                assert dim < len(self.shape), "Invalid Dimension"
                del new_sizes[dim]
            else:
                new_sizes = [x for x in self.shape if x != 1]
            if len(new_sizes) > 1:
                new_value = MultiArray(new_sizes, self.value.value_type)
            else:
                assert len(new_sizes) == 1 and new_sizes[0] > 0, "Invalid Dimension"
                new_value = Array(new_sizes[0], value_type=self.value.value_type)
            output = Tensor(new_value, req_grad=self.req_grad)
            if self.req_grad:
                operation = Operation(inputs=[self.name], outputs=[output.name], propagate=propagate)
            else:
                operation = Operation(inputs=[self.name], outputs=[output.name], propagate=fake_propagate)
            gradient_operation.append(operation)
            operation_id = len(gradient_operation)-1
            op_id_store[op_id] = operation_id
            op_id += 1
        else:
            operation = gradient_operation[op_id_store[op_id]]
            outputs = operation.outputs
            output = tensors[outputs[0]]
            output.value.assign(self.value)
            op_id += 1
        return output

    @buildingblock("unsqueeze-forward")
    def unsqueeze(self, dim):
        
        @backwardbuildingblock(get_program().globalbuildingblock[:-18]+"-unsqueeze-backward")
        def propagate(dl_doutputs, operation):
            dl_d[operation.inputs[0]].assign(dl_doutputs[0])
        global op_id
        if prepare:
            new_sizes = list(self.shape)
            assert isinstance(dim, int) and dim < len(self.shape) and dim >= -len(self.shape), "Invalid Dimension"
            new_sizes.insert(dim, 1)
            new_value = MultiArray(new_sizes, self.value.value_type)
            output = Tensor(new_value, req_grad=self.req_grad)
            if self.req_grad:
                operation = Operation(inputs=[self.name], outputs=[output.name], propagate=propagate)
            else:
                operation = Operation(inputs=[self.name], outputs=[output.name], propagate=fake_propagate)
            gradient_operation.append(operation)
            operation_id = len(gradient_operation)-1
            op_id_store[op_id] = operation_id
            op_id += 1
        else:
            operation = gradient_operation[op_id_store[op_id]]
            outputs = operation.outputs
            output = tensors[outputs[0]]
            output.value.assign(self.value)
            op_id += 1
        return output

    def gather(self):
        # todo
        return self

    @buildingblock("reshape-forward")
    def reshape(self, *sizes):
        
        @backwardbuildingblock(get_program().globalbuildingblock[:-16]+"-reshape-backward")
        def propagate(dl_doutputs, operation):
            dl_dy, = dl_doutputs
            dl_d[operation.inputs[0]].assign(dl_dy)
        global op_id
        if prepare:
            product = reduce(lambda x, y: x*y, self.shape)
            if len(sizes) == 1 and isinstance(sizes[0], int):
                sizes = sizes[0]
                assert sizes == product, "Invalid Dimension"
                new_value = Array(sizes, self.value.value_type)
            else:
                if len(sizes) == 1 and isinstance(sizes[0], list):
                    sizes = sizes[0]
                else:
                    sizes = list(sizes)
                assert all(isinstance(x, int) and x > 0 for x in sizes), "Invalid Dimensiopn"
                if -1 in sizes:
                    assert sizes.count(-1) == 1, "-1 Occurs More than Once "
                    tmp = reduce(lambda x, y: x*y, sizes)
                    assert product % (-tmp) == 0, "Invalid Dimension"
                    sizes[sizes.index(-1)] = product/(-tmp)
                new_value = MultiArray(sizes, self.value.value_type)
            output = Tensor(new_value, req_grad=self.req_grad)
            if self.req_grad:
                operation = Operation(inputs=[self.name], outputs=[output.name], propagate=propagate)
            else:
                operation = Operation(inputs=[self.name], outputs=[output.name], propagate=fake_propagate)
            gradient_operation.append(operation)
            operation_id = len(gradient_operation)-1
            op_id_store[op_id] = operation_id
            op_id += 1
        else:
            operation = gradient_operation[op_id_store[op_id]]
            outputs = operation.outputs
            output = tensors[outputs[0]]
            output.value.assign(self.value)
            op_id += 1
        return output

    @buildingblock("permute-forward")
    def permute(self, *new_perm):  # todo :这里的参数不应该是list类型的new-perm，而应该是*newperm :pytorch中：x.permute(2, 0, 1)
        if not isinstance(new_perm[0], list):
            new_perm = list(new_perm)
        else:
            new_perm = new_perm[0]
        @backwardbuildingblock(get_program().globalbuildingblock[:-16]+"-permute-backward")
        def propagate(dl_doutputs,operation):
            dl_dy,=dl_doutputs
            L=len(self.shape)
            inv_new_perm=[None]*L
            for i in range(L):
                inv_new_perm[new_perm[i]]=i #s2[s1[i]]=i
            dl_dy.permute_without_malloc(dl_d[operation.inputs[0]],inv_new_perm)
        global op_id
        if prepare:
            assert isinstance(self.value, MultiArray), "Error,Permute operation must be MultiArray"  # 置换维度，那么肯定是MultiArray吧
            target_size = self.value.tuple_permute(self.shape, new_perm)  # just for calling of tuple_permute function
            new_value = MultiArray(target_size, self.value.value_type)
            output = Tensor(new_value, req_grad=self.req_grad)
            if self.req_grad:
                operation = Operation(inputs=[self.name], outputs=[output.name], propagate=propagate)
            else:
                operation = Operation(inputs=[self.name], outputs=[output.name], propagate=fake_propagate)
            gradient_operation.append(operation)
            operation_id = len(gradient_operation)-1
            op_id_store[op_id] = operation_id
            op_id += 1
        else:
            operation = gradient_operation[op_id_store[op_id]]
            outputs = operation.outputs
            output = tensors[outputs[0]]
            self.value.permute_without_malloc(output.value, new_perm)  # output的值在参数中传入后被修改
            op_id += 1
        return output

    @buildingblock("transpose-forward")
    def transpose(self):
        
        @backwardbuildingblock(get_program().globalbuildingblock[:-18]+ "-transpose-backward")
        def propagate(dl_doutputs, operation):
            if isinstance(dl_doutputs[0], Array):
                dl_d[operation.inputs[0]][:] += dl_doutputs[0][:]
            else:
                dl_d[operation.inputs[0]][:] += dl_doutputs[0].transpose()[:]
        global op_id
        if prepare:
            if isinstance(self.value, Array):
                new_value = Array(self.shape[0], self.value.value_type)
            else:
                assert len(self.value.sizes) == 2, 'Invalid dimension'
                new_sizes = [self.value.sizes[1], self.value.sizes[0]]
                new_value = MultiArray(new_sizes, self.value.value_type)
            output = Tensor(new_value, req_grad=self.req_grad)
            if self.req_grad:
                operation = Operation(inputs=[self.name], outputs=[output.name], propagate=propagate)
            else:
                operation = Operation(inputs=[self.name], outputs=[output.name], propagate=fake_propagate)
            gradient_operation.append(operation)
            operation_id = len(gradient_operation)-1
            op_id_store[op_id] = operation_id
            op_id += 1
        else:
            operation = gradient_operation[op_id_store[op_id]]
            input = tensors[operation.inputs[0]]
            output = tensors[operation.outputs[0]]
            if len(self.shape) == 1:  # in this case:Array
                output.value[:] = input.value[:]
            else:
                output.value = input.value.transpose()
            op_id += 1
        return output

    @buildingblock("concat-forward")
    def concate(self, other, axis=0):  # 按照axis指定维度进行拼接
        @buildingblock(get_program().globalbuildingblock)
        def propagate(dl_doutputs,operation):
            input1=tensors[operation.inputs[0]]
            input2=tensors[operation.inputs[1]]
            size_pre=reduce(lambda x,y:x*y,input1.shape[axis:])
            size_next=reduce(lambda x,y:x*y,input2.shape[axis:]) 
            if input1.req_grad and input2.req_grad:
                @for_range(input1.value.length//size_pre)
                def _(i):    
                    input1.grad.assign_vector(dl_doutputs[0].get_vector(i*size_pre,size_pre),i*size_pre)
                    input2.grad.assign_vector(dl_doutputs[0].get_vector(i*size_next,size_next),i*size_next)
            elif input1.req_grad:
                @for_range(input1.value.length//size_pre)
                def _(i):
                    input1.grad.assign_vector(dl_doutputs[0].get_vector(i*size_pre,size_pre),i*size_pre)
            elif input2.req_grad:
                @for_range(input1.value.length//size_pre)
                def _(i):
                    input2.grad.assign_vector(dl_doutputs[0].get_vector(i*size_next,size_next),i*size_next)                
        global op_id
        if prepare:
            assert self.value.value_type is other.value.value_type, "Invalid value_type"
            if isinstance(self.value, Array) and isinstance(other.value, Array):
                target_len = self.value.length + other.value.length
                new_value = Array(target_len, self.value.value_type)
            else:
                assert len(self.shape)==len(other.shape),"Inequal Dimension"
                for i in range(len(self.shape)):
                    if i != axis and self.shape[i] != other.shape[i]:
                        raise ValueError("Invalid Dimension")
                target_size = other.value.shape
                target_size[axis] += self.value.shape[axis]
                new_value = MultiArray(target_size, self.value.value_type)
            output = Tensor(new_value, req_grad=self.req_grad or other.req_grad)
            if self.req_grad or other.req_grad:
                operation = Operation(inputs=[self.name, other.name], outputs=[output.name], propagate=propagate)
            else:
                operation = Operation(inputs=[self.name, other.name], outputs=[output.name], propagate=fake_propagate)
            gradient_operation.append(operation)
            operation_id = len(gradient_operation)-1
            op_id_store[op_id] = operation_id
            op_id += 1
        else:
            operation=gradient_operation[op_id_store[op_id]]
            size_pre=reduce(lambda x,y:x*y,self.shape[axis:])
            size_next=reduce(lambda x,y:x*y,other.shape[axis:])
            input1=tensors[operation.inputs[0]]
            input2=tensors[operation.inputs[1]]
            output=tensors[operation.outputs[0]]
            index=regint(0)    
            @for_range(input1.value.length//size_pre)
            def _(i):  
                #can not convert this to @for_range for the error info of "local variable 'index' referenced before assignment"
                output.value.assign_vector(input1.value.get_vector(i*size_pre,size_pre),index)
                index.update(index+size_pre)
                output.value.assign_vector(input2.value.get_vector(i*size_next,size_next),index)
                index.update(index+size_next)
            op_id+=1
        return output

    @buildingblock("abs-forward")
    def abs(self):
        # backward
        @buildingblock(get_program().globalbuildingblock)
        def propagate(dl_doutputs, operation):
            dl_dx, = dl_doutputs
            inputs = operation.inputs
            inter = operation.intermediate[0]  # reuse the intervalue in mem
            dl_dself = dl_d[inputs[0]]
            dl_dself[:] += inter[:] * dl_dx[:]
            dl_dinputs = [dl_dself]
            return dl_dinputs
        # forward
        global op_id
        if prepare:
            if isinstance(self.value, Array):
                new_value = Array(self.value.length, self.value.value_type)
                inter = Array(self.value.length, self.value.value_type)
            else:
                new_value = MultiArray(self.value.sizes, self.value.value_type)
                inter = MultiArray(self.value.sizes, self.value.value_type)
            output = Tensor(new_value, req_grad=self.req_grad)
            if self.req_grad:
                operation = Operation(inputs=[self.name], outputs=[output.name], propagate=propagate, intermediate=[inter])
            else:
                operation = Operation(inputs=[self.name], outputs=[output.name], propagate=fake_propagate, intermediate=[inter])
            gradient_operation.append(operation)
            operation_id = len(gradient_operation) - 1
            op_id_store[op_id] = operation_id
            op_id += 1
        else:
            operation = gradient_operation[op_id_store[op_id]]
            inputs = operation.inputs
            outputs = operation.outputs
            input = tensors[inputs[0]]
            output = tensors[outputs[0]]
            larger = input.value[:] > 0
            less = input.value[:]<0
            final=larger-less
            operation.intermediate[0].assign_vector(final)  # write to mem

            output.value[:] = final * input.value[:]
            op_id += 1
        # record the input and output of the op
        return output

    @buildingblock("exp-forward")
    def exp(self):
        # backward
        @backwardbuildingblock(get_program().globalbuildingblock[:-12]+"-exp-backward")
        def propagate(dl_doutputs, operation):
            dl_dx, = dl_doutputs
            inputs = operation.inputs
            inter = operation.intermediate[0]  # reuse the intervalue in mem
            dl_dself = dl_d[inputs[0]]
            dl_dself[:] += inter[:] * dl_dx[:]
            dl_dinputs = [dl_dself]
            return dl_dinputs
        # forward
        global op_id
        if prepare:
            if isinstance(self.value, Array):
                new_value = Array(self.value.length, self.value.value_type)
                inter = Array(self.value.length, self.value.value_type)
            else:
                new_value = MultiArray(self.value.sizes, self.value.value_type)
                inter = MultiArray(self.value.sizes, self.value.value_type)
            output = Tensor(new_value, req_grad=self.req_grad)
            if self.req_grad:
                operation = Operation(inputs=[self.name], outputs=[output.name], propagate=propagate, intermediate=[inter])
            else:
                operation = Operation(inputs=[self.name], outputs=[output.name], propagate=fake_propagate, intermediate=[inter])
            gradient_operation.append(operation)
            operation_id = len(gradient_operation) - 1
            op_id_store[op_id] = operation_id
            op_id += 1
        else:
            operation = gradient_operation[op_id_store[op_id]]
            inputs = operation.inputs
            outputs = operation.outputs
            input = tensors[inputs[0]]
            output = tensors[outputs[0]]

            ex = mpc_math.pow_fx(math.e, input.value[:])
            operation.intermediate[0].assign_vector(ex)

            output.value[:] = ex
            op_id += 1
        # record the input and output of the op
        return output

    @buildingblock("log-forward")
    def log(self, base=math.e):
        # backward
        @backwardbuildingblock(get_program().globalbuildingblock[:-12]+"-log-backward")
        def propagate(dl_doutputs, operation):
            dl_dx, = dl_doutputs
            inputs = operation.inputs
            dl_dself = dl_d[inputs[0]]
            dl_dself[:] += 1 / (self.value[:] * np.log(base)) * dl_dx[:]
            dl_dinputs = [dl_dself]
            return dl_dinputs
        # forward
        global op_id
        if prepare:
            if isinstance(self.value, Array):
                new_value = Array(self.value.length, self.value.value_type)
            else:
                new_value = MultiArray(self.value.sizes, self.value.value_type)
            output = Tensor(new_value, req_grad=self.req_grad)
            if self.req_grad:
                operation = Operation(inputs=[self.name], outputs=[output.name], propagate=propagate)
            else:
                operation = Operation(inputs=[self.name], outputs=[output.name], propagate=fake_propagate)
            gradient_operation.append(operation)
            operation_id = len(gradient_operation) - 1

            op_id_store[op_id] = operation_id
            op_id += 1
        else:
            operation = gradient_operation[op_id_store[op_id]]
            inputs = operation.inputs
            outputs = operation.outputs
            input = tensors[inputs[0]]
            output = tensors[outputs[0]]

            output.value[:] = mpc_math.log_fx(input.value[:], base)

            op_id += 1
        # record the input and output of the op
        return output

    @buildingblock("pow-forward")
    def pow(self, pow):
        # backward
        @backwardbuildingblock(get_program().globalbuildingblock[:-12]+"-pow-backward")
        def propagate(dl_doutputs, operation):
            dl_dx, = dl_doutputs
            inputs = operation.inputs
            dl_dself = dl_d[inputs[0]]
            dl_dself[:] += pow * mpc_math.pow_fx(self.value[:], pow-1) * dl_dx[:]
            dl_dinputs = [dl_dself]
            return dl_dinputs
        # forward
        global op_id
        if prepare:
            if isinstance(self.value, Array):
                new_value = Array(self.value.length, self.value.value_type)
            else:
                new_value = MultiArray(self.value.sizes, self.value.value_type)
            output = Tensor(new_value, req_grad=self.req_grad)
            if self.req_grad:
                operation = Operation(inputs=[self.name], outputs=[output.name], propagate=propagate)
            else:
                operation = Operation(inputs=[self.name], outputs=[output.name], propagate=fake_propagate)
            gradient_operation.append(operation)
            operation_id = len(gradient_operation) - 1

            op_id_store[op_id] = operation_id
            op_id += 1
        else:
            operation = gradient_operation[op_id_store[op_id]]
            inputs = operation.inputs
            outputs = operation.outputs
            input = tensors[inputs[0]]
            output = tensors[outputs[0]]

            output.value[:] = mpc_math.pow_fx(input.value[:], pow)

            op_id += 1
        # record the input and output of the op
        return output

    # todo: unsing 1 / mpc_math.sqrt(x) when 'approx' is False
    @buildingblock("invsqrt-forward")
    def invsqrt(self, eps=1e-12):
        # backward
        @backwardbuildingblock(get_program().globalbuildingblock[:-16]+"-invsqrt-backward")
        def propagate(dl_doutputs, operation):
            dl_dx, = dl_doutputs
            inputs = operation.inputs
            outputs = operation.outputs
            output = tensors[outputs[0]]
            dl_dself = dl_d[inputs[0]]
        
            dl_dself[:] += -0.5 * output.value[:] * output.value[:] * output.value[:] * dl_dx[:]
            dl_dinputs = [dl_dself]
            return dl_dinputs
        # forward
        global op_id
        if prepare:
            if isinstance(self.value, Array):
                new_value = Array(self.value.length, self.value.value_type)
            else:
                new_value = MultiArray(self.value.sizes, self.value.value_type)
            output = Tensor(new_value, req_grad=self.req_grad)
            if self.req_grad:
                operation = Operation(inputs=[self.name], outputs=[output.name], propagate=propagate)
            else:
                operation = Operation(inputs=[self.name], outputs=[output.name], propagate=fake_propagate)
            gradient_operation.append(operation)
            operation_id = len(gradient_operation) - 1

            op_id_store[op_id] = operation_id
            op_id += 1
        else:
            operation = gradient_operation[op_id_store[op_id]]
            inputs = operation.inputs
            outputs = operation.outputs
            input = tensors[inputs[0]]
            output = tensors[outputs[0]]

            output.value[:] = mpc_math.InvertSqrt(input.value[:] + eps)

            op_id += 1
        # record the input and output of the op
        return output
    
    @buildingblock("cos-forward")
    def cos(self):
        
        @backwardbuildingblock(get_program().globalbuildingblock[:-12]+"-cos-backward")
        def propagate(dl_doutputs, operation):  # dl_outputs is Tensor.value
            dl_dx, = dl_doutputs
            dl_dself = dl_d[operation.inputs[0]]
            dl_dself[:] += dl_dx[:]*(-mpc_math.sin(self.value[:]))
        global op_id
        if prepare:
            if isinstance(self.value, Array):  # Array is instance of tensor?
                new_value = Array(self.value.length, self.value.value_type)
            else:
                new_value = MultiArray(self.value.sizes, self.value.value_type)
            output = Tensor(new_value, req_grad=self.req_grad)
            if self.req_grad:
                operation = Operation(inputs=[self.name], outputs=[output.name], propagate=propagate)
            else:
                operation = Operation(inputs=[self.name], outputs=[output.name], propagate=fake_propagate)
            gradient_operation.append(operation)
            operation_id = len(gradient_operation)-1
            op_id_store[op_id] = operation_id
            op_id += 1
        else:
            operation = gradient_operation[op_id_store[op_id]]
            inputs = operation.inputs
            outputs = operation.outputs
            input = tensors[inputs[0]]  # input is Tensor
            output = tensors[outputs[0]]
            output.value[:] = mpc_math.cos(input.value[:])
            op_id += 1
        return output

    @buildingblock("sin-forward")
    def sin(self):
        @backwardbuildingblock(get_program().globalbuildingblock[:-12]+"-sin-backward")
        def propagate(dl_doutputs, operation):  # dl_outputs is Tensor.value
            dl_dx, = dl_doutputs
            dl_dself = dl_d[operation.inputs[0]]
            dl_dself[:] += dl_dx[:]*mpc_math.cos(self.value[:])
        global op_id
        if prepare:
            if isinstance(self.value, Array):  # Array is instance of tensor?
                new_value = Array(self.value.length, self.value.value_type)
            else:
                new_value = MultiArray(self.value.sizes, self.value.value_type)
            output = Tensor(new_value, req_grad=self.req_grad)
            if self.req_grad:
                operation = Operation(inputs=[self.name], outputs=[output.name], propagate=propagate)
            else:
                operation = Operation(inputs=[self.name], outputs=[output.name], propagate=fake_propagate)
            gradient_operation.append(operation)
            operation_id = len(gradient_operation)-1
            op_id_store[op_id] = operation_id
            op_id += 1
        else:
            operation = gradient_operation[op_id_store[op_id]]
            inputs = operation.inputs
            outputs = operation.outputs
            input = tensors[inputs[0]]  # input is Tensor
            output = tensors[outputs[0]]
            output.value[:] = mpc_math.sin(input.value[:])
            op_id += 1
        return output

    def mean(self, dim=None, keepdim=False):
        if isinstance(self.value, Array) or dim==None:
            return mean_of_array(self)
        else:
            return mean_of_multiarray(self, dim, keepdim)

    def sum(self, dim=None, keepdim=False):
        if isinstance(self.value, Array) or dim==None:
            return sum_of_array(self)
        else:
            return sum_of_multiarray(self, dim, keepdim)

    def std(self, dim=None, keepdim=False):
        if isinstance(self.value, Array) or dim==None:
            return std_of_array(self)
        else:
            return std_of_multiarray(self, dim, keepdim)

    def var(self, dim=None, keepdim=False, unbiased=False):
        if isinstance(self.value, Array) or dim==None:
            return var_of_array(self, unbiased)
        else:
            return var_of_multiarray(self, dim, keepdim, unbiased)

    def norm(self, dim=None, keepdim=False):
        pass

    @buildingblock("softmax-forward")
    def softmax(self,dim=-1):
        op_id = get_opid()
        @backwardbuildingblock(get_program().globalbuildingblock[:-13]+"-tanh-backward")
        def propagate(dl_doutputs, operation):
            dl_dy, = dl_doutputs
            output = tensors[operation.outputs[0]]
            if isinstance(self.value, MultiArray):
                # dl_dx = softmax(x)*(   dl_dy    -    (dl_dy*softmax(x)).sum(dim=-1)  )
                inter_sum=operation.intermediate[2]
                inter_inital0=operation.intermediate[3]
                inter_broadcast_sub=operation.intermediate[4]
                dl_dy.element_wise_mul(output.value,inter_inital0 )
                inter_inital0.sum(dim,res=inter_sum,keepdims=True)
                boardcasted_multiarray_sub(dl_dy, inter_sum,inter_broadcast_sub,inter_inital0)
                output.value.element_wise_mul(inter_inital0, inter_inital0)
                dl_d[operation.inputs[0]][:] += inter_inital0[:]
            else:
                res = output.value[:]*(dl_dy[:]-sum(output.value[:]*dl_dy[:]))
                dl_d[operation.inputs[0]][:] += res
                
        prepare = get_prepare()
        if prepare:
            assert isinstance(self, Tensor),"Invalid Input"
            if isinstance(self.value,Array):
                new_value=Array(self.shape[0],self.value.value_type)
                inter=[]
            else:
                new_value=MultiArray(list(self.shape) ,self.value.value_type)
                changed_size=list(self.shape)
                changed_size=self.value.tuple_permute(self.shape,get_permute(len(self.sizes), [dim])) #dim=2,input:[4,3,2,5]-->[4,3,5,2]
                inter=[MultiArray(changed_size,self.value.value_type),MultiArray(changed_size,self.value.value_type)]
            output = Tensor(new_value, req_grad=self.req_grad)
            if self.req_grad:
                if isinstance(self.value,MultiArray):
                    reduced_dim=list(self.shape)
                    reduced_dim[dim]=1
                    inter_sum=MultiArray(reduced_dim,self.value.value_type)  
                    dims, v1, _ = reconst_dims(output.value, inter_sum)
                    target_size = v1.tuple_permute(output.value.sizes, get_permute(len(output.sizes), dims))        
                    inter+=[inter_sum,MultiArray(list(self.shape) ,self.value.value_type)
                            ,MultiArray(target_size ,self.value.value_type)]       
                operation = Operation(inputs=[self.name], outputs=[output.name], propagate=propagate,intermediate=inter)
            else:
                operation = Operation(inputs=[self.name], outputs=[output.name], propagate=fake_propagate,intermediate=inter)
            gradient_operation.append(operation)
            operation_id = len(gradient_operation) - 1
            op_id_store[op_id] = operation_id
            set_opid(op_id+1)
        else:
            operation = gradient_operation[op_id_store[op_id]]
            input = tensors[operation.inputs[0]]
            output = tensors[operation.outputs[0]]
            if isinstance(input.value,Array):
                output.value.assign_vector(vec_softmax(input.value.get_vector()),0)
            else:
                changed_0= operation.intermediate[0]  
                changed_output_1=operation.intermediate[1]
                input.value.permute_without_malloc( changed_0 ,get_permute(len(output.sizes), [dim]))      
                times, num_per_time = reduce(operator.mul, changed_0.shape[:-1]) if len(changed_0.shape[:-1]) >= 1 else 1, changed_0.shape[-1]
                index = regint(0)
                @for_range_opt(times)
                def _(i):
                    changed_output_1.assign_vector(vec_softmax(changed_0.get_vector(i*num_per_time, num_per_time)), index)
                    index.update(index+num_per_time)
                break_point()
                
                changed_output_1.permute_without_malloc(output.value,get_permute(len(output.sizes), [dim]))
            
            set_opid(op_id+1)  # record the input and output of the op
        return output
    
    @buildingblock("relu-forward")
    def relu(self, inplace=False):  
        # Considering that the saved memory overhead has very little impact on MPC computing performance, 
        #the inplace parameter is not considered
        op_id = get_opid()
        @backwardbuildingblock(get_program().globalbuildingblock[:-13]+"-relu-backward")
        def propagate(dl_doutputs, operation):
            dl_dy, = dl_doutputs
            dl_d[self.name]+=operation.intermediate[0][:]*dl_dy[:]        
        prepare = get_prepare()
        if prepare:
            assert isinstance(self, Tensor),"Invalid Input"
            if isinstance(self.value,Array):
                new_value=Array(self.shape[0],self.value.value_type)
                inter=Array(self.shape[0],sint)
            else:
                new_value=MultiArray(list(self.shape) ,self.value.value_type)
                inter=MultiArray(list(self.shape) ,sint)
            output = Tensor(new_value, req_grad=self.req_grad)
            if self.req_grad:
                operation = Operation(inputs=[self.name], outputs=[output.name], propagate=propagate,intermediate=[inter])
            else:
                operation = Operation(inputs=[self.name], outputs=[output.name], propagate=fake_propagate,intermediate=[inter])
            gradient_operation.append(operation)
            operation_id = len(gradient_operation) - 1
            op_id_store[op_id] = operation_id
            set_opid(op_id+1)
        else:
            operation = gradient_operation[op_id_store[op_id]]
            output = tensors[operation.outputs[0]]
            larger=0 < self.value[:]
            operation.intermediate[0].assign_vector(larger)
            output.value[:] = (larger).if_else(self.value[:], 0) 
            set_opid(op_id+1)  # record the input and output of the op
        return output
        
    @buildingblock("sigmoid-forward")
    def sigmoid(self,approx=False): # added approx parameter to speed up the computation
        op_id = get_opid()
        @backwardbuildingblock(get_program().globalbuildingblock[:-16]+"-sigmoid-backward")
        def propagate(dl_doutputs, operation):
            dl_dy, = dl_doutputs
            input_ = tensors[operation.inputs[0]]
            output = tensors[operation.outputs[0]]
            # if input_.req_grad:
            dl_d[input_.name]+=output.value[:]*(1-output.value[:])*dl_dy[:]
                
        prepare = get_prepare()
        if prepare:
            assert isinstance(self, Tensor),"Invalid Input"
            if isinstance(self.value,Array):
                new_value=Array(self.shape[0],self.value.value_type)
            else:
                new_value=MultiArray(list(self.shape) ,self.value.value_type)
            output = Tensor(new_value, req_grad=self.req_grad)
            if self.req_grad:
                operation = Operation(inputs=[self.name], outputs=[output.name], propagate=propagate)
            else:
                operation = Operation(inputs=[self.name], outputs=[output.name], propagate=fake_propagate)
            gradient_operation.append(operation)
            operation_id = len(gradient_operation) - 1
            op_id_store[op_id] = operation_id
            set_opid(op_id+1)
        else:
            operation = gradient_operation[op_id_store[op_id]]
            output = tensors[operation.outputs[0]]
            if approx:
                output.value[:]=approx_sigmoid(self.value[:])
            else:
                output.value[:] =  sigmoid_from_e_x(self.value[:],exp(-self.value[:]))
            set_opid(op_id+1)  # record the input and output of the op
        return output

    @buildingblock("tanh-forward")
<<<<<<< HEAD
    def tanh(self):  # todo
        op_id = get_opid()
        @backwardbuildingblock(get_program().globalbuildingblock[:-13]+"-tanh-backward")
        def propagate(dl_doutputs, operation):
            dl_dy, = dl_doutputs
            input_ = tensors[operation.inputs[0]]
            output = tensors[operation.outputs[0]]
            if input_.req_grad:
                dl_d[input_.name]+=(1-output.value[:]*output.value[:])*dl_dy[:]
                
        prepare = get_prepare()
        if prepare:
            assert isinstance(self, Tensor),"Invalid Input"
            if isinstance(self.value,Array):
                new_value=Array(self.shape[0],self.value.value_type)
            else:
                new_value=MultiArray(list(self.shape) ,self.value.value_type)
            output = Tensor(new_value, req_grad=self.req_grad)
            if self.req_grad:
                operation = Operation(inputs=[self.name], outputs=[output.name], propagate=propagate)
            else:
                operation = Operation(inputs=[self.name], outputs=[output.name], propagate=fake_propagate)
            gradient_operation.append(operation)
            operation_id = len(gradient_operation) - 1
            op_id_store[op_id] = operation_id
            set_opid(op_id+1)
        else:
            operation = gradient_operation[op_id_store[op_id]]
            output = tensors[operation.outputs[0]]
            x=self.value[:]
            ex=exp(x)
            e_x=exp(-x)
            output.value[:] = sanitize(x, (ex-e_x)/(ex+e_x), -1, 1)    
            set_opid(op_id+1)  # record the input and output of the op
=======
    def tanh(self):
        # backward
        @backwardbuildingblock(get_program().globalbuildingblock[:-13]+"-tanh-backward")
        def propagate(dl_doutputs, operation):
            dl_dx, = dl_doutputs
            inputs = operation.inputs
            inter = operation.intermediate[0]  # reuse the intervalue in mem
            dl_dself = dl_d[inputs[0]]
            denominator = inter[:] * inter[:] + 2 * inter[:] + 1
            dl_dself[:] += 4 * inter[:] / denominator * dl_dx[:]
            dl_dinputs = [dl_dself]
            return dl_dinputs
        # forward
        global op_id
        if prepare:
            if isinstance(self.value, Array):
                new_value = Array(self.value.length, self.value.value_type)
                inter = Array(self.value.length, self.value.value_type)
            else:
                new_value = MultiArray(self.value.sizes, self.value.value_type)
                inter = MultiArray(self.value.sizes, self.value.value_type)
            output = Tensor(new_value, req_grad=self.req_grad)
            if self.req_grad:
                operation = Operation(inputs=[self.name], outputs=[output.name], propagate=propagate, intermediate=[inter])
            else:
                operation = Operation(inputs=[self.name], outputs=[output.name], propagate=fake_propagate, intermediate=[inter])
            gradient_operation.append(operation)
            operation_id = len(gradient_operation) - 1
            op_id_store[op_id] = operation_id
            op_id += 1
        else:
            operation = gradient_operation[op_id_store[op_id]]
            inputs = operation.inputs
            outputs = operation.outputs
            input = tensors[inputs[0]]
            output = tensors[outputs[0]]

            ex = mpc_math.pow_fx(math.e, 2 * input.value[:])
            operation.intermediate[0].assign_vector(ex)
            
            output.value[:] = (ex-1) / (ex+1)
            op_id += 1
        # record the input and output of the op
>>>>>>> bded584e
        return output
    
    def size(self):
        return self.value.sizes

    def zero_grad(self):
        if self.grad != None:
            self.grad.assign_all(0)
        
    def assign_all(self, value):
        assert isinstance(value, int) or isinstance(value, float)
        self.value.assign_all(value)


def vec_softmax(x):
    e_x = mpc_math.exp_fx(x - util.max(x))
    return e_x / sum(e_x)

@vectorize
def approx_sigmoid(x, n=5):
    """ Piece-wise approximate sigmoid as in
    `Hong et al. <https://arxiv.org/abs/2002.04344>`_

    :param x: input
    :param n: number of pieces, 3 (default) or 5
    """
    if n == 5:
        cuts = [-5, -2.5, 2.5, 5]
        le = [0] + [x <= cut for cut in cuts] + [1]
        select = [le[i + 1] - le[i] for i in range(5)]
        outputs = [cfix(10 ** -4),
                   0.02776 * x + 0.145,
                   0.17 *x + 0.5,
                   0.02776 * x + 0.85498,
                   cfix(1 - 10 ** -4)]
        return sum(a * b for a, b in zip(select, outputs))
    else:
        a = x < -0.5
        b = x > 0.5
        return a.if_else(0, b.if_else(1, 0.5 + x))
def log_e(x):
    return mpc_math.log_fx(x, math.e)

use_mux = False
def exp(x):
    if use_mux:
        return mpc_math.mux_exp(math.e, x)
    else:
        return mpc_math.pow_fx(math.e, x)

def get_limit(x):
    exp_limit = 2 ** (x.k - x.f - 1)
    return math.log(exp_limit)

def sanitize(x, raw, lower, upper):
    limit = get_limit(x)
    res = (x > limit).if_else(upper, raw)
    return (x < -limit).if_else(lower, res)

def sigmoid_from_e_x(x,e_x):
    return sanitize(x, 1 / (1 + e_x), 0, 1)

# reset operation
def reset_gloabal_store():
    gradient_operation.clear()
    for key, item in tensors.items():
        item.value.delete()
    tensors.clear()
    for key, item in dl_d.items():
        item.delete()
    dl_d.clear()
    op_id_store.clear()

# call this function after each iteration
def reset_op_id():
    global op_id
    op_id = 0


def get_opid():
    global op_id
    return op_id


def set_opid(new_id):
    global op_id
    op_id = new_id


def add_operation(operation):
    global gradient_operation
    gradient_operation.append(operation)


def fresh_name():
    global _name
    name = f'v{_name}'
    _name += 1
    return name


def train():
    global prepare
    prepare = False

def get_prepare():
    global prepare
    return prepare

def untrain():
    global prepare
    prepare = True

def autograd_function(func):
    def wrapper(*args, **kw):
        func(*args, **kw)
        untrain()
        reset_op_id()
        reset_gloabal_store()
    copy_doc(wrapper, func)
    return wrapper


def softmax_last_dim(x, dim=-1, res=None, inter=None):
    assert res is not None, "res must be specified"
    if isinstance(x, Array):
        # res = Array(x.length, x.value_type) if res is None else res
        return res.assign_vector(vec_softmax(x.get_vector()))
    else:
        assert inter is not None, "inter must be specified"
        # res = MultiArray(x.sizes, x.value_type) if res is None else res
        per_x, per_res = inter[0], inter[1]
        x.swap_single_dim(dim, -1, per_x)
        res.swap_single_dim(dim, -1, per_res)
        batch = per_x.sizes[:-1]
        n, m = reduce(operator.mul, batch) if len(batch) >= 2 else batch[0], per_x.sizes[-1]
        per_x.view(-1, per_x.sizes[-1]), per_res.view(-1, per_res.sizes[-1])
        index = regint(0)
        @for_range_opt(n, n)
        def _(i):
            per_res.assign_vector(vec_softmax(per_x.get_vector(i*m, m)), index)
            index.update(index+m)
        break_point()
        per_x.view(*batch, m), per_res.view(*batch, m)
        per_res.swap_single_dim(dim, -1, res)
        return res

def vec_softmax(x):
    e_x = mpc_math.exp_fx(x - util.max(x))
    return e_x / sum(e_x)

# def broadcast(*args: Tensor) -> List[Tensor]:
#     """
#     This function broadcasts the input arguments to match the shape of each other.
#     """
#     shapes = [arg.shape for arg in args]
#     broadcast_shape = compute_broadcast_shape(*shapes)
#     return (expand_to_shape(arg, broadcast_shape) for arg in args)


# def compute_broadcast_shape(*shapes: Tuple[int]) -> Tuple[int]:
#     reversed_shapes = [shape[::-1] for shape in shapes]
#     broadcast_shape = []
#     for dims in zip_longest(*reversed_shapes, fillvalue=1):
#         greater_than_one_dims = [dim for dim in dims if dim > 1]
#         if len(set(greater_than_one_dims)) > 1:
#             raise ValueError("operands could not be broadcast together with shapes " + ' '.join(map(str, shapes)))
#         broadcast_shape.append(max(dims))
#     return tuple(broadcast_shape[::-1])


# def squeeze_first_dim(inp: Any, len: int = 1) -> Union[Array, MultiArray]:
#     assert isinstance(inp, (sfix, cfix, sint, cint, regint, Array, SubMultiArray, MultiArray)), "Input must be a scale(sfix,cfix,sint,cint,regint) or a array(Array,SubMultiArray,MultiArray)"
#     if isinstance(inp, (sfix, cfix, sint, cint, regint)):
#         res = Array(len, type(inp))
#         res.assign_all(inp)
#     else:
#         shape = (inp.length,) if isinstance(inp, Array) else inp.sizes
#         res = MultiArray([len, *shape], inp.value_type)
#         for i in range(len):
#             res[i] = inp
#     return res


# def expand_to_shape(inp: Tensor, target_shape: Tuple[int]) -> Tensor:
#     """
#     This function expands the inp to match the target_shape using broadcasting rules.
#     """
#     assert isinstance(inp, Tensor), "Input must be a Tensor"
#     input_shape = inp.shape
#     input = inp.value
#     # Calculate the difference in dimensions between the input and target
#     diff_dim = len(target_shape) - len(input_shape)

#     # If the input tensor has fewer dimensions than target shape, add dimensions to the front
#     if diff_dim > 0:
#         for _ in range(diff_dim):
#             input = squeeze_first_dim(input)

#     res = MultiArray(list(target_shape), input.value_type)

#     def expand_dim(obj: Union[Array, MultiArray], res: MultiArray, dim: int) -> Union[Array, MultiArray]:
#         """
#         This is a recursive helper function to expand the list along the specified dimension.
#         """
#         # If the current dimension is less than the number of dimensions in target shape
#         if dim >= len(target_shape):
#             return obj

#         # Get the shape of the current input tensor
#         current_shape = (obj.length,) if isinstance(obj, Array) else obj.sizes
#         # If the size at the current dimension is 1, replicate the element to match target size
#         if current_shape[0] == 1 and target_shape[dim] != 1:
#             obj = squeeze_first_dim(obj[0], target_shape[dim])
#         # Continue to expand each item in the current list if not in the last dimension
#         if dim + 1 < len(target_shape):
#             for i in range(target_shape[dim]):
#                 res[i] = expand_dim(obj[i], res[i], dim + 1)
#             return res
#         else:
#             return obj

    # return Tensor(expand_dim(input, res, 0))
    
      # @buildingblock("softmax-forward")
    # def softmax(self, dim=-1):
    #     @backwardbuildingblock(get_program().globalbuildingblock[:-16]+"-sofxmax-backward")
    #     def propagate(dl_doutputs, operation):
    #         dl_dy, = dl_doutputs
    #         output = tensors[operation.outputs[0]]
    #         if self.req_grad:
    #             if isinstance(self.value, MultiArray):
    #                 inter_mul1, inter_mul2, inter_sum,inter1,inter2= operation.intermediate[-5], operation.intermediate[-4], operation.intermediate[-3],operation.intermediate[-2],operation.intermediate[-1]
    #                 # dl_dx = softmax(x)*(   dl_dy    -    (dl_dy*softmax(x)).sum(dim=-1)  )
    #                 dl_dy.element_wise_mul(output.value, inter_mul1)
    #                 inter_mul1.sum(dim, res=inter_sum, keepdims=True)
    #                 _, v1, v2 = reconst_dims(dl_dy, inter_sum)
                    
    #                 boardcasted_multiarray_sub(v1,v2, inter2,inter1)
    #                 output.value.element_wise_mul(inter1, inter_mul2)
    #                 dl_d[operation.inputs[0]][:] += inter_mul2[:]
    #             else:
    #                 res = output.value[:]*(dl_dy[:]-sum(output.value[:]*dl_dy[:]))
    #                 dl_d[operation.inputs[0]][:] += res
    #     # forward        
    #     global op_id 
    #     if prepare:
    #         if isinstance(self.value, Array):
    #             output = Tensor(Array(self.sizes[0], self.value_type), req_grad=self.req_grad)
    #             inter = []
    #         else:
    #             output = Tensor(MultiArray(self.sizes, self.value_type), req_grad=self.req_grad)
    #             new_sizes = [*self.sizes]
    #             new_sizes[dim], new_sizes[-1] = new_sizes[-1], new_sizes[dim]
    #             per_x, per_res = MultiArray(new_sizes, self.value_type), MultiArray(new_sizes, self.value_type)
    #             inter = [per_x, per_res]
    #         if self.req_grad:
    #             if isinstance(self.value, MultiArray):
    #                 if dim in [-1 , len(self.sizes)-1]:
    #                     new_sizes = self.sizes[:dim] +(1,) 
    #                 else:
    #                     new_sizes = self.sizes[:dim] +(1,) +self.sizes[dim+1:]
    #                 inter_mul1, inter_mul2, inter_sum = MultiArray(self.value.sizes, self.value.value_type), MultiArray(
    #                     self.value.sizes, self.value.value_type), MultiArray(new_sizes, self.value.value_type)
    #                 dims, v1, v2 = reconst_dims(output.value, inter_sum)
    #                 target_size = v1.tuple_permute(output.value.sizes, get_permute(len(output.sizes), dims))
    #                 inter1,inter2=MultiArray(output.sizes,self.value_type),MultiArray(target_size,self.value_type)
    #                 inter += [inter_mul1, inter_mul2, inter_sum,inter1,inter2]
    #             operation = Operation(inputs=[self.name], outputs=[output.name], propagate=propagate, intermediate=inter)
    #         else:
    #             operation = Operation(inputs=[self.name], outputs=[output.name], propagate=fake_propagate, intermediate=inter)
    #         gradient_operation.append(operation)
    #         operation_id = len(gradient_operation) - 1

    #         op_id_store[op_id] = operation_id
    #         op_id += 1
    #     else:
    #         operation = gradient_operation[op_id_store[op_id]]
    #         inputs = operation.inputs
    #         outputs = operation.outputs
    #         input = tensors[inputs[0]]
    #         output = tensors[outputs[0]]
    #         if isinstance(self.value, Array):
    #             softmax_last_dim(input.value, dim, output.value)
    #         else:
    #             softmax_last_dim(input.value, dim, output.value, [operation.intermediate[0],operation.intermediate[1]])
    #         op_id += 1
    #     # record the input and output of the op
    #     return output<|MERGE_RESOLUTION|>--- conflicted
+++ resolved
@@ -2462,42 +2462,6 @@
         return output
 
     @buildingblock("tanh-forward")
-<<<<<<< HEAD
-    def tanh(self):  # todo
-        op_id = get_opid()
-        @backwardbuildingblock(get_program().globalbuildingblock[:-13]+"-tanh-backward")
-        def propagate(dl_doutputs, operation):
-            dl_dy, = dl_doutputs
-            input_ = tensors[operation.inputs[0]]
-            output = tensors[operation.outputs[0]]
-            if input_.req_grad:
-                dl_d[input_.name]+=(1-output.value[:]*output.value[:])*dl_dy[:]
-                
-        prepare = get_prepare()
-        if prepare:
-            assert isinstance(self, Tensor),"Invalid Input"
-            if isinstance(self.value,Array):
-                new_value=Array(self.shape[0],self.value.value_type)
-            else:
-                new_value=MultiArray(list(self.shape) ,self.value.value_type)
-            output = Tensor(new_value, req_grad=self.req_grad)
-            if self.req_grad:
-                operation = Operation(inputs=[self.name], outputs=[output.name], propagate=propagate)
-            else:
-                operation = Operation(inputs=[self.name], outputs=[output.name], propagate=fake_propagate)
-            gradient_operation.append(operation)
-            operation_id = len(gradient_operation) - 1
-            op_id_store[op_id] = operation_id
-            set_opid(op_id+1)
-        else:
-            operation = gradient_operation[op_id_store[op_id]]
-            output = tensors[operation.outputs[0]]
-            x=self.value[:]
-            ex=exp(x)
-            e_x=exp(-x)
-            output.value[:] = sanitize(x, (ex-e_x)/(ex+e_x), -1, 1)    
-            set_opid(op_id+1)  # record the input and output of the op
-=======
     def tanh(self):
         # backward
         @backwardbuildingblock(get_program().globalbuildingblock[:-13]+"-tanh-backward")
@@ -2541,7 +2505,6 @@
             output.value[:] = (ex-1) / (ex+1)
             op_id += 1
         # record the input and output of the op
->>>>>>> bded584e
         return output
     
     def size(self):
