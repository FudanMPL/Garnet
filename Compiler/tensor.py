--- conflicted
+++ resolved
@@ -151,10 +151,6 @@
     # backward
     @backwardbuildingblock(get_program().globalbuildingblock[:-12]+"-add-backward")
     def propagate(dl_doutputs, operation):
-<<<<<<< HEAD
-        
-=======
->>>>>>> 1b0267ea
         dl_dx, = dl_doutputs
         inputs = operation.inputs
         temp1, temp2 = operation.intermediate
