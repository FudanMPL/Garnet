from glob import glob
import math
import re
import numpy as np
# from turtle import forward, shape
from itertools import zip_longest
from Compiler import mpc_math, util
from Compiler.types import *
from Compiler.types import _unreduced_squant
from Compiler.library import *
from Compiler.instructions import *
from Compiler.instructions_base import *
from Compiler.util import is_zero, tree_reduce
from Compiler.comparison import CarryOutRawLE
from Compiler import graph_visualization
# from Compiler.GC.types import sbitintis_train
from functools import reduce
from typing import List, NamedTuple, Callable, Dict, Optional, Union, Tuple, Any
from ml import approx_sigmoid, argmax
_name = 1


class Operation(NamedTuple):
    inputs: List[str]
    outputs: List[str]

    # apply chain rule
    propagate: 'Callable[List[Tensor], List[Tensor]]'
    # forward : 'Callable[List[Tensor], List[Tensor]]'
    intermediate: List = []


# sotre of tensors involved in computation process
tensors = {}
# store of operators invovled in computation process, these operators are topologically sotred
gradient_operation: List[Operation] = []
# sotre of gradients involved in computation process, their types are tensors without gradient
dl_d = {}
# the flag indicates whether initialize gradients for tensors
is_train = True
# the flag indicated that we are in prepration phase, i.e. initialize inputs and outputs for each operators
global prepare
prepare = True
# op_id is used for extracting the references of inputs and outputs of one opertator
op_id = 0
# op_id_store stores the correlation among op_ids and operation ids.
op_id_store = {}

def fake_propagate(dl_doutputs, operation):
    pass

def check_boardcast_size(size1, size2):
    if len(size1)<len(size2):
        size1, size2 = size2, size1
    flag = 0
    for i in range(1, len(size2)+1):
        if size1[-i]!=size2[-i]:
            if size2[-i] == 1:
                flag = 1
            else:
                return False
        else:
            if flag == 1:
                return False
    return True
            
# As A * boardcast(B), the matrix is A here need reconstruct, 
# the new_matrix is a prepared memory for the result of reconstructed A and 
# the new_matrix is a [r, c] MultiArray which c is the total_size of B and
# r is the division of the total_size of A and B 
def matrix_reconst(matrix, new_matrix):
    r, c = new_matrix.sizes
    # new_matrix = MultiArray([r, c], matrix.value_type)
    # for i in range(0, r):
    #     for j in range(0, c):
    @for_range(r)
    def _(i):
        @for_range(c)
        def _(j):
            v = matrix.get_vector(j*r+i, 1)
            new_matrix.assign_vector(v, i*c+j)
    return new_matrix

def get_permute(n, dims):
    perm = list(filter(lambda x: x not in dims, range(n))) + dims
    return tuple(perm)

def get_permute_back(n, dims):
    perm = list(filter(lambda x: x not in dims, range(n))) + dims
    perm_back = [0 for i in range(len(perm))]
    for i in range(len(perm)):
        perm_back[perm[i]] = i
    return tuple(perm_back)

def get_permute_d2front(n, dims):
    perm = dims + list(filter(lambda x: x not in dims, range(n)))
    return tuple(perm)

def check_subseq(li_self, li_other):
    # x = np.array(li_self)
    # y = np.array(li_other)
    
    # check_res = np.isin(x[x!=1], y[y!=1]).all()
    
    # if check_res:
    #     mask = np.isin(y, x)
    # else:
    #     mask = np.isin(x, y)
        
    # indices = list(np.where(mask)[0])
    # return check_res, indices
    a = li_self
    b = li_other
    
    if len(b) > len(a):
        return False, []
    
    for i in range(1, len(b) + 1):
        if b[-i] != 1 and b[-i] != a[-i]:
            return False, []

    positions = []

    for i in range(len(a) - len(b), len(a)):
        if b[-(len(a) - i)] == 1:
            # positions.append(i)
            pass
        elif b[-(len(a) - i)] == a[i]:
            positions.append(i)

    return True, positions

def reconst_dims(v1, v2):
    # v1, v2= input1.value, input2.value
    flag1, dim1 = check_subseq(v1.sizes, v2.sizes)
    flag2, dim2 = check_subseq(v2.sizes, v1.sizes)
    assert flag1 or flag2, "Invalid Dimension"
    # swap to ensure v1 size is bigger than v2 size
    dims = dim1
    if flag2 and not flag1:
        v1, v2 = v2, v1
        dims = dim2
    return dims, v1, v2

@buildingblock("add-forward")
def element_wise_add(self, other):
    # backward
    @backwardbuildingblock(get_program().globalbuildingblock[:-12]+"-add-backward")
    def propagate(dl_doutputs, operation):
        dl_dx, = dl_doutputs
        inputs = operation.inputs
        temp1, temp2 = operation.intermediate
        dl_dself, dl_dother = (None, None)
        if self.req_grad:
            dl_dself = dl_d[inputs[0]]  # partial derivate of r = 1
        if other.req_grad:
            dl_dother = dl_d[inputs[1]]  # partial derivate of r = 1
        
        # swap to ensure v1 size is bigger than v2 size  
        v1, v2 = dl_dself, dl_dother
        req_grad1, req_grad2 = self.req_grad, other.req_grad
        input1=tensors[operation.inputs[0]].value
        input2=tensors[operation.inputs[1]].value
        if input1.total_size()<input2.total_size():
            v1, v2 = v2, v1
            req_grad1, req_grad2 = req_grad2, req_grad1
            input1, input2 = input2, input1
        # v1 back directly 
        if req_grad1:
            v1[:] += dl_dx[:]
        # broadcasted v2 back with reduce
        if req_grad2:
            dims, input1, input2 = reconst_dims(input1, input2)
            dl_dx.permute_without_malloc(temp2, get_permute_d2front(len(input1.sizes), dims))
            dl_dx_pmt = temp2
            
            stride = input1.total_size()//input2.total_size()
            @for_range(input2.total_size())
            def _(i):
                vsum = sum(dl_dx_pmt.get_vector(i*stride, stride))
                v2.assign_vector(v2.get_vector(i, 1)+vsum, i) 
            break_point()
        dl_dinputs = [dl_dself, dl_dother]
        return dl_dinputs
    # forward
    global op_id
    if prepare:
        if isinstance(self.value, MultiArray) or isinstance(other.value, MultiArray):
            if self.value.total_size()>other.value.total_size():
                new_value = MultiArray(self.value.sizes, predict_value_type(self.value, other.value))
            else:
                new_value = MultiArray(other.value.sizes, predict_value_type(self.value, other.value))
        else:
            if self.value.total_size()>other.value.total_size():
                new_value = Array(self.value.sizes[0], predict_value_type(self.value, other.value))
            else:
                new_value = Array(other.value.sizes[0], predict_value_type(self.value, other.value))
        output = Tensor(new_value, req_grad=self.req_grad or other.req_grad)
        dim, v1, v2 = reconst_dims(self.value, other.value)
        target_size = v1.tuple_permute(v1.sizes, get_permute(len(v1.sizes), dim))
        temp1 = MultiArray(target_size, v1.value_type)
        target_size = v1.tuple_permute(v1.sizes, get_permute_d2front(len(v1.sizes), dim))
        temp2 = MultiArray(target_size, predict_value_type(self.value, other.value))
        print(temp2.sizes)
        # check whether require grad
        if self.req_grad or other.req_grad:
            operation = Operation(inputs=[self.name, other.name], outputs=[output.name], propagate=propagate, intermediate=[temp1, temp2])
        else:
            operation = Operation(inputs=[self.name, other.name], outputs=[output.name], propagate=fake_propagate, intermediate=[temp1, temp2])
        gradient_operation.append(operation)
        operation_id = len(gradient_operation) - 1
        op_id_store[op_id] = operation_id
        op_id += 1
    else:
        operation = gradient_operation[op_id_store[op_id]]
        inputs = operation.inputs
        outputs = operation.outputs
        input1 = tensors[inputs[0]]
        input2 = tensors[inputs[1]]
        output = tensors[outputs[0]]
        temp1, temp2 = operation.intermediate
<<<<<<< HEAD
        print(temp2.sizes)
        # permute input for boardcasted
        dims, v1, v2 = reconst_dims(input1.value, input2.value)
        v1.permute_without_malloc(temp1, get_permute(len(v1.sizes), dims))
        v1 = temp1
=======

        # # permute input for boardcasted
        # dims, v1, v2 = reconst_dims(input1.value, input2.value)
        # v1.permute_without_malloc(temp1, get_permute(len(v1.sizes), dims))
        # v1 = temp1
>>>>>>> d431fc3d
        
        # # element_wise_add
        # len1, len2 = v1.total_size(), v2.total_size()
        # @for_range(len1//len2)
        # def _(i):
        #     v3 = v1.get_vector(i*len2, len2) + v2.get_vector(0, len2)
        #     temp2.assign_vector(v3, i*len2)
        # break_point()
        
        # # permute back
        # temp2.permute_without_malloc(output.value, get_permute_back(len(v1.sizes), dims))

        boardcasted_multiarray_add(input1.value, input2.value, output.value)
        
<<<<<<< HEAD
        # permute back
        temp2.permute_without_malloc(output.value, get_permute_back(len(v1.sizes), dims))
        
=======
>>>>>>> d431fc3d
        op_id += 1# record the input and output of the op
    return output

@buildingblock("sub-forward")
def element_wise_sub(self, other):
    # backward
    @backwardbuildingblock(get_program().globalbuildingblock[:-12]+"-sub-backward")
    def propagate(dl_doutputs, operation):
        dl_dx, = dl_doutputs
        inputs = operation.inputs
        temp_matrix = operation.intermediate[0]
        dl_dself = dl_d[inputs[0]]  # partial derivate of r = 1
        dl_dother = dl_d[inputs[1]]  # partial derivate of r = 1
        
        # swap to ensure v1 size is bigger than v2 size  
        v1, v2 = dl_dself, dl_dother
        req_grad1, req_grad2 = self.req_grad, other.req_grad
        # v1 back directly 
        if req_grad1:
            if dl_dself.total_size()<dl_dother.total_size():
                dl_dx_rec = matrix_reconst(dl_dx, v1.total_size())
                @for_range(v1.total_size())
                def _(i):
                    vsum = sum(dl_dx_rec.get_vector(i*dl_dx_rec.sizes[1], dl_dx_rec.sizes[1]))
                    v1.assign_vector(vsum, i)                 
            else:
                v1[:] += dl_dx[:]
        # broadcasted v2 back with reduce
        if req_grad2:
            if dl_dself.total_size()<dl_dother.total_size():
                v2[:] += -1 * dl_dx[:]         
            else:
                dl_dx_rec = dl_dx_rec = matrix_reconst(dl_dx, temp_matrix)
                @for_range(v2.total_size())
                def _(i):
                    vsum = -1 * sum(dl_dx_rec.get_vector(i*dl_dx_rec.sizes[1], dl_dx_rec.sizes[1]))
                    v2.assign_vector(vsum, i)     

        dl_dinputs = [dl_dself, dl_dother]
        return dl_dinputs
    # forward
    global op_id
    if prepare:
        # check shape
        assert check_boardcast_size(self.value.sizes, other.value.sizes), "Invalid Dimension"
        temp_matrix = MultiArray([other.value.total_size(), self.value.total_size()//other.value.total_size()], self.value.value_type)
        if isinstance(self.value, MultiArray) or isinstance(other.value, MultiArray):
            if self.value.total_size()>other.value.total_size():
                new_value = MultiArray(self.value.sizes, self.value.value_type)
            else:
                new_value = MultiArray(other.value.sizes, self.value.value_type)
        else:
            if self.value.total_size()>other.value.total_size():
                new_value = Array(self.value.sizes[0], self.value.value_type)
            else:
                new_value = Array(other.value.sizes[0], self.value.value_type)
        output = Tensor(new_value, req_grad=self.req_grad or other.req_grad)
        # check whether require grad
        if self.req_grad or other.req_grad:
            operation = Operation(inputs=[self.name, other.name], outputs=[output.name], propagate=propagate, intermediate=[temp_matrix])
        else:
            operation = Operation(inputs=[self.name, other.name], outputs=[output.name], propagate=fake_propagate, intermediate=[temp_matrix])
        gradient_operation.append(operation)
        operation_id = len(gradient_operation) - 1
        op_id_store[op_id] = operation_id
        op_id += 1
    else:
        operation = gradient_operation[op_id_store[op_id]]
        inputs = operation.inputs
        outputs = operation.outputs
        input1 = tensors[inputs[0]]
        input2 = tensors[inputs[1]]
        output = tensors[outputs[0]]

        # swap to ensure v1 size is bigger than v2 size  
        v1, v2= input1.value, input2.value
        # if input1.value.total_size() < input2.value.total_size():
        #     v1, v2 = v2, v1

        len1, len2 = v1.total_size(), v2.total_size()
        assert len1 % len2==0, "Invalid Dimension"
        # for i in range(0, len1//len2):
        #     v3 = v1.get_vector(i*len2, len2) + v2.get_vector(0, len2)
        #     output.value.assign_vector(v3, i*len2)
        if input1.value.total_size() > input2.value.total_size():
            @for_range(len1//len2)
            def _(i):
                v3 = v1.get_vector(i*len2, len2) - v2.get_vector(0, len2)
                output.value.assign_vector(v3, i*len2)
        else:
            @for_range(len2//len1)
            def _(i):
                v3 = v1.get_vector(0, len1) - v2.get_vector(i*len1, len1)
                output.value.assign_vector(v3, i*len1)  
        op_id += 1# record the input and output of the op
    return output

def boardcasted_multiarray_add(v1, v2, output):
    # predict size and type for result
    dims, v1, v2 = reconst_dims(v1, v2)
    target_size = v1.tuple_permute(v1.sizes, get_permute(len(v1.sizes), dims))  
    temp1 = MultiArray(target_size, v1.value_type)
    temp2 = MultiArray(target_size, predict_value_type(v1, v2))
    # permute input for boardcasted
    v1.permute_without_malloc(temp1, get_permute(len(v1.sizes), dims))
    v1 = temp1
    # vectorize add
    len1, len2 = v1.total_size(), v2.total_size()
    assert len1 % len2==0, "Invalid Dimension"
    @for_range_opt(len1//len2)
    def _(i):
        v3 = v1.get_vector(i*len2, len2) + v2.get_vector(0, len2)
        temp2.assign_vector(v3, i*len2)
    break_point()
    # permute back
    temp2.permute_without_malloc(output, get_permute_back(len(v1.sizes), dims))
    # release mem
    temp1.delete()
    temp2.delete()

def boardcasted_multiarray_mul(v1, v2, output):
    # predict size and type for result
    dims, v1, v2 = reconst_dims(v1, v2)
    target_size = v1.tuple_permute(v1.sizes, get_permute(len(v1.sizes), dims))  
    temp1 = MultiArray(target_size, v1.value_type)
    temp2 = MultiArray(target_size, predict_value_type(v1, v2))
    # permute input for boardcasted
    v1.permute_without_malloc(temp1, get_permute(len(v1.sizes), dims))
    v1 = temp1
    # vectorize mul
    len1, len2 = v1.total_size(), v2.total_size()
    assert len1 % len2==0, "Invalid Dimension"
    @for_range_opt(len1//len2)
    def _(i):
        v3 = v1.get_vector(i*len2, len2) * v2.get_vector(0, len2)
        temp2.assign_vector(v3, i*len2)
    break_point()
    # permute back
    temp2.permute_without_malloc(output, get_permute_back(len(v1.sizes), dims))
    # release mem
    temp1.delete()
    temp2.delete()
    
def boardcasted_multiarray_sub(v1, v2, output):
    # predict size and type for result
    dims, v1, v2 = reconst_dims(v1, v2)
    target_size = v1.tuple_permute(v1.sizes, get_permute(len(v1.sizes), dims))  
    temp1 = MultiArray(target_size, v1.value_type)
    temp2 = MultiArray(target_size, predict_value_type(v1, v2))
    # permute input for boardcasted
    v1.permute_without_malloc(temp1, get_permute(len(v1.sizes), dims))
    v1 = temp1
    # vectorize sub
    len1, len2 = v1.total_size(), v2.total_size()
    assert len1 % len2==0, "Invalid Dimension"
    @for_range_opt(len1//len2)
    def _(i):
        v3 = v1.get_vector(i*len2, len2) - v2.get_vector(0, len2)
        temp2.assign_vector(v3, i*len2)
    break_point()
    # permute back
    temp2.permute_without_malloc(output, get_permute_back(len(v1.sizes), dims))
    # release mem
    temp1.delete()
    temp2.delete()

def predict_value_type(self, other):
    stype = self.value_type
    otype = other.value_type
    sflag = 0
    fflag = 0
    output_store = {
        (0, 0): cint,
        (0, 1): cfix,
        (1, 0): sint,
        (1, 1): sfix
    }
    if stype == sfix or otype == sfix or stype == cfix or otype == cfix:
        fflag = 1
    if stype == sint or otype == sint or stype == sfix or otype == sfix:
        sflag = 1
    return output_store[(sflag, fflag)]

def mixed_dot_product(v1, v2):
    assert len(v1) == len(v2)
    temp1 = MultiArray([1, len(v1)], type(v1))
    temp2 = MultiArray([len(v2), 1], type(v2))
    temp1.assign_vector(v1)
    temp2.assign_vector(v2)
    res = temp1 * temp2
    res_value = res[:]
    temp1.delete()
    temp2.delete()
    res.delete()
    return res_value
    
@buildingblock("mul-forward")
def element_wise_mul(self, other):
    # backward
    @backwardbuildingblock(get_program().globalbuildingblock[:-12]+"-mul-backward")
    def propagate(dl_doutputs, operation):
        dl_dx, = dl_doutputs
        inputs = operation.inputs
        temp3, temp4, temp5 = operation.intermediate
        dl_dself, dl_dother = (None, None)
        if self.req_grad:
            dl_dself = dl_d[inputs[0]]  # partial derivate of r = 1
        if other.req_grad:
            dl_dother = dl_d[inputs[1]]  # partial derivate of r = 1
        
        # swap to ensure v1 size is bigger than v2 size  
        v1, v2 = dl_dself, dl_dother
        req_grad1, req_grad2 = self.req_grad, other.req_grad
        input1=tensors[operation.inputs[0]].value
        input2=tensors[operation.inputs[1]].value
        
        if input1.total_size()<input2.total_size():
            v1, v2 = v2, v1
            req_grad1, req_grad2 = req_grad2, req_grad1
            input1, input2 = input2, input1
            
        dims, input1, input2 = reconst_dims(input1, input2)
        # v1 back directly 
        if req_grad1:
            # dl_dx.permute_without_malloc(temp1, get_permute(len(dl_dx.sizes), dims))
            # dl_dx_pmt = temp1
            # stride = input2.total_size()
            # # temp3 = permute(dl_dx) * permute(input2.value)
            # @for_range_opt(input1.total_size()//input2.total_size())
            # def _(i):
            #     v3 = dl_dx_pmt.get_vector(i*stride, stride) * input2.get_vector(0, stride)
            #     temp2.assign_vector(v3, i*stride)
            # break_point()   
            # # v1 = permute_back(temp3)
            # temp2.permute_without_malloc(temp5, get_permute_back(len(input1.sizes), dims))
            # v1[:] += temp5[:]
            boardcasted_multiarray_mul(dl_dx, input2, temp5)
            v1[:] += temp5[:]
        # broadcasted v2 back with reduce
        if req_grad2:
            dl_dx.permute_without_malloc(temp3, get_permute_d2front(len(dl_dx.sizes), dims))
            input1.permute_without_malloc(temp4, get_permute_d2front(len(input1.sizes), dims))
            dl_dx_pmt, input1_pmt = temp3, temp4
            stride = input1.total_size()//input2.total_size()
            @for_range_opt(input2.total_size())
            def _(i):
                v3 = mixed_dot_product(dl_dx_pmt.get_vector(i*stride, stride), input1_pmt.get_vector(i*stride, stride))
                v2.assign_vector(v2.get_vector(i, 1)+v3, i)    
            break_point()
        dl_dinputs = [dl_dself, dl_dother]
        return dl_dinputs
    # forward
    global op_id
    if prepare:
        # check shape
        # assert check_boardcast_size(self.value.sizes, other.value.sizes), "Invalid Dimension"
        if isinstance(self.value, MultiArray) or isinstance(other.value, MultiArray):
            if self.value.total_size()>other.value.total_size():
                new_value = MultiArray(self.value.sizes, predict_value_type(self.value, other.value))
            else:
                new_value = MultiArray(other.value.sizes, predict_value_type(self.value, other.value))
        else:
            if self.value.total_size()>other.value.total_size():
                new_value = Array(self.value.sizes[0], predict_value_type(self.value, other.value))
            else:
                new_value = Array(other.value.sizes[0], predict_value_type(self.value, other.value))
        output = Tensor(new_value, req_grad=self.req_grad or other.req_grad)
        
        dims, v1, v2 = reconst_dims(self.value, other.value)
        # target_size = v1.tuple_permute(v1.sizes, get_permute(len(v1.sizes), dims))
        # temp1 = MultiArray(target_size, v1.value_type)
        # temp2 = MultiArray(target_size, predict_value_type(self.value, other.value))
        target_size = v1.tuple_permute(v1.sizes, get_permute_d2front(len(v1.sizes), dims))
        temp3 = MultiArray(target_size, predict_value_type(self.value, other.value))
        temp4 = MultiArray(target_size, v1.value_type)
        temp5 = MultiArray(v1.sizes, v1.value_type)
        # check whether require grad
        if self.req_grad or other.req_grad:
            operation = Operation(inputs=[self.name, other.name], outputs=[output.name], propagate=propagate, intermediate=[temp3, temp4, temp5])
        else:
            operation = Operation(inputs=[self.name, other.name], outputs=[output.name], propagate=fake_propagate, intermediate=[temp3, temp4, temp5])
        gradient_operation.append(operation)
        operation_id = len(gradient_operation) - 1
        op_id_store[op_id] = operation_id
        op_id += 1
    else:
        operation = gradient_operation[op_id_store[op_id]]
        inputs = operation.inputs
        outputs = operation.outputs
        input1 = tensors[inputs[0]]
        input2 = tensors[inputs[1]]
        output = tensors[outputs[0]]
        
        # # permute input for boardcasted
        # dims, v1, v2 = reconst_dims(input1.value, input2.value)
        # v1.permute_without_malloc(inter, get_permute(len(v1.sizes), dims))
        # v1 = inter

        # len1, len2 = v1.total_size(), v2.total_size()
        # assert len1 % len2==0, "Invalid Dimension"
        # # for i in range(0, len1//len2):
        # #     v3 = v1.get_vector(i*len2, len2) + v2.get_vector(0, len2)
        # #     output.value.assign_vector(v3, i*len2)
        # @for_range_opt(len1//len2)
        # def _(i):
        #     v3 = v1.get_vector(i*len2, len2) * v2.get_vector(0, len2)
        #     v1.assign_vector(v3, i*len2)
        # break_point()
        
        # # permute back
        # v1.permute_without_malloc(output.value, get_permute_back(len(v1.sizes), dims))

        boardcasted_multiarray_mul(input1.value, input2.value, output.value)
        
        op_id += 1# record the input and output of the op
    return output

@buildingblock("div-forward")
def element_wise_div(self, other):
    # backward
    @backwardbuildingblock(get_program().globalbuildingblock[:-12]+"-div-backward")
    def propagate(dl_doutputs, operation):
        dl_dx, = dl_doutputs
        inputs = operation.inputs
        output_value = tensors[operation.outputs[0]].value
        temp1, temp2, temp3, temp4, temp5, temp6, temp7 = operation.intermediate
        dl_dself, dl_dother = (None, None)
        if self.req_grad:
            dl_dself = dl_d[inputs[0]]  # partial derivate of r = 1
        if other.req_grad:
            dl_dother = dl_d[inputs[1]]  # partial derivate of r = 1
        
        # convert "input" as convert div to mul 
        v1, v2 = dl_dself, dl_dother
        req_grad1, req_grad2 = self.req_grad, other.req_grad
        # temp5.assign_vector(1 / tensors[operation.inputs[1]].value[:])
        # temp6.assign_vector(tensors[operation.inputs[0]].value[:] / tensors[operation.inputs[1]].value[:] / tensors[operation.inputs[1]].value[:])
        boardcasted_multiarray_mul(output_value, temp5, temp6)
        temp6.assign_vector(-1 * temp6[:])
        input2, input1 = temp5, temp6
        
        # swap to ensure v1 size is bigger than v2 size  
        if input1.total_size()<input2.total_size():
            v1, v2 = v2, v1
            req_grad1, req_grad2 = req_grad2, req_grad1
            input1, input2 = input2, input1
            
        dims, input1, input2 = reconst_dims(input1, input2)
        # v1 back directly 
        if req_grad1:
            dl_dx.permute_without_malloc(temp1, get_permute(len(dl_dx.sizes), dims))
            dl_dx_pmt = temp1
            stride = input2.total_size()
            # temp3 = permute(dl_dx) * permute(input2.value)
            @for_range_opt(input1.total_size()//input2.total_size())
            def _(i):
                v3 = dl_dx_pmt.get_vector(i*stride, stride) * input2.get_vector(0, stride)
                temp2.assign_vector(v3, i*stride)
            break_point()   
            # v1 = permute_back(temp3)
            temp2.permute_without_malloc(temp7, get_permute_back(len(v1.sizes), dims))
            v1[:] += temp7[:]
        # broadcasted v2 back with reduce
        if req_grad2:
            dl_dx.permute_without_malloc(temp3, get_permute_d2front(len(dl_dx.sizes), dims))
            input1.permute_without_malloc(temp4, get_permute_d2front(len(input1.sizes), dims))
            dl_dx_pmt, input1_pmt = temp3, temp4
            stride = input1.total_size()//input2.total_size()
            @for_range_opt(input2.total_size())
            def _(i):
                v3 = mixed_dot_product(dl_dx_pmt.get_vector(i*stride, stride), input1_pmt.get_vector(i*stride, stride))
                v2.assign_vector(v2.get_vector(i,1)+v3, i)    
            break_point()
        dl_dinputs = [dl_dself, dl_dother]
        return dl_dinputs
    # forward
    global op_id
    if prepare:
        # check shape
        # assert check_boardcast_size(self.value.sizes, other.value.sizes), "Invalid Dimension"
        if isinstance(self.value, MultiArray) or isinstance(other.value, MultiArray):
            if self.value.total_size()>other.value.total_size():
                new_value = MultiArray(self.value.sizes, self.value.value_type)
            else:
                new_value = MultiArray(other.value.sizes, self.value.value_type)
        else:
            if self.value.total_size()>other.value.total_size():
                new_value = Array(self.value.sizes[0], self.value.value_type)
            else:
                new_value = Array(other.value.sizes[0], self.value.value_type)
        output = Tensor(new_value, req_grad=self.req_grad or other.req_grad)
        
        dims, v1, v2 = reconst_dims(self.value, other.value)
        target_size = v1.tuple_permute(v1.sizes, get_permute(len(v1.sizes), dims))
        temp1 = MultiArray(target_size, v1.value_type)
        temp2 = MultiArray(target_size, v1.value_type)
        target_size = v1.tuple_permute(v1.sizes, get_permute_d2front(len(v1.sizes), dims))
        temp3 = MultiArray(target_size, v1.value_type)
        temp4 = MultiArray(target_size, v1.value_type)
        temp5 = MultiArray(v2.sizes, v2.value_type)
        temp6 = MultiArray(v1.sizes, v1.value_type)
        temp7 = MultiArray(v1.sizes, v1.value_type)
        # check whether require grad
        if self.req_grad or other.req_grad:
            operation = Operation(inputs=[self.name, other.name], outputs=[output.name], propagate=propagate, intermediate=[temp1, temp2, temp3, temp4, temp5, temp6, temp7])
        else:
            operation = Operation(inputs=[self.name, other.name], outputs=[output.name], propagate=fake_propagate, intermediate=[temp1, temp2, temp3, temp4, temp5, temp6, temp7])
        gradient_operation.append(operation)
        operation_id = len(gradient_operation) - 1
        op_id_store[op_id] = operation_id
        op_id += 1
    else:
        operation = gradient_operation[op_id_store[op_id]]
        inputs = operation.inputs
        outputs = operation.outputs
        input1 = tensors[inputs[0]]
        input2 = tensors[inputs[1]]
        output = tensors[outputs[0]]
        temp5 = operation.intermediate[4]
        
        # get inverse of input2
        temp5.assign_vector(1/input2.value[:])
        
        boardcasted_multiarray_mul(input1.value, temp5, output.value)
        
        op_id += 1# record the input and output of the op
    return output

@buildingblock("mulconstant-forward")
def ops_mul_constant(self, c):
    # backward
    @backwardbuildingblock(get_program().globalbuildingblock[:-20]+"-mulconstant-backward")
    def propagate(dl_doutputs, operation):
        dl_dx, = dl_doutputs
        inputs = operation.inputs
        dl_dself = dl_d[inputs[0]]
        dl_dself[:] += dl_dx[:] * c
        dl_dinputs = [dl_dself]
        return dl_dinputs
    # forward
    global op_id
    if prepare:
        if isinstance(self.value, Array):
            new_value = Array(self.value.length, self.value.value_type)
        else:
            new_value = MultiArray(self.value.sizes, self.value.value_type)
        output = Tensor(new_value, req_grad=self.req_grad)
        if self.req_grad:
            operation = Operation(inputs=[self.name], outputs=[output.name], propagate=propagate)
        else:
            operation = Operation(inputs=[self.name], outputs=[output.name], propagate=fake_propagate)
        gradient_operation.append(operation)
        operation_id = len(gradient_operation) - 1

        op_id_store[op_id] = operation_id
        op_id += 1
    else:
        operation = gradient_operation[op_id_store[op_id]]
        inputs = operation.inputs
        outputs = operation.outputs
        input = tensors[inputs[0]]
        output = tensors[outputs[0]]

        output.value[:] = input.value[:] * c

        op_id += 1
        # record the input and output of the op
    return output


def mat_mul(self, other):
    # record the input and output of the op
    return 0

@buildingblock("addconstant-forward")
def ops_add_constant(self, c):
    # backward
    @backwardbuildingblock(get_program().globalbuildingblock[:-20]+"-addconstant-backward")
    def propagate(dl_doutputs, operation):
        dl_dx, = dl_doutputs
        inputs = operation.inputs
        dl_dself = dl_d[inputs[0]]
        dl_dself[:] += dl_dx[:]
        dl_dinputs = [dl_dself]
        return dl_dinputs
    # forward
    global op_id
    if prepare:
        if isinstance(self.value, Array):
            new_value = Array(self.value.length, self.value.value_type)
        else:
            new_value = MultiArray(self.value.sizes, self.value.value_type)
        output = Tensor(new_value, req_grad=self.req_grad)
        if self.req_grad:
            operation = Operation(inputs=[self.name], outputs=[output.name], propagate=propagate)
        else:
            operation = Operation(inputs=[self.name], outputs=[output.name], propagate=fake_propagate)
        gradient_operation.append(operation)
        operation_id = len(gradient_operation) - 1

        op_id_store[op_id] = operation_id
        op_id += 1
    else:
        operation = gradient_operation[op_id_store[op_id]]
        inputs = operation.inputs
        outputs = operation.outputs
        input = tensors[inputs[0]]
        output = tensors[outputs[0]]

        output.value[:] = input.value[:] + c

        op_id += 1
        # record the input and output of the op
    return output

@buildingblock("sum-forward")
def sum_of_array(self):
    # backward
    @backwardbuildingblock(get_program().globalbuildingblock[:-12]+"-sum-backward")
    def propagate(dl_doutputs, operation):
        dl_dx, = dl_doutputs
        inputs = operation.inputs
        dl_dself = dl_d[inputs[0]]
        dl_dself[:] += dl_dx[0]
        dl_dinputs = [dl_dself]
        return dl_dinputs
    # forward
    global op_id
    if prepare:    
        new_value = Array(1, self.value.value_type)
        output = Tensor(new_value, req_grad=self.req_grad)
        
        operation = Operation(inputs=[self.name], outputs=[output.name], propagate=propagate)
        gradient_operation.append(operation)
        operation_id = len(gradient_operation) - 1
        
        op_id_store[op_id] = operation_id
        op_id += 1
    else:
        operation = gradient_operation[op_id_store[op_id]]
        inputs = operation.inputs
        outputs = operation.outputs
        input = tensors[inputs[0]]
        output = tensors[outputs[0]]
        
        output.value[:] = sum(input.value[:])
        
        op_id += 1
    # record the input and output of the op
    return output

@buildingblock("mean-forward")
def mean_of_array(self):
    # backward
    @backwardbuildingblock(get_program().globalbuildingblock[:-13]+"-mean-backward")
    def propagate(dl_doutputs, operation):
        dl_dx, = dl_doutputs
        inputs = operation.inputs
        dl_dself = dl_d[inputs[0]]

        dl_dself[:] += dl_dx[0] / self.value.total_size()
        dl_dinputs = [dl_dself]
        return dl_dinputs
    # forward
    global op_id
    if prepare:    
        new_value = Array(1, self.value.value_type)
        output = Tensor(new_value, req_grad=self.req_grad)
        
        operation = Operation(inputs=[self.name], outputs=[output.name], propagate=propagate)
        gradient_operation.append(operation)
        operation_id = len(gradient_operation) - 1
        
        op_id_store[op_id] = operation_id
        op_id += 1
    else:
        operation = gradient_operation[op_id_store[op_id]]
        inputs = operation.inputs
        outputs = operation.outputs
        input = tensors[inputs[0]]
        output = tensors[outputs[0]]

        output.value[:] = sum(input.value[:]) / self.value.total_size()
        
        op_id += 1
    # record the input and output of the op
    return output

@buildingblock("var-forward")
def var_of_array(self, unbiased=False):
    # backward
    @backwardbuildingblock(get_program().globalbuildingblock[:-12]+"-var-backward")
    def propagate(dl_doutputs, operation):
        dl_dx, = dl_doutputs
        inputs = operation.inputs
        dmean = operation.intermediate[0] # reuse the intervalue in mem
        dl_dself = dl_d[inputs[0]]
        
        factor = 2 * dmean[:] * dl_dx[0]
        if unbiased:
            factor *= 1 / self.value.total_size()
        else:
            factor *= 1 / (self.value.total_size()-1)
        
        dl_dself[:] += factor
        dl_dinputs = [dl_dself]
        return dl_dinputs
    # forward
    global op_id
    if prepare:    
        new_value = Array(1, self.value.value_type)
        output = Tensor(new_value, req_grad=self.req_grad)
            
        if isinstance(self.value, Array):
            inter = Array(self.value.length, self.value.value_type)
        else:
            inter = MultiArray(self.value.sizes, self.value.value_type)
        
        operation = Operation(inputs=[self.name], outputs=[output.name], propagate=propagate, intermediate=[inter])
        gradient_operation.append(operation)
        operation_id = len(gradient_operation) - 1
        
        op_id_store[op_id] = operation_id
        op_id += 1
    else:
        operation = gradient_operation[op_id_store[op_id]]
        inputs = operation.inputs
        outputs = operation.outputs
        input = tensors[inputs[0]]
        output = tensors[outputs[0]]

        mean = sum(input.value[:]) / self.value.total_size()
        dmean = input.value[:] - mean
        output.value[:] = sum(dmean ** 2) 
        
        if unbiased:
            output.value[:] *= 1 / self.value.total_size()
        else:
            output.value[:] *= 1 / (self.value.total_size()-1)
        
        operation.intermediate[0].assign_vector(dmean)
        
        op_id += 1
    # record the input and output of the op
    return output

@buildingblock("std-forward")
def std_of_array(self):
    # backward
    @backwardbuildingblock(get_program().globalbuildingblock[:-12]+"-std-backward")
    def propagate(dl_doutputs, operation):
        dl_dx, = dl_doutputs
        inputs = operation.inputs
        dmean = operation.intermediate[0]
        stdvalue = operation.intermediate[1]
        dl_dself = dl_d[inputs[0]]
        
        dl_dself[:] += dl_dx[0] / stdvalue[0] / (self.value.total_size()-1) * dmean[:]
        dl_dinputs = [dl_dself]
        return dl_dinputs
    # forward
    global op_id
    if prepare:    
        new_value = Array(1, self.value.value_type)
        output = Tensor(new_value, req_grad=self.req_grad)
        if isinstance(self.value, Array):
            inter1 = Array(self.value.length, self.value.value_type)
        else:
            inter1 = MultiArray(self.value.sizes, self.value.value_type)
        inter2 = Array(1, self.value.value_type)
        
        operation = Operation(inputs=[self.name], outputs=[output.name], propagate=propagate, intermediate=[inter1, inter2])
        gradient_operation.append(operation)
        operation_id = len(gradient_operation) - 1
        
        op_id_store[op_id] = operation_id
        op_id += 1
    else:
        operation = gradient_operation[op_id_store[op_id]]
        inputs = operation.inputs
        outputs = operation.outputs
        input = tensors[inputs[0]]
        output = tensors[outputs[0]]

        mean = sum(input.value[:]) / self.value.total_size()
        dmean = input.value[:] - mean
        stdvalue = mpc_math.sqrt(sum(dmean ** 2) / (self.value.total_size()-1))
        
        operation.intermediate[0].assign_vector(dmean)
        operation.intermediate[1].assign_vector(stdvalue)
        output.value[:] = stdvalue
        
        op_id += 1
    # record the input and output of the op
    return output

@buildingblock("sum-forward")
def sum_of_multiarray(self, dim, keepdim=False):
    # backward
    @backwardbuildingblock(get_program().globalbuildingblock[:-12]+"-sum-backward")
    def propagate(dl_doutputs, operation):
        dl_dx, = dl_doutputs
        dl_dself = dl_d[operation.inputs[0]]
        input_perm, = operation.intermediate
        
        stride = reduce(lambda x, y: x * self.value.sizes[y], dim, 1)
        @for_range(dl_dx.total_size())
        def _(i):
            @for_range(stride)
            def _(j):
                input_perm.assign_vector(dl_dx.get_vector(i, 1), i*stride+j)
        # permute back
        new_perm = get_permute_back(len(self.value.sizes), dim)
        input_perm.permute_without_malloc(dl_dself, new_perm)
        
        dl_dinputs = [dl_dself]
        return dl_dinputs
    # forward
    global op_id
    if prepare:
        if not keepdim:
            new_sizes = [self.value.sizes[i] for i in list(filter(lambda x: x not in dim, range(len(self.value.sizes))))]
        else:
            new_sizes = [(1 if i in dim else self.value.sizes[i]) for i in range(len(self.value.sizes))]
        if len(new_sizes) <= 1:
            new_value = Array(new_sizes[0], self.value.value_type)
        else:
            new_value = MultiArray(new_sizes, self.value.value_type)
        output = Tensor(new_value, req_grad=self.req_grad)
        
        new_perm = get_permute(len(self.value.sizes), dim)
        target_size = self.value.tuple_permute(self.shape, new_perm)
        input_perm = MultiArray(target_size, self.value.value_type)
        
        if self.req_grad:
            operation = Operation(inputs=[self.name], outputs=[output.name], propagate=propagate, intermediate=[input_perm])
        else:
            operation = Operation(inputs=[self.name], outputs=[output.name], propagate=fake_propagate, intermediate=[input_perm])
        gradient_operation.append(operation)
        operation_id = len(gradient_operation) - 1

        op_id_store[op_id] = operation_id
        op_id += 1
    else:
        operation = gradient_operation[op_id_store[op_id]]
        input = tensors[operation.inputs[0]]
        output = tensors[operation.outputs[0]]
        input_perm = operation.intermediate[0]

        new_perm = get_permute(len(input.value.sizes), dim)
        input.value.permute_without_malloc(input_perm, new_perm)
        
        stride = reduce(lambda x, y: x * self.value.sizes[y], dim, 1)
        @for_range_opt(input.value.total_size()//stride)
        def _(i):
            summary = sum(input_perm.get_vector(i*stride, stride))
            output.value.assign_vector(summary, i)
        break_point()
        op_id += 1
    # record the input and output of the op
    return output

@buildingblock("mean-forward")
def mean_of_multiarray(self, dim, keepdim=False):
    # backward
    @backwardbuildingblock(get_program().globalbuildingblock[:-13]+"-mean-backward")
    def propagate(dl_doutputs, operation):
        dl_dx, = dl_doutputs
        dl_dself = dl_d[operation.inputs[0]]
        input_perm, temp = operation.intermediate

        stride = reduce(lambda x, y: x * self.value.sizes[y], dim, 1)
        @for_range(dl_dx.total_size())
        def _(i):
            @for_range(stride)
            def _(j):
                input_perm.assign_vector(dl_dx.get_vector(i, 1), i*stride+j)
        break_point()
        input_perm[:] *= 1 / stride
        # permute back
        new_perm = get_permute_back(len(self.value.sizes), dim)
        input_perm.permute_without_malloc(temp, new_perm)
        dl_dself[:] += temp[:]
        
        dl_dinputs = [dl_dself]
        return dl_dinputs
    # forward
    global op_id
    if prepare:
        if not keepdim:
            new_sizes = [self.value.sizes[i] for i in list(filter(lambda x: x not in dim, range(len(self.value.sizes))))]
        else:
            new_sizes = [(1 if i in dim else self.value.sizes[i]) for i in range(len(self.value.sizes))]
        if len(new_sizes) <= 1:
            new_value = Array(new_sizes[0], self.value.value_type)
        else:
            new_value = MultiArray(new_sizes, self.value.value_type)
        output = Tensor(new_value, req_grad=self.req_grad)
        
        new_perm = get_permute(len(self.value.sizes), dim)
        target_size = self.value.tuple_permute(self.shape, new_perm)
        input_perm = MultiArray(target_size, self.value.value_type)
        
        temp1 = MultiArray(self.value.sizes, self.value.value_type)
        
        if self.req_grad:
            operation = Operation(inputs=[self.name], outputs=[output.name], propagate=propagate, intermediate=[input_perm, temp1])
        else:
            operation = Operation(inputs=[self.name], outputs=[output.name], propagate=fake_propagate, intermediate=[input_perm, temp1])
        gradient_operation.append(operation)
        operation_id = len(gradient_operation) - 1

        op_id_store[op_id] = operation_id
        op_id += 1
    else:
        operation = gradient_operation[op_id_store[op_id]]
        input = tensors[operation.inputs[0]]
        output = tensors[operation.outputs[0]]
        input_perm = operation.intermediate[0]

        new_perm = get_permute(len(input.value.sizes), dim)
        input.value.permute_without_malloc(input_perm, new_perm)
        
        stride = reduce(lambda x, y: x * self.value.sizes[y], dim, 1)
        @for_range(input.value.total_size()//stride)
        def _(i):
            summary = sum(input_perm.get_vector(i*stride, stride))
            output.value.assign_vector(summary, i)
        tmp = 1 / stride
        @multithread(1, output.value.total_size())
        def _(base, size):
            output.value.assign_vector(output.value.get_vector(base, size)* tmp, base)

        # output.value.reshape([(1 if i in dim else self.value.sizes[i]) for i in range(len(self.value.sizes))])
        op_id += 1
    # record the input and output of the op
    return output

@buildingblock("var-forward")
def var_of_multiarray(self, dim, keepdim=False, unbiased=False):
    # backward
    @backwardbuildingblock(get_program().globalbuildingblock[:-12]+"-var-backward")
    def propagate(dl_doutputs, operation):
        dl_dx, = dl_doutputs
        dl_dself = dl_d[operation.inputs[0]]
        input_perm, mean, dmean, dmean_sqr = operation.intermediate
        # dl_dself[:] += 2 / (self.value.total_size()-1) * dmean[:] * dl_dx[0]
        stride = reduce(lambda x, y: x * self.value.sizes[y], dim, 1)
        @for_range(dl_dx.total_size())
        def _(i):
            @for_range(stride)
            def _(j):
                input_perm.assign_vector(dl_dx.get_vector(i, 1), i*stride+j)
        break_point()
        input_perm[:] *= 2
        if unbiased:
            input_perm[:] *= 1 / stride
        else:
            input_perm[:] *= 1 / (stride - 1)
        input_perm[:] *= dmean[:]
        # permute back
        new_perm = get_permute_back(len(self.value.sizes), dim)
        input_perm.permute_without_malloc(dmean, new_perm)
        dl_dself[:] += dmean[:]
        
        dl_dinputs = [dl_dself]
        return dl_dinputs
    # forward
    global op_id
    if prepare:
        if not keepdim:
            new_sizes = [self.value.sizes[i] for i in list(filter(lambda x: x not in dim, range(len(self.value.sizes))))]
        else:
            new_sizes = [(1 if i in dim else self.value.sizes[i]) for i in range(len(self.value.sizes))]
        if len(new_sizes) <= 1:
            new_value = Array(new_sizes[0], self.value.value_type)
            mean = Array(new_sizes[0], self.value.value_type)
        else:
            new_value = MultiArray(new_sizes, self.value.value_type)
            mean = MultiArray(new_sizes, self.value.value_type)
        output = Tensor(new_value, req_grad=self.req_grad)
        
        dmean = MultiArray(self.value.sizes, self.value.value_type)
        dmean_sqr = MultiArray(self.value.sizes, self.value.value_type)
        
        new_perm = get_permute(len(self.value.sizes), dim)
        target_size = self.value.tuple_permute(self.shape, new_perm)
        input_perm = MultiArray(target_size, self.value.value_type)
        
        if self.req_grad:
            operation = Operation(inputs=[self.name], outputs=[output.name], propagate=propagate, intermediate=[input_perm, mean, dmean, dmean_sqr])
        else:
            operation = Operation(inputs=[self.name], outputs=[output.name], propagate=fake_propagate, intermediate=[input_perm, mean, dmean, dmean_sqr])
        gradient_operation.append(operation)
        operation_id = len(gradient_operation) - 1

        op_id_store[op_id] = operation_id
        op_id += 1
    else:
        operation = gradient_operation[op_id_store[op_id]]
        input = tensors[operation.inputs[0]]
        output = tensors[operation.outputs[0]]
        input_perm, mean, dmean, dmean_sqr = operation.intermediate
        # pre-perm
        new_perm = get_permute(len(input.value.sizes), dim)
        input.value.permute_without_malloc(input_perm, new_perm)
        # mean
        stride = reduce(lambda x, y: x * self.value.sizes[y], dim, 1)
        @for_range_opt(output.value.total_size())
        def _(i):
            summary = sum(input_perm.get_vector(i*stride, stride))
            mean.assign_vector(summary, i)
        break_point()
        mean[:] *= 1 / stride
        # dmean
        @for_range_opt(output.value.total_size())
        def _(i):
            dmean_value = input_perm.get_vector(i*stride, stride) - mean.get_vector(i, 1) 
            dmean.assign_vector(dmean_value, i*stride)
        break_point()
        # var
        dmean_sqr[:] = dmean[:] ** 2
        @for_range_opt(output.value.total_size())
        def _(i):
            summary = sum(dmean_sqr.get_vector(i*stride, stride))
            output.value.assign_vector(summary, i)
        break_point()
        if unbiased:
            tmp = 1 / stride
            @multithread(1, output.value.total_size())
            def _(base, size):
                output.value.assign_vector(output.value.get_vector(base, size)* tmp , base)

        else:
            tmp = 1 / (stride-1)
            @multithread(1, output.value.total_size())
            def _(base, size):
                output.value.assign_vector(output.value.get_vector(base, size)* tmp , base)

        op_id += 1
    # record the input and output of the op
    return output

@buildingblock("std-forward")
def std_of_multiarray(self, dim, keepdim=False):
    # backward
    @backwardbuildingblock(get_program().globalbuildingblock[:-12]+"-std-backward")
    def propagate(dl_doutputs, operation):
        dl_dx, = dl_doutputs
        dl_dself = dl_d[operation.inputs[0]]
        input_perm, factor, dmean, dmean_sqr, std = operation.intermediate
        
        # dl_dself[:] += dl_dx[0] / stdvalue[0] / (self.value.total_size()-1) * dmean[:]
        # new_perm = get_permute_d2front(len(self.value.sizes), dim)
        # target_size = self.value.tuple_permute(self.shape, new_perm)
        # input_perm = MultiArray(target_size, self.value.value_type) 

        # print(dmean_sqr.sizes)
        # boardcasted_multiarray_mul(factor, dmean, input_perm, dmean_sqr)
        # dmean_sqr[:] /= stride - 1
        # dl_dself[:] += dmean_sqr[:]
        stride = reduce(lambda x, y: x * self.value.sizes[y], dim, 1)
        factor[:] = dl_dx[:] / std[:]
        @for_range_opt(dl_dx.total_size())
        def _(i):
            @for_range_opt(stride)
            def _(j):
                input_perm.assign_vector(factor.get_vector(i, 1), i*stride+j)
        break_point()
        input_perm[:] *= 1/(stride - 1)
        input_perm[:] *= dmean[:]
        # permute back
        new_perm = get_permute_back(len(self.value.sizes), dim)
        input_perm.permute_without_malloc(dmean, new_perm)
        dl_dself[:] += dmean[:]
        
        dl_dinputs = [dl_dself]
        return dl_dinputs
    # forward
    global op_id
    if prepare:
        if not keepdim:
            new_sizes = [self.value.sizes[i] for i in list(filter(lambda x: x not in dim, range(len(self.value.sizes))))]
        else:
            new_sizes = [(1 if i in dim else self.value.sizes[i]) for i in range(len(self.value.sizes))]
        if len(new_sizes) <= 1:
            new_value = Array(new_sizes[0], self.value.value_type)
            mean = Array(new_sizes[0], self.value.value_type)
            std = Array(new_sizes[0], self.value.value_type)
        else:
            new_value = MultiArray(new_sizes, self.value.value_type)
            mean = MultiArray(new_sizes, self.value.value_type)
            std = MultiArray(new_sizes, self.value.value_type)
        output = Tensor(new_value, req_grad=self.req_grad)
        
        dmean = MultiArray(self.value.sizes, self.value.value_type)
        dmean_sqr = MultiArray(self.value.sizes, self.value.value_type)
        
        new_perm = get_permute(len(self.value.sizes), dim)
        target_size = self.value.tuple_permute(self.shape, new_perm)
        input_perm = MultiArray(target_size, self.value.value_type)
        
        if self.req_grad:
            operation = Operation(inputs=[self.name], outputs=[output.name], propagate=propagate, intermediate=[input_perm, mean, dmean, dmean_sqr, std])
        else:
            operation = Operation(inputs=[self.name], outputs=[output.name], propagate=fake_propagate, intermediate=[input_perm, mean, dmean, dmean_sqr, std])
        gradient_operation.append(operation)
        operation_id = len(gradient_operation) - 1

        op_id_store[op_id] = operation_id
        op_id += 1
    else:
        operation = gradient_operation[op_id_store[op_id]]
        input = tensors[operation.inputs[0]]
        output = tensors[operation.outputs[0]]
        input_perm, mean, dmean, dmean_sqr, std = operation.intermediate
        # pre-perm
        new_perm = get_permute(len(input.value.sizes), dim)
        input.value.permute_without_malloc(input_perm, new_perm)
        # mean
        stride = reduce(lambda x, y: x * self.value.sizes[y], dim, 1)
        @for_range_opt(output.value.total_size())
        def _(i):
            summary = sum(input_perm.get_vector(i*stride, stride))
            mean.assign_vector(summary, i)
        break_point()    
        mean[:] *= 1 / stride
        # dmean
        @for_range_opt(output.value.total_size())
        def _(i):
            dmean_value = input_perm.get_vector(i*stride, stride) - mean.get_vector(i, 1) 
            dmean.assign_vector(dmean_value, i*stride)
        break_point()
        # var
        dmean_sqr[:] = dmean[:] ** 2
        @for_range_opt(output.value.total_size())
        def _(i):
            summary = sum(dmean_sqr.get_vector(i*stride, stride))
            std.assign_vector(summary, i)
        break_point()
        std[:] *= 1 /( stride - 1)
        # std
        std[:] = mpc_math.sqrt(std[:])
        output.value[:] = std[:]
        op_id += 1
    # record the input and output of the op
    return output

class Tensor():
    check_indices = True
    def __init__(self, value, value_type=sfix, name=None, req_grad=False, grad=None):
        assert isinstance(value, Array) or isinstance(value, MultiArray) or isinstance(value, list) or isinstance(value, Tensor)
        assert isinstance(grad, Array) or isinstance(grad, MultiArray) or grad is None
        if isinstance(value, list):
            if len(value) == 0 or value_type is None:
                raise CompilerError("the shape of a tensor must be a not-null list and value type must be determined")
            if len(value) == 1:
                self.value = Array(value[0], value_type)
            if len(value) > 1:
                self.value = MultiArray(value, value_type)
            self.shape = tuple(value)
        else:
            self.value = value
            self.shape = value.sizes
        self.name = name or fresh_name()
        self.value_type = self.value.value_type
        self.req_grad = req_grad
        self.sub_cache = {}
        if grad is not None:
            self.grad = grad
            dl_d[name] = self.grad
        else:
            if is_train and req_grad:
                self.grad = self.value.same_shape()
                self.grad.assign_all(0)
                dl_d[self.name] = self.grad
            else:
                self.grad = None
                dl_d[self.name] = self.grad
        tensors[self.name] = self

    def numel(self):
        return self.value.length

    def set_req_grad(self, req_grad):
        self.req_grad = req_grad


    def randomize(self, *args):
        self.value.randomize(*args)
        
        
    @property
    def sizes(self):
        return self.value.sizes

    @staticmethod
    def disable_index_checks():
        Tensor.check_indices = False

    @property
    def dim(self):
        return len(self.value.sizes)
    
    def print_reveal_nested(self):
        self.value.print_reveal_nested()

    def grad_print_reveal_nested(self):
        if not self.req_grad:
            raise CompilerError("the tensor " + self.name +" has no gradient")
        self.grad.print_reveal_nested()

    def __repr__(self):
        return self.name
    # We need to start with some tensors whose values were not computed
    # inside the autograd. This function constructs leaf nodes.

    @staticmethod
    def constant(value, name=None):
        var = Tensor(value, name)
        return var

    def backward(self):
        global prepare
        if prepare:
            return 0
        if not self.req_grad:
            return 0
        length = len(gradient_operation)
        index = 0
        dl_d[self.name].assign_all(1)
        # the following loop only runs once in the training process due the semantice of @for_range

        def gather_grad(entries):
            return [dl_d[entry] for entry in entries]
        for i in range(0, length):
            if self.name in gradient_operation[length-i-1].outputs:
                index = length - i
        
        # find the backward propagate chain                
        searchset = {}
        searchset[self.name] = True
        for i in range(0, index):
            op = gradient_operation[index-i-1]
            flag = False
            for it in op.outputs:
                flag = flag | searchset.get(it, False)
            if not flag:
                continue
            for it in op.inputs:
                searchset[it] = True
        
        # show tensor graph
        nodes_op = []
        nodes_tensor = []
        edges = []
        
        for i in range(0, index):
            op = gradient_operation[index-i-1]
            
            o = 'op' + str(index-i-1)
            if index-i-1 not in nodes_op:
                nodes_op.append(o)
            
            for u in op.inputs:
                if u not in nodes_tensor:
                    nodes_tensor.append(u)
                edges.append((u, o))
            for v in op.outputs:    
                if v not in nodes_tensor:
                    nodes_tensor.append(v)
                edges.append((o, v))
        
        # print(nodes_op)
        # print(nodes_tensor)
        # print(edges)
        # graph_visualization.draw_computingGraph(nodes_op, nodes_tensor, edges)
        
        
        # do backward propagate          
        for i in range(0, index):
            op = gradient_operation[index-i-1]
            dl_doutputs = gather_grad(op.outputs)
            flag = False
            for it in op.outputs:
                flag = flag | searchset.get(it, False)
            if flag:
                op.propagate(dl_doutputs, op)
        break_point()
        return 0

    # Multiplication of a Variable, tracking gradients
    def __mul__(self, other):
        # todo, dimension of self and other may not be the same
        if isinstance(other, (int, float)):
            return ops_mul_constant(self, other)
        return element_wise_mul(self, other)

    def __matmul__(self, other):
        return self.matmul(other)

    def __getitem__(self, index):
        """ Part access.

        :param index: public (regint/cint/int)
        :return: :py:class:`Array` if one-dimensional, :py:class:`SubMultiArray` otherwise"""
        
        if isinstance(index, slice) and index == slice(None):
            return self
        if isinstance(index, tuple):
            new_sizes = []
            tmp_new_sizes = []
            index_tuples = []
            for i in range(len(self.sizes)):
                if i < len(index):
                    if isinstance(index[i], int):
                        tmp_new_sizes.append(1)
                        index_tuples.append((index[i], 0))
                        continue
                    if isinstance(index[i], slice):
                            index_i = index[i]
                            start =  0  if index_i.start == None else index_i.start
                            end = self.sizes[i]  if index_i.stop == None else index_i.stop
                            step = 1  if index_i.step == None else index_i.step
                            size = math.ceil((end-start)/step)
                            new_sizes.append(size)
                            tmp_new_sizes.append(size)
                            index_tuples.append((start, step))
                else:
                    new_sizes.append(self.sizes[i])
                    tmp_new_sizes.append(self.sizes[i])
                    index_tuples.append(0, 1)
            new_grad = None
            if len(tmp_new_sizes) > 1: 
                res_value = MultiArray(tmp_new_sizes, self.value.value_type)
            else:
                res_value = Array(tmp_new_sizes[0], self.value.value_type)
            if self.req_grad:
                new_grad = res_value.same_shape()
            @for_range(res_value.total_size())
            def _(i):
                index_store = []
                new_index = []
                def mul(x, y):
                    return x*y
                tmp_i = i
                for j in range(len(res_value.sizes)-1):
                    left_size = (reduce(mul, res_value.sizes[j+1:]))
                    tmp_index = tmp_i// left_size
                    index_store.append(tmp_index)
                    new_index.append(index_tuples[j][0] + tmp_index * index_tuples[j][1])
                    tmp_i = tmp_i%left_size
                index_store.append(tmp_i)
                new_index.append(index_tuples[len(res_value.sizes)-1][0] + tmp_i* index_tuples[len(res_value.sizes)-1][1])
                tmp_val = self.value.get_vector_by_indices(*new_index)
                res_value.assign_vector_by_indices(tmp_val, *index_store)
                if self.req_grad:
                    tmp_val = self.grad.get_vector_by_indices(*new_index)
                    new_grad.assign_vector_by_indices(tmp_val, *index_store)
            
            if len(new_sizes) == 1:
                res_value = Array(new_sizes[0], res_value.value_type, res_value.address)
                if self.req_grad:
                    new_grad = Array(new_sizes[0], new_grad.value_type, new_grad.address)
            elif len(new_sizes) == 0:
                res_value = Array(1, res_value.value_type, res_value.address)
                if self.req_grad:
                    new_grad = Array(1, new_grad.value_type, new_grad.address)                    
            else:
                res_value.view(*new_sizes)
                if self.req_grad:
                    new_grad.view(*new_sizes)
            res = Tensor(res_value, req_grad=self.req_grad, grad=new_grad)
            return res
        if isinstance(index, int) and index < 0:
            index += self.sizes[0]
        key = program.curr_block, str(index)
        if key not in self.sub_cache:
            if util.is_constant(index) and \
               (index >= self.sizes[0] or index < 0):
                raise CompilerError('index out of range')
            elif self.check_indices:
                library.runtime_error_if(index >= self.sizes[0],
                                         'overflow: %s/%s',
                                         index, self.sizes)
            if len(self.sizes) == 2:
                new_value = \
                    Array(self.sizes[1], self.value.value_type,
                          self.value.address + index * self.sizes[1] *
                          self.value.value_type.n_elements() *
                          self.value.value_type.mem_size())
                if self.req_grad:
                    new_grad = \
                        Array(self.sizes[1], self.grad.value_type,
                              self.grad.address + index * self.sizes[1] *
                              self.grad.value_type.n_elements() *
                              self.grad.value_type.mem_size())
                else:
                    new_grad = None
            else:
                new_value = \
                    MultiArray(self.sizes[1:], self.value.value_type,
                                  address = self.value.address, index = index, debug=self.value.debug)
                if self.req_grad:
                    new_grad = \
                        MultiArray(self.sizes[1:], self.grad.value_type,
                                      address = self.grad.address, index = index, debug=self.value.debug)
                else:
                    new_grad = None
        else:
            res = self.sub_cache[key]
            return res
        res = Tensor(new_value, req_grad=self.req_grad, grad=new_grad)
        self.sub_cache[key] = res
        res.check_indices = self.check_indices
        return res

    def __setitem__(self, index, other):
    #     """ Part assignment.

    #     :param index: public (regint/cint/int)
    #     :param other: container of matching size and type """
       
        if isinstance(index, tuple):
            new_sizes = []
            tmp_new_sizes = []
            index_tuples = []
            for i in range(len(self.sizes)):
                if i < len(index):
                    if isinstance(index[i], int):
                        tmp_new_sizes.append(1)
                        index_tuples.append((index[i], 0))
                        continue
                    if isinstance(index[i], slice):
                            index_i = index[i]
                            start =  0  if index_i.start == None else index_i.start
                            end = self.sizes[i]  if index_i.stop == None else index_i.stop
                            step = 1  if index_i.step == None else index_i.step
                            size = math.ceil((end-start)/step)
                            new_sizes.append(size)
                            tmp_new_sizes.append(size)
                            index_tuples.append((start, step))
                else:
                    new_sizes.append(self.sizes[i])
                    tmp_new_sizes.append(self.sizes[i])
                    index_tuples.append(0, 1)
            if isinstance(other, Tensor):
                other_value = other.value
            elif isinstance(other, MultiArray) or isinstance(other, Array):
                other_value = other
            else:
                raise CompilerError("when index is tuple, the type of other should be Tensor, MultiArray or Array")
            
            if len(tmp_new_sizes) > 1: 
                tmp_value = MultiArray(tmp_new_sizes, cint)
                tmp_res_value = MultiArray(tmp_new_sizes, predict_value_type(tmp_value, other_value))
            else:
                tmp_value = Array(tmp_new_sizes[0], cint)
                tmp_res_value = Array(tmp_new_sizes[0], predict_value_type(tmp_value, other_value))
                
            tmp_value.assign_all(1)
            boardcasted_multiarray_mul(tmp_value, other_value, tmp_res_value)
            tmp_value.print_reveal_nested()
            @for_range(tmp_value.total_size())
            def _(i):
                index_store = []
                new_index = []
                def mul(x, y):
                    return x*y
                tmp_i = i
                for j in range(len(tmp_value.sizes)-1):
                    left_size = (reduce(mul, tmp_value.sizes[j+1:]))
                    tmp_index = tmp_i// left_size
                    index_store.append(tmp_index)
                    new_index.append(index_tuples[j][0] + tmp_index * index_tuples[j][1])
                    tmp_i = tmp_i%left_size
                index_store.append(tmp_i)
                new_index.append(index_tuples[len(tmp_value.sizes)-1][0] + tmp_i* index_tuples[len(tmp_value.sizes)-1][1])
                tmp_val = tmp_res_value.get_vector_by_indices(*index_store)
                self.value.assign_vector_by_indices(tmp_val, *new_index)
            tmp_value.delete()
            tmp_res_value.delete()
            return
        if isinstance(other, Tensor):
            self.value[index] = other.value
        else:
            self.value[index] = other

                    
    @buildingblock("masked_fill_")
    def masked_fill_(self, mask, value):
        b =  mask *value 
        return self + b

    @staticmethod
    def ones(*sizes, value_type = sfix, req_grad = False):
        if len(sizes) == 1 and isinstance(sizes[0], list):
            sizes = sizes[0]
        else:
            sizes = list(sizes)
        if len(sizes) == 0 or value_type is None:
            raise CompilerError("the shape of a tensor must be a not-null list and value type must be determined")
        if len(sizes) == 1:
            res_value = Array(sizes[0], value_type)
        if len(sizes) > 1:
            res_value = MultiArray(sizes, value_type)
        res_value.assign_all(1)
        res = Tensor(res_value, req_grad=req_grad)        
        return res

    @staticmethod
    def zeros(*sizes, value_type = sfix, req_grad = False):
 
        if len(sizes) == 1 and isinstance(sizes[0], list):
            sizes = sizes[0]
        else:
            sizes = list(sizes)        
        if len(sizes) == 0 or value_type is None:
            raise CompilerError("the shape of a tensor must be a not-null list and value type must be determined")
        if len(sizes) == 1:
            res_value = Array(sizes[0], value_type)
        if len(sizes) > 1:
            res_value = MultiArray(sizes, value_type)
        res_value.assign_all(0)
        res = Tensor(res_value, req_grad=req_grad)        
        return res

    @staticmethod
    def eye(m, n =None, value_type = sfix, req_grad = False):
        assert n is None or m == n
        res_value = MultiArray([m, m], value_type)
        @for_range(m)
        def _(i):
            res_value[i][i] = 1
        res = Tensor(res_value, req_grad=req_grad)    
        return res
    
    @staticmethod
    def arange(start , end, step =1, value_type = sfix, req_grad = False):
        size = math.ceil((end-start)/step)
        res_value = Array(size, value_type)
        @for_range(start, end, step)
        def _(i):
            res_value.assign_vector(value_type(i), i/step)
        res = Tensor(res_value, req_grad=req_grad)  
        return res
    
    @staticmethod
    def triu(input, k = 0, inplace = False):
        assert len(input.sizes) >= 2
        if inplace:
            res = input
        else:
            res_value = input.value.same_shape()
            res_value[:] = input.value[:]
            res = Tensor(res_value, req_grad=input.req_grad)
        mask_value = MultiArray([input.sizes[-2],input.sizes[-1]], value_type=cint)
        mask_value.assign_all(1)
        length = min(input.sizes[-2],input.sizes[-1])
        if k<= 0:
            length = length + k -1
            if length <= 0:
                return res
            @for_range(length)
            def _(i):
                @for_range(length - i)
                def _(j):
                    mask_value.assign_vector_by_indices(cint(0), input.sizes[-2] - i -1, j)
        else:
            if k >= input.sizes[-1]:
                res.value.assign_all(0)
                return res
            @for_range(length)
            def _(i):
                @for_range(i+k)
                def _(j):
                    mask_value.assign_vector_by_indices(cint(0), i, j)             
        boardcasted_multiarray_mul(res.value, mask_value, res.value)       
        return res
    
    
    @staticmethod
    def tril(input, k = 0, inplace = False):
        assert len(input.sizes) >= 2
        if inplace:
            res = input
        else:
            res_value = input.value.same_shape()
            res_value[:] = input.value[:]
            res = Tensor(res_value, req_grad=input.req_grad)
        mask_value = MultiArray([input.sizes[-2],input.sizes[-1]], value_type=cint)
        mask_value.assign_all(1)
        length = min(input.sizes[-2],input.sizes[-1])
        if k >= 0:
            length = length - k -1
            if length <= 0:
                return res
            @for_range(length)
            def _(i):
                @for_range(i-k)
                def _(j):
                    mask_value.assign_vector_by_indices(cint(0), i, input.sizes[-1] - j-1)
        else:
            if -k >= input.sizes[-2]:
                res.value.assign_all(0)
                return res
            @for_range(length)
            def _(i):
                @for_range(i-k)
                def _(j):
                    mask_value.assign_vector_by_indices(cint(0), j, i)
            boardcasted_multiarray_mul(res.value, mask_value, res.value)       
        return res    
    
    def argmax(self, dim, keepdim=False):
        dim = [dim]
        if not keepdim:
            new_sizes = [self.value.sizes[i] for i in list(filter(lambda x: x not in dim, range(len(self.value.sizes))))]
        else:
            new_sizes = [(1 if i in dim else self.value.sizes[i]) for i in range(len(self.value.sizes))]
        if len(new_sizes) <= 1:
            new_value = Array(new_sizes[0], self.value.value_type)
        else:
            new_value = MultiArray(new_sizes, self.value.value_type)
        output = Tensor(new_value, req_grad=self.req_grad)

        new_perm = get_permute(len(self.value.sizes), dim)
        target_size = self.value.tuple_permute(self.value.sizes, new_perm)
        temp = MultiArray(target_size, self.value.value_type)
        self.value.permute_without_malloc(temp, new_perm)
        
        stride = self.value.sizes[dim[0]]
        @for_range_opt(self.value.total_size()//stride)
        def _(i):
            t = temp.get_vector(i*stride, stride)
            output.value.assign_vector(argmax(t), i)
        temp.delete()
        return output
    
    @buildingblock("mv-forward")
    def mv(self, other,out=None):
        # mul of Two-dimension * Array,return an output,whose type is Tensor and value is Array
        @backwardbuildingblock(get_program().globalbuildingblock[:-11]+"-mv-backward")
        def propagate(dl_doutputs, operation):
            dl_dy,=dl_doutputs
            input1=tensors[operation.inputs[0]]
            input2=tensors[operation.inputs[1]]
           
            input2_Matrix=Matrix(input2.shape[0],1,input2.value.value_type,address=input2.value.address)
            save1_sizes=input1.shape
            input1.value.view(reduce(operator.mul,save1_sizes[:-1]),save1_sizes[-1])
            # compute dB=A^T*dC+dB
            # compute dA=dC*B^T+dA
            dl_d[operation.inputs[0]].view(reduce(operator.mul,save1_sizes[:-1]),save1_sizes[-1])
            if isinstance(dl_dy,Array):                
                dl_dy_Matrix=Matrix(dl_dy.sizes[0],1,dl_dy.value_type,address=dl_dy.address)
                
                input1.value.trans_mul_add_to(dl_dy_Matrix,dl_d[operation.inputs[1]])
                
                dl_dy_Matrix.mul_trans_add_to(input2_Matrix,dl_d[operation.inputs[0]])
            else:
                save2_sizes=dl_dy.sizes
                dl_dy.view(dl_dy.length,1)
                input1.value.trans_mul_add_to(dl_dy,dl_d[operation.inputs[1]])
                dl_dy.mul_trans_add_to(input2_Matrix,dl_d[operation.inputs[0]])
                dl_dy.view(*list(save2_sizes))
            dl_d[operation.inputs[0]].view(*list(save1_sizes))
            input1.value.view(*list(save1_sizes))
            
        global op_id
        if prepare:
            assert self.value.value_type==other.value.value_type,"Invalid Data Type"
            assert isinstance(self.value,MultiArray) and isinstance(other.value,Array),"The first parameter is Not MultiArray or the second parameter is not Array"
            assert len(other.shape)==1 and self.shape[-1]==other.shape[0],"Invalid Dimension"
            if out:
                new_value=out
            elif len(self.shape)==2:
                new_value = Array(self.shape[0], self.value.value_type)
            else:
                new_value = MultiArray(list(self.shape[:-1]), self.value.value_type)
            output = Tensor(new_value, req_grad=self.req_grad or other.req_grad)
            if self.req_grad or other.req_grad:
                operation = Operation(inputs=[self.name, other.name], outputs=[output.name], propagate=propagate)
            else:
                operation = Operation(inputs=[self.name, other.name], outputs=[output.name], propagate=fake_propagate)
            gradient_operation.append(operation)
            operation_id = len(gradient_operation)-1
            op_id_store[op_id] = operation_id
            op_id += 1
        else:
            operation = gradient_operation[op_id_store[op_id]]
            inputs = operation.inputs
            outputs = operation.outputs
            input1 = tensors[inputs[0]]
            input2 = tensors[inputs[1]]
            output = tensors[outputs[0]]
            input1.value.mv(input2.value,output.value)
            # n_threads=10 if input1.shape[0]>=1000 else 1
            # @multithread(n_threads,input1.shape[0])
            # def _(base, size):
            #     output.value.assign_part_vector(input1.value.direct_mul(input2.value,indices=(regint.inc(size,base=base),regint.inc(input1.shape[1]), regint.inc(input2.shape[0]),regint.inc(1))),base)
            op_id += 1# record the input and output of the op
        return output
    
    @buildingblock("mm-forward")
    def mm(self, other): #Two-dimension * two-dimension,return an output,whose type is Tensor.
        # backward
        @backwardbuildingblock(get_program().globalbuildingblock[:-11]+"-mm-backward")
        def propagate(dl_doutputs, operation):
            dl_dy, = dl_doutputs
            input1 = tensors[operation.inputs[0]]
            input2 = tensors[operation.inputs[1]]
            if self.req_grad:
                dl_dy.mul_trans_add_to(input2.value,dl_d[operation.inputs[0]],n_threads=10 if input1.shape[0]>=1000 else 1)
                # C=AB partial derivate of dA=dC*B^T+dA
            if other.req_grad:
                input1.value.trans_mul_add_to(dl_dy,dl_d[operation.inputs[1]],n_threads=10 if input1.shape[0]>=1000 else 1)
                # C=AB partial derivate of dB=A^T*dC+dB
        global op_id
        if prepare:
            assert self.value.value_type==other.value.value_type,"Invalid Data Type"
            assert len(self.shape)==len(other.shape)==2 and self.shape[1]==other.shape[0],"Invalid Dimension"
            new_value = MultiArray([self.value.sizes[0], other.value.sizes[1]], self.value.value_type)
            output = Tensor(new_value, req_grad=self.req_grad or other.req_grad)
            if self.req_grad or other.req_grad:
                operation = Operation(inputs=[self.name, other.name], outputs=[output.name], propagate=propagate)
            else:
                operation = Operation(inputs=[self.name, other.name], outputs=[output.name], propagate=fake_propagate)
            gradient_operation.append(operation)
            operation_id = len(gradient_operation) - 1
            op_id_store[op_id] = operation_id
            op_id += 1
        else:
            operation = gradient_operation[op_id_store[op_id]]
            inputs = operation.inputs
            outputs = operation.outputs
            input1 = tensors[inputs[0]]
            input2 = tensors[inputs[1]]
            output = tensors[outputs[0]]
            input1.value.mm(input2.value, output.value)
            op_id += 1  # record the input and output of the op
        return output
    
    @buildingblock("singlebmm-forward")
    def single_bmm(self, other: 'Tensor') -> 'Tensor':
        '''
        Performs a batch matrix-matrix product of matrices stored in self and other.
        Note: This function does not broadcast
        :param self.shape: [*b, n, m]
        :param other.shape: [m, p]
        :return: return.shape: [*b, n, p]
        '''
        # backward
        @backwardbuildingblock(get_program().globalbuildingblock[:-18]+"-singlebmm-backward")
        def propagate(dl_doutputs, operation):
            dl_dy, = dl_doutputs
            input1, input2 = tensors[operation.inputs[0]], tensors[operation.inputs[1]]
            if self.req_grad:
                cur_dinput1 = dl_dy.single_bmm_trans_to(input2.value)
                dl_d[operation.inputs[0]][:] += cur_dinput1[:]
                cur_dinput1.delete()
            if other.req_grad:
                # shenhao: need to revise permute
                cur_dinput2 = input1.value.trans_bmm_to(dl_dy, is_reduce=True)
                dl_d[operation.inputs[1]][:] += cur_dinput2[:]
                cur_dinput2.delete()
        # forward
        global op_id
        if prepare:
            assert len(self.sizes) >= 3 and self.sizes[-1] == other.sizes[0], "Invalid Dimension"
            batch, n, p = self.sizes[:-2], self.sizes[-2], other.sizes[-1]
            output = Tensor(MultiArray([*batch, n, p], other.value.value_type), req_grad=self.req_grad or other.req_grad)
            if self.req_grad or other.req_grad:
                operation = Operation(inputs=[self.name, other.name], outputs=[output.name], propagate=propagate)
            else:
                operation = Operation(inputs=[self.name, other.name], outputs=[output.name], propagate=fake_propagate)
            gradient_operation.append(operation)
            operation_id = len(gradient_operation) - 1
            op_id_store[op_id] = operation_id
            op_id += 1
        else:
            operation = gradient_operation[op_id_store[op_id]]
            inputs, outputs = operation.inputs, operation.outputs
            input1, input2, output = tensors[inputs[0]], tensors[inputs[1]], tensors[outputs[0]]
            input1.value.single_bmm(input2.value, output.value)
            op_id += 1
        return output
    
    
    @buildingblock("bmm-forward")
    def bmm(self, other: 'Tensor') -> 'Tensor':
        '''
        Performs a batch matrix-matrix product of matrices stored in self and other.
        Note: This function does not broadcast
        :param self.shape: [*b, n, m]
        :param other.shape: [*b, m, p]
        :return: return.shape: [*b, n, p]
        '''
        # backward
        @backwardbuildingblock(get_program().globalbuildingblock[:-12]+"-bmm-backward")
        def propagate(dl_doutputs, operation):
            dl_dy, = dl_doutputs
            input1, input2 = tensors[operation.inputs[0]], tensors[operation.inputs[1]]
            if self.req_grad:
                cur_dinput1 = dl_dy.bmm_trans_to(input2.value)
                dl_d[operation.inputs[0]][:] += cur_dinput1[:]
                cur_dinput1.delete()
            if other.req_grad:
                cur_dinput2 = input1.value.trans_bmm_to(dl_dy)
                dl_d[operation.inputs[1]][:] += cur_dinput2[:]
                cur_dinput2.delete()
        # forward
        global op_id
        if prepare:
            assert len(self.sizes) == len(other.sizes) >= 3 and self.sizes[-1] == other.sizes[-2], "Invalid Dimension"
            batch, n, p = self.sizes[:-2], self.sizes[-2], other.sizes[-1]
            output = Tensor(MultiArray([*batch, n, p], other.value.value_type), req_grad=self.req_grad or other.req_grad)
            if self.req_grad or other.req_grad:
                operation = Operation(inputs=[self.name, other.name], outputs=[output.name], propagate=propagate)
            else:
                operation = Operation(inputs=[self.name, other.name], outputs=[output.name], propagate=fake_propagate)
            gradient_operation.append(operation)
            operation_id = len(gradient_operation) - 1
            op_id_store[op_id] = operation_id
            op_id += 1
        else:
            operation = gradient_operation[op_id_store[op_id]]
            inputs, outputs = operation.inputs, operation.outputs
            input1, input2, output = tensors[inputs[0]], tensors[inputs[1]], tensors[outputs[0]]
            input1.value.bmm(input2.value, output.value)
            op_id += 1
        return output

    @buildingblock("dot-forward")
    def dot(self, other):
        #Mul of two Array 
        @backwardbuildingblock(get_program().globalbuildingblock[:-12]+"-dot-backward")
        def propagate(dl_doutputs, operation):
            dl_dy,=dl_doutputs
            dl_d[operation.inputs[0]][:]+= tensors[operation.inputs[1]].value[:]*dl_dy #dA=dC*B+dA
            dl_d[operation.inputs[1]][:]+= tensors[operation.inputs[0]].value[:]*dl_dy #dB=dC*A+dB
        global op_id
        if prepare:
            assert self.value.value_type==other.value.value_type,"Invalid Data Type"
            assert isinstance(self.value,Array) and isinstance(other.value,Array),"Not Array error"
            assert self.shape[0]==other.shape[0],"Invalid Dimension"
            new_value=Array(1,self.value.value_type)
            output=Tensor(new_value,req_grad=self.req_grad or other.req_grad)
            if self.req_grad or other.req_grad:
                operation=Operation(inputs=[self.name,other.name],outputs=[output.name],propagate=propagate)
            else:
                operation=Operation(inputs=[self.name,other.name],outputs=[output.name],propagate=fake_propagate)
            gradient_operation.append(operation)
            operation_id = len(gradient_operation) - 1
            op_id_store[op_id] = operation_id
            op_id += 1
        else:
            operation=gradient_operation[op_id_store[op_id]]
            input1=tensors[operation.inputs[0]]
            input2=tensors[operation.inputs[1]]
            output=tensors[operation.outputs[0]]
            @for_range(self.shape[0])
            def _(i):
                output.value[0]+=(input1.value[i]*input2.value[i])
            op_id+=1
        return output
    
    def matmul(self, other):
        assert self.dim >= other.dim, "The former must be higher dimensional than the latter"
        if self.dim == other.dim:
            if self.dim == 1:
                return self.dot(other)
            elif self.dim == 2:
                return self.mm(other)
            else:
                return self.bmm(other)
        else:
            if other.dim == 1:
                return self.mv(other)
            elif other.dim == 2:
                return self.single_bmm(other)
            else:
                raise CompilerError("Invalid Dimension: The multiplication does not match")

    def __add__(self, other):
        if isinstance(other, (int, float)):
            return ops_add_constant(self, other)
        return element_wise_add(self, other)
    

    def __sub__(self, other):
        if isinstance(other, (int, float)):
            return ops_add_constant(self, -other)
        # return element_wise_sub(self, other)
        return element_wise_add(self, -other)

    def __neg__(self):
        return ops_mul_constant(self, -1)

    def __truediv__(self, other):
        if isinstance(other, (int, float)):
            return ops_mul_constant(self, 1./other)
        return element_wise_div(self, other)

    def __len__(self):
        return len(self.value)

    @buildingblock("view-forward")
    def view(self, *sizes):
        
        @backwardbuildingblock(get_program().globalbuildingblock[:-13]+"-view-backward")
        def propagate(dl_doutputs, operation):
            dl_dy, = dl_doutputs
            dl_d[operation.inputs[0]].assign(dl_dy)
        global op_id
        if prepare:
            product = reduce(lambda x, y: x*y, self.shape)
            if len(sizes) == 1 and isinstance(sizes[0], int):
                sizes = sizes[0]
                assert sizes == product, "Invalid Dimension"
                new_value = Array(sizes, self.value.value_type)
            else:
                if len(sizes) == 1 and isinstance(sizes[0], list):
                    sizes = sizes[0]
                else:
                    sizes = list(sizes)
                assert all(isinstance(x, int) and x > -2 for x in sizes), "Invalid Dimensiopn"
                if -1 in sizes:
                    assert sizes.count(-1) == 1, "-1 Occurs More than Once "
                    tmp = reduce(lambda x, y: x*y, sizes)
                    assert product % (-tmp) == 0, "Invalid Dimension"
                    sizes[sizes.index(-1)] = int(product/(-tmp))
                new_value = MultiArray(sizes, self.value.value_type)
            output = Tensor(new_value, req_grad=self.req_grad)
            if self.req_grad:
                operation = Operation(inputs=[self.name], outputs=[output.name], propagate=propagate)
            else:
                operation = Operation(inputs=[self.name], outputs=[output.name], propagate=fake_propagate)
            gradient_operation.append(operation)
            operation_id = len(gradient_operation)-1
            op_id_store[op_id] = operation_id
            op_id += 1
        else:
            operation = gradient_operation[op_id_store[op_id]]
            outputs = operation.outputs
            output = tensors[outputs[0]]
            output.value.assign(self.value)
            op_id += 1
        return output

    def flatten(self, start_dim, end_dim):
        sizes = self.sizes
        length = len(sizes)
        if start_dim < 0:
            start_dim = length + start_dim
        
        if end_dim < 0:
            end_dim = length + end_dim 
        
        assert start_dim >= 0 and end_dim >= 0 and start_dim < length and end_dim < length and start_dim < end_dim
        new_sizes = []
        new_len = 1
        for i in range(length):
            if i < start_dim or i > end_dim:
                new_sizes.append(sizes[i])  
                continue
            if i == end_dim:
                new_len *= sizes[i]
                new_sizes.append(int(new_len))
                continue
            new_len *= sizes[i]
        return self.view(new_sizes)
                    
    @buildingblock("squeeze-forward")
    def squeeze(self, dim=None):
        
        @backwardbuildingblock(get_program().globalbuildingblock[:-16]+"-squeeze-backward")
        def propagate(dl_doutputs, operation):
            dl_dy, = dl_doutputs
            dl_d[operation.inputs[0]].assign(dl_dy)
        global op_id
        if prepare:
            if dim:
                new_sizes = list(self.shape)
                assert dim < len(self.shape), "Invalid Dimension"
                del new_sizes[dim]
            else:
                new_sizes = [x for x in self.shape if x != 1]
            if len(new_sizes) > 1:
                new_value = MultiArray(new_sizes, self.value.value_type)
            else:
                assert len(new_sizes) == 1 and new_sizes[0] > 0, "Invalid Dimension"
                new_value = Array(new_sizes[0], value_type=self.value.value_type)
            output = Tensor(new_value, req_grad=self.req_grad)
            if self.req_grad:
                operation = Operation(inputs=[self.name], outputs=[output.name], propagate=propagate)
            else:
                operation = Operation(inputs=[self.name], outputs=[output.name], propagate=fake_propagate)
            gradient_operation.append(operation)
            operation_id = len(gradient_operation)-1
            op_id_store[op_id] = operation_id
            op_id += 1
        else:
            operation = gradient_operation[op_id_store[op_id]]
            outputs = operation.outputs
            output = tensors[outputs[0]]
            output.value.assign(self.value)
            op_id += 1
        return output

    @buildingblock("unsqueeze-forward")
    def unsqueeze(self, dim):
        
        @backwardbuildingblock(get_program().globalbuildingblock[:-18]+"-unsqueeze-backward")
        def propagate(dl_doutputs, operation):
            dl_d[operation.inputs[0]].assign(dl_doutputs[0])
        global op_id
        if prepare:
            new_sizes = list(self.shape)
            assert isinstance(dim, int) and dim <= len(self.shape) and dim >= -len(self.shape), "Invalid Dimension"
            new_sizes.insert(dim, 1)
            new_value = MultiArray(new_sizes, self.value.value_type)
            output = Tensor(new_value, req_grad=self.req_grad)
            if self.req_grad:
                operation = Operation(inputs=[self.name], outputs=[output.name], propagate=propagate)
            else:
                operation = Operation(inputs=[self.name], outputs=[output.name], propagate=fake_propagate)
            gradient_operation.append(operation)
            operation_id = len(gradient_operation)-1
            op_id_store[op_id] = operation_id
            op_id += 1
        else:
            operation = gradient_operation[op_id_store[op_id]]
            outputs = operation.outputs
            output = tensors[outputs[0]]
            output.value.assign(self.value)
            op_id += 1
        return output

    @buildingblock("gather-forward")
    def gather(self, dim, index):
        # todo
        @backwardbuildingblock(get_program().globalbuildingblock[:-15]+"-gather-backward")
        def propagate(dl_doutputs, operation):
            dl_dy, = dl_doutputs
            dl_dself = dl_d[operation.inputs[0]]
            @for_range(dl_dy.total_size())
            def _(i):
                index_store = []
                new_index = []
                def mul(x, y):
                    return x*y
                tmp_i = i
                for j in range(len(dl_dy.sizes)-1):
                    left_size = (reduce(mul, dl_dy.sizes[j+1:]))
                    tmp_index = tmp_i// left_size
                    index_store.append(tmp_index)
                    new_index.append(tmp_index)
                    tmp_i = tmp_i%left_size
                index_store.append(tmp_i)
                new_index.append(tmp_i)
                new_index[dim] = index.value.get_vector_by_indices(*index_store)
                tmp_val = dl_dy.get_vector_by_indices(*index_store)
                dl_dself.assign_vector_by_indices(dl_dself.get_vector_by_indices(*new_index)+tmp_val, *new_index)            
               
        global op_id
        if prepare:
            assert len(self.sizes) == len(index.sizes)
            assert index.value.value_type == cint or index.value.value_type == regint
            for i in range(len(self.sizes)):
                if i!=dim and index.sizes[i] > self.sizes[i]:
                    raise CompilerError("wrong dimension of index in gather function")
            if len(index.sizes) == 0:
                new_value = Array(index.sizes, self.value.value_type)
            else:
                new_value = MultiArray(index.sizes, self.value.value_type)
            output = Tensor(new_value, req_grad=self.req_grad)
            if self.req_grad:
                operation = Operation(inputs=[self.name], outputs=[output.name], propagate=propagate)
            else:
                operation = Operation(inputs=[self.name], outputs=[output.name], propagate=fake_propagate)
            gradient_operation.append(operation)
            operation_id = len(gradient_operation)-1
            op_id_store[op_id] = operation_id
            op_id += 1
        else:
            operation = gradient_operation[op_id_store[op_id]]
            outputs = operation.outputs
            output = tensors[outputs[0]]
            @for_range(output.value.total_size())
            def _(i):
                index_store = []
                new_index = []
                def mul(x, y):
                    return x*y
                tmp_i = i
                for j in range(len(output.sizes)-1):
                    left_size = (reduce(mul, output.sizes[j+1:]))
                    tmp_index = tmp_i// left_size
                    index_store.append(tmp_index)
                    new_index.append(tmp_index)
                    tmp_i = tmp_i%left_size
                index_store.append(tmp_i)
                new_index.append(tmp_i)
                new_index[dim] = index.value.get_vector_by_indices(*index_store)
                tmp_val = self.value.get_vector_by_indices(*new_index)
                output.value.assign_vector_by_indices(tmp_val, *index_store)
            op_id += 1
        return output

    @buildingblock("reshape-forward")
    def reshape(self, *sizes):
        
        @backwardbuildingblock(get_program().globalbuildingblock[:-16]+"-reshape-backward")
        def propagate(dl_doutputs, operation):
            dl_dy, = dl_doutputs
            dl_d[operation.inputs[0]].assign(dl_dy)
        global op_id
        if prepare:
            product = reduce(lambda x, y: x*y, self.shape)
            if len(sizes) == 1 and isinstance(sizes[0], int):
                sizes = sizes[0]
                assert sizes == product, "Invalid Dimension"
                new_value = Array(sizes, self.value.value_type)
            else:
                if len(sizes) == 1 and isinstance(sizes[0], list):
                    sizes = sizes[0]
                else:
                    sizes = list(sizes)
                assert all(isinstance(x, int) for x in sizes), "Invalid Dimensiopn"
                if -1 in sizes:
                    assert sizes.count(-1) == 1, "-1 Occurs More than Once "
                    tmp = reduce(lambda x, y: x*y, sizes)
                    assert product % (-tmp) == 0, "Invalid Dimension"
                    sizes[sizes.index(-1)] = int(product/(-tmp))
                new_value = MultiArray(sizes, self.value.value_type)
            output = Tensor(new_value, req_grad=self.req_grad)
            if self.req_grad:
                operation = Operation(inputs=[self.name], outputs=[output.name], propagate=propagate)
            else:
                operation = Operation(inputs=[self.name], outputs=[output.name], propagate=fake_propagate)
            gradient_operation.append(operation)
            operation_id = len(gradient_operation)-1
            op_id_store[op_id] = operation_id
            op_id += 1
        else:
            operation = gradient_operation[op_id_store[op_id]]
            outputs = operation.outputs
            output = tensors[outputs[0]]
            output.value.assign(self.value)
            op_id += 1
        return output

    @buildingblock("permute-forward")
    def permute(self, *new_perm):  # todo :这里的参数不应该是list类型的new-perm，而应该是*newperm :pytorch中：x.permute(2, 0, 1)
        if not isinstance(new_perm[0], list):
            new_perm = list(new_perm)
        else:
            new_perm = new_perm[0]
        @backwardbuildingblock(get_program().globalbuildingblock[:-16]+"-permute-backward")
        def propagate(dl_doutputs,operation):
            dl_dy,=dl_doutputs
            L=len(self.shape)
            inv_new_perm=[None]*L
            for i in range(L):
                inv_new_perm[new_perm[i]]=i #s2[s1[i]]=i
            dl_dy.permute_without_malloc(dl_d[operation.inputs[0]],inv_new_perm)
        global op_id
        if prepare:
            assert isinstance(self.value, MultiArray), "Error,Permute operation must be MultiArray"  # 置换维度，那么肯定是MultiArray吧
            target_size = self.value.tuple_permute(self.shape, new_perm)  # just for calling of tuple_permute function
            new_value = MultiArray(target_size, self.value.value_type)
            output = Tensor(new_value, req_grad=self.req_grad)
            if self.req_grad:
                operation = Operation(inputs=[self.name], outputs=[output.name], propagate=propagate)
            else:
                operation = Operation(inputs=[self.name], outputs=[output.name], propagate=fake_propagate)
            gradient_operation.append(operation)
            operation_id = len(gradient_operation)-1
            op_id_store[op_id] = operation_id
            op_id += 1
        else:
            operation = gradient_operation[op_id_store[op_id]]
            outputs = operation.outputs
            output = tensors[outputs[0]]
            self.value.permute_without_malloc(output.value, new_perm)  # output的值在参数中传入后被修改
            op_id += 1
        return output

    @buildingblock("transpose-forward")
    def transpose(self, *indexs):
        if indexs!=None:
            indexs = list(indexs)
            new_index = []
            for i in range(len(self.sizes)):
                if i == indexs[0]%len(self.sizes):
                    new_index.append(indexs[1]%len(self.sizes))
                    continue
                if i == indexs[1]%len(self.sizes):
                    new_index.append(indexs[0]%len(self.sizes))
                    continue
                new_index.append(i)
            return self.permute(*new_index)
        @backwardbuildingblock(get_program().globalbuildingblock[:-18]+ "-transpose-backward")
        def propagate(dl_doutputs, operation):
            if isinstance(dl_doutputs[0], Array):
                dl_d[operation.inputs[0]][:] += dl_doutputs[0][:]
            else:
                dl_d[operation.inputs[0]][:] += dl_doutputs[0].transpose()[:]
        global op_id
        if prepare:
            if isinstance(self.value, Array):
                new_value = Array(self.shape[0], self.value.value_type)
            else:
                assert len(self.value.sizes) == 2, 'Invalid dimension'
                new_sizes = [self.value.sizes[1], self.value.sizes[0]]
                new_value = MultiArray(new_sizes, self.value.value_type)
            output = Tensor(new_value, req_grad=self.req_grad)
            if self.req_grad:
                operation = Operation(inputs=[self.name], outputs=[output.name], propagate=propagate)
            else:
                operation = Operation(inputs=[self.name], outputs=[output.name], propagate=fake_propagate)
            gradient_operation.append(operation)
            operation_id = len(gradient_operation)-1
            op_id_store[op_id] = operation_id
            op_id += 1
        else:
            operation = gradient_operation[op_id_store[op_id]]
            input = tensors[operation.inputs[0]]
            output = tensors[operation.outputs[0]]
            if len(self.shape) == 1:  # in this case:Array
                output.value[:] = input.value[:]
            else:
                output.value = input.value.transpose()
            op_id += 1
        return output

    @buildingblock("concat-forward")
    def concat(self, other, dim=0):  # 按照dim指定维度进行拼接
        @buildingblock(get_program().globalbuildingblock)
        def propagate(dl_doutputs,operation):
            input1=tensors[operation.inputs[0]]
            input2=tensors[operation.inputs[1]]
            size_pre=reduce(lambda x,y:x*y,input1.shape[dim:])
            size_next=reduce(lambda x,y:x*y,input2.shape[dim:]) 
            if input1.req_grad and input2.req_grad:
                @for_range(input1.value.length//size_pre)
                def _(i):    
                    input1.grad.assign_vector(dl_doutputs[0].get_vector(i*size_pre,size_pre),i*size_pre)
                    input2.grad.assign_vector(dl_doutputs[0].get_vector(i*size_next,size_next),i*size_next)
            elif input1.req_grad:
                @for_range(input1.value.length//size_pre)
                def _(i):
                    input1.grad.assign_vector(dl_doutputs[0].get_vector(i*size_pre,size_pre),i*size_pre)
            elif input2.req_grad:
                @for_range(input1.value.length//size_pre)
                def _(i):
                    input2.grad.assign_vector(dl_doutputs[0].get_vector(i*size_next,size_next),i*size_next)                
        global op_id
        if prepare:
            assert self.value.value_type is other.value.value_type, "Invalid value_type"
            if isinstance(self.value, Array) and isinstance(other.value, Array):
                target_len = self.value.length + other.value.length
                new_value = Array(target_len, self.value.value_type)
            else:
                assert len(self.shape)==len(other.shape),"Inequal Dimension"
                for i in range(len(self.shape)):
                    if i != dim and self.shape[i] != other.shape[i]:
                        raise ValueError("Invalid Dimension")
                target_size = other.value.shape
                target_size[dim] += self.value.shape[dim]
                new_value = MultiArray(target_size, self.value.value_type)
            output = Tensor(new_value, req_grad=self.req_grad or other.req_grad)
            if self.req_grad or other.req_grad:
                operation = Operation(inputs=[self.name, other.name], outputs=[output.name], propagate=propagate)
            else:
                operation = Operation(inputs=[self.name, other.name], outputs=[output.name], propagate=fake_propagate)
            gradient_operation.append(operation)
            operation_id = len(gradient_operation)-1
            op_id_store[op_id] = operation_id
            op_id += 1
        else:
            operation=gradient_operation[op_id_store[op_id]]
            size_pre=reduce(lambda x,y:x*y,self.shape[dim:])
            size_next=reduce(lambda x,y:x*y,other.shape[dim:])
            input1=tensors[operation.inputs[0]]
            input2=tensors[operation.inputs[1]]
            output=tensors[operation.outputs[0]]
            index=regint(0)    
            @for_range(input1.value.length//size_pre)
            def _(i):  
                #can not convert this to @for_range for the error info of "local variable 'index' referenced before assignment"
                output.value.assign_vector(input1.value.get_vector(i*size_pre,size_pre),index)
                index.update(index+size_pre)
                output.value.assign_vector(input2.value.get_vector(i*size_next,size_next),index)
                index.update(index+size_next)
            op_id+=1
        return output
    
    @buildingblock("expand")
    def expand(self, sizes):
        for i in range(len(sizes)):
            if sizes[i] == -1:
                sizes[i] = self.value.sizes[i]
        temp_value = MultiArray(sizes, cint)
        temp = Tensor(temp_value, req_grad=False)
        return self + temp
    
    @buildingblock("expand_as")
    def expand_as(self, other):
        return self.expand(self, list(other.value.sizes))

    @buildingblock("repeat")
    def repeat(self, *sizes):
        sizes = list(sizes)
        new_sizes = []
        for i in range(len(sizes)):
            new_sizes.append(self.value.sizes[i] * sizes[i])
        return self.expand(new_sizes)
    
    @buildingblock("gt")
    def gt(input, other):
        if isinstance(other, int) or isinstance(other, float):
            new_value = input.value.same_shape()
            output = Tensor(new_value, req_grad=input.req_grad)
            output.value[:] = output.value[:] > other
            return output
        if isinstance(input.value, MultiArray) or isinstance(other.value, MultiArray):
            if input.value.total_size()>other.value.total_size():
                new_value = MultiArray(input.value.sizes, predict_value_type(input.value, other.value))
            else:
                new_value = MultiArray(other.value.sizes, predict_value_type(input.value, other.value))
        else:
            if input.value.total_size()>other.value.total_size():
                new_value = Array(input.value.sizes[0], predict_value_type(input.value, other.value))
            else:
                new_value = Array(other.value.sizes[0], predict_value_type(input.value, other.value))
        output = Tensor(new_value, req_grad=input.req_grad or other.req_grad)
        
        boardcasted_multiarray_sub(input.value, other.value, output.value)
        
        output.value[:] = output.value[:] >0
        return output
        
    @buildingblock("abs-forward")
    def abs(self):
        # backward
        @buildingblock(get_program().globalbuildingblock)
        def propagate(dl_doutputs, operation):
            dl_dx, = dl_doutputs
            inputs = operation.inputs
            inter = operation.intermediate[0]  # reuse the intervalue in mem
            dl_dself = dl_d[inputs[0]]
            dl_dself[:] += inter[:] * dl_dx[:]
            dl_dinputs = [dl_dself]
            return dl_dinputs
        # forward
        global op_id
        if prepare:
            if isinstance(self.value, Array):
                new_value = Array(self.value.length, self.value.value_type)
                inter = Array(self.value.length, self.value.value_type)
            else:
                new_value = MultiArray(self.value.sizes, self.value.value_type)
                inter = MultiArray(self.value.sizes, self.value.value_type)
            output = Tensor(new_value, req_grad=self.req_grad)
            if self.req_grad:
                operation = Operation(inputs=[self.name], outputs=[output.name], propagate=propagate, intermediate=[inter])
            else:
                operation = Operation(inputs=[self.name], outputs=[output.name], propagate=fake_propagate, intermediate=[inter])
            gradient_operation.append(operation)
            operation_id = len(gradient_operation) - 1
            op_id_store[op_id] = operation_id
            op_id += 1
        else:
            operation = gradient_operation[op_id_store[op_id]]
            inputs = operation.inputs
            outputs = operation.outputs
            input = tensors[inputs[0]]
            output = tensors[outputs[0]]
            larger = input.value[:] > 0
            less = input.value[:]<0
            final=larger-less
            operation.intermediate[0].assign_vector(final)  # write to mem

            output.value[:] = final * input.value[:]
            op_id += 1
        # record the input and output of the op
        return output

    @buildingblock("exp-forward")
    def exp(self):
        # backward
        @backwardbuildingblock(get_program().globalbuildingblock[:-12]+"-exp-backward")
        def propagate(dl_doutputs, operation):
            dl_dx, = dl_doutputs
            inputs = operation.inputs
            inter = operation.intermediate[0]  # reuse the intervalue in mem
            dl_dself = dl_d[inputs[0]]
            dl_dself[:] += inter[:] * dl_dx[:]
            dl_dinputs = [dl_dself]
            return dl_dinputs
        # forward
        global op_id
        if prepare:
            if isinstance(self.value, Array):
                new_value = Array(self.value.length, self.value.value_type)
                inter = Array(self.value.length, self.value.value_type)
            else:
                new_value = MultiArray(self.value.sizes, self.value.value_type)
                inter = MultiArray(self.value.sizes, self.value.value_type)
            output = Tensor(new_value, req_grad=self.req_grad)
            if self.req_grad:
                operation = Operation(inputs=[self.name], outputs=[output.name], propagate=propagate, intermediate=[inter])
            else:
                operation = Operation(inputs=[self.name], outputs=[output.name], propagate=fake_propagate, intermediate=[inter])
            gradient_operation.append(operation)
            operation_id = len(gradient_operation) - 1
            op_id_store[op_id] = operation_id
            op_id += 1
        else:
            operation = gradient_operation[op_id_store[op_id]]
            inputs = operation.inputs
            outputs = operation.outputs
            input = tensors[inputs[0]]
            output = tensors[outputs[0]]

            ex = mpc_math.pow_fx(math.e, input.value[:])
            operation.intermediate[0].assign_vector(ex)

            output.value[:] = ex
            op_id += 1
        # record the input and output of the op
        return output

    @buildingblock("log-forward")
    def log(self, base=math.e):
        # backward
        @backwardbuildingblock(get_program().globalbuildingblock[:-12]+"-log-backward")
        def propagate(dl_doutputs, operation):
            dl_dx, = dl_doutputs
            inputs = operation.inputs
            dl_dself = dl_d[inputs[0]]
            dl_dself[:] += 1 / (self.value[:] * np.log(base)) * dl_dx[:]
            dl_dinputs = [dl_dself]
            return dl_dinputs
        # forward
        global op_id
        if prepare:
            if isinstance(self.value, Array):
                new_value = Array(self.value.length, self.value.value_type)
            else:
                new_value = MultiArray(self.value.sizes, self.value.value_type)
            output = Tensor(new_value, req_grad=self.req_grad)
            if self.req_grad:
                operation = Operation(inputs=[self.name], outputs=[output.name], propagate=propagate)
            else:
                operation = Operation(inputs=[self.name], outputs=[output.name], propagate=fake_propagate)
            gradient_operation.append(operation)
            operation_id = len(gradient_operation) - 1

            op_id_store[op_id] = operation_id
            op_id += 1
        else:
            operation = gradient_operation[op_id_store[op_id]]
            inputs = operation.inputs
            outputs = operation.outputs
            input = tensors[inputs[0]]
            output = tensors[outputs[0]]

            output.value[:] = mpc_math.log_fx(input.value[:], base)

            op_id += 1
        # record the input and output of the op
        return output

    @buildingblock("pow-forward")
    def pow(self, pow):
        # backward
        @backwardbuildingblock(get_program().globalbuildingblock[:-12]+"-pow-backward")
        def propagate(dl_doutputs, operation):
            dl_dx, = dl_doutputs
            inputs = operation.inputs
            dl_dself = dl_d[inputs[0]]
            dl_dself[:] += pow * mpc_math.pow_fx(self.value[:], pow-1) * dl_dx[:]
            dl_dinputs = [dl_dself]
            return dl_dinputs
        # forward
        global op_id
        if prepare:
            if isinstance(self.value, Array):
                new_value = Array(self.value.length, self.value.value_type)
            else:
                new_value = MultiArray(self.value.sizes, self.value.value_type)
            output = Tensor(new_value, req_grad=self.req_grad)
            if self.req_grad:
                operation = Operation(inputs=[self.name], outputs=[output.name], propagate=propagate)
            else:
                operation = Operation(inputs=[self.name], outputs=[output.name], propagate=fake_propagate)
            gradient_operation.append(operation)
            operation_id = len(gradient_operation) - 1

            op_id_store[op_id] = operation_id
            op_id += 1
        else:
            operation = gradient_operation[op_id_store[op_id]]
            inputs = operation.inputs
            outputs = operation.outputs
            input = tensors[inputs[0]]
            output = tensors[outputs[0]]

            output.value[:] = mpc_math.pow_fx(input.value[:], pow)

            op_id += 1
        # record the input and output of the op
        return output

    # todo: unsing 1 / mpc_math.sqrt(x) when 'approx' is False
    @buildingblock("invsqrt-forward")
    def invsqrt(self, eps=1e-12):
        # backward
        @backwardbuildingblock(get_program().globalbuildingblock[:-16]+"-invsqrt-backward")
        def propagate(dl_doutputs, operation):
            dl_dx, = dl_doutputs
            inputs = operation.inputs
            outputs = operation.outputs
            output = tensors[outputs[0]]
            dl_dself = dl_d[inputs[0]]
        
            dl_dself[:] += -0.5 * output.value[:] * output.value[:] * output.value[:] * dl_dx[:]
            dl_dinputs = [dl_dself]
            return dl_dinputs
        # forward
        global op_id
        if prepare:
            if isinstance(self.value, Array):
                new_value = Array(self.value.length, self.value.value_type)
            else:
                new_value = MultiArray(self.value.sizes, self.value.value_type)
            output = Tensor(new_value, req_grad=self.req_grad)
            if self.req_grad:
                operation = Operation(inputs=[self.name], outputs=[output.name], propagate=propagate)
            else:
                operation = Operation(inputs=[self.name], outputs=[output.name], propagate=fake_propagate)
            gradient_operation.append(operation)
            operation_id = len(gradient_operation) - 1

            op_id_store[op_id] = operation_id
            op_id += 1
        else:
            operation = gradient_operation[op_id_store[op_id]]
            inputs = operation.inputs
            outputs = operation.outputs
            input = tensors[inputs[0]]
            output = tensors[outputs[0]]

            # output.value[:] = mpc_math.InvertSqrt(input.value[:] + eps)
            @multithread(1, output.value.total_size())
            def _(base, size):
                output.value.assign_vector(mpc_math.InvertSqrt(input.value.get_vector(base, size)+eps) , base)

            op_id += 1
        # record the input and output of the op
        return output
    
    @buildingblock("cos-forward")
    def cos(self):
        
        @backwardbuildingblock(get_program().globalbuildingblock[:-12]+"-cos-backward")
        def propagate(dl_doutputs, operation):  # dl_outputs is Tensor.value
            dl_dx, = dl_doutputs
            dl_dself = dl_d[operation.inputs[0]]
            dl_dself[:] += dl_dx[:]*(-mpc_math.sin(self.value[:]))
        global op_id
        if prepare:
            if isinstance(self.value, Array):  # Array is instance of tensor?
                new_value = Array(self.value.length, self.value.value_type)
            else:
                new_value = MultiArray(self.value.sizes, self.value.value_type)
            output = Tensor(new_value, req_grad=self.req_grad)
            if self.req_grad:
                operation = Operation(inputs=[self.name], outputs=[output.name], propagate=propagate)
            else:
                operation = Operation(inputs=[self.name], outputs=[output.name], propagate=fake_propagate)
            gradient_operation.append(operation)
            operation_id = len(gradient_operation)-1
            op_id_store[op_id] = operation_id
            op_id += 1
        else:
            operation = gradient_operation[op_id_store[op_id]]
            inputs = operation.inputs
            outputs = operation.outputs
            input = tensors[inputs[0]]  # input is Tensor
            output = tensors[outputs[0]]
            output.value[:] = mpc_math.cos(input.value[:])
            op_id += 1
        return output

    @buildingblock("sin-forward")
    def sin(self):
        @backwardbuildingblock(get_program().globalbuildingblock[:-12]+"-sin-backward")
        def propagate(dl_doutputs, operation):  # dl_outputs is Tensor.value
            dl_dx, = dl_doutputs
            dl_dself = dl_d[operation.inputs[0]]
            dl_dself[:] += dl_dx[:]*mpc_math.cos(self.value[:])
        global op_id
        if prepare:
            if isinstance(self.value, Array):  # Array is instance of tensor?
                new_value = Array(self.value.length, self.value.value_type)
            else:
                new_value = MultiArray(self.value.sizes, self.value.value_type)
            output = Tensor(new_value, req_grad=self.req_grad)
            if self.req_grad:
                operation = Operation(inputs=[self.name], outputs=[output.name], propagate=propagate)
            else:
                operation = Operation(inputs=[self.name], outputs=[output.name], propagate=fake_propagate)
            gradient_operation.append(operation)
            operation_id = len(gradient_operation)-1
            op_id_store[op_id] = operation_id
            op_id += 1
        else:
            operation = gradient_operation[op_id_store[op_id]]
            inputs = operation.inputs
            outputs = operation.outputs
            input = tensors[inputs[0]]  # input is Tensor
            output = tensors[outputs[0]]
            output.value[:] = mpc_math.sin(input.value[:])
            op_id += 1
        return output

    def mean(self, dim=None, keepdim=False):
        if isinstance(self.value, Array) or dim==None:
            return mean_of_array(self)
        else:
            return mean_of_multiarray(self, dim, keepdim)

    def sum(self, dim=None, keepdim=False):
        if isinstance(self.value, Array) or dim==None:
            return sum_of_array(self)
        else:
            return sum_of_multiarray(self, dim, keepdim)

    def std(self, dim=None, keepdim=False):
        if isinstance(self.value, Array) or dim==None:
            return std_of_array(self)
        else:
            return std_of_multiarray(self, dim, keepdim)

    def var(self, dim=None, keepdim=False, unbiased=False):
        if isinstance(self.value, Array) or dim==None:
            return var_of_array(self, unbiased)
        else:
            return var_of_multiarray(self, dim, keepdim, unbiased)

    def norm(self, dim=None, keepdim=False):
        pass

    @buildingblock("softmax-forward")
    def softmax(self,dim=-1):
        op_id = get_opid()
        @backwardbuildingblock(get_program().globalbuildingblock[:-13]+"-softmax-backward")
        def propagate(dl_doutputs, operation):
            dl_dy, = dl_doutputs
            output = tensors[operation.outputs[0]]
            if isinstance(self.value, MultiArray):
                # dl_dx = softmax(x)*(   dl_dy    -    (dl_dy*softmax(x)).sum(dim=-1)  )
                inter_sum=operation.intermediate[2]
                inter_inital0=operation.intermediate[3]
                inter_broadcast_sub=operation.intermediate[4]
                dl_dy.element_wise_mul(output.value,inter_inital0 )
                inter_inital0.sum(dim,res=inter_sum,keepdims=True)
                boardcasted_multiarray_sub(dl_dy, inter_sum,inter_broadcast_sub,inter_inital0)
                output.value.element_wise_mul(inter_inital0, inter_inital0)
                dl_d[operation.inputs[0]][:] += inter_inital0[:]
            else:
                res = output.value[:]*(dl_dy[:]-sum(output.value[:]*dl_dy[:]))
                dl_d[operation.inputs[0]][:] += res
                
        prepare = get_prepare()
        if prepare:
            assert isinstance(self, Tensor),"Invalid Input"
            if isinstance(self.value,Array):
                new_value=Array(self.shape[0],self.value.value_type)
                inter=[]
            else:
                new_value=MultiArray(list(self.shape) ,self.value.value_type)
                changed_size=list(self.shape)
                changed_size=self.value.tuple_permute(self.shape,get_permute(len(self.sizes), [(dim)%len(output.sizes)])) #dim=2,input:[4,3,2,5]-->[4,3,5,2]
                inter=[MultiArray(changed_size,self.value.value_type),MultiArray(changed_size,self.value.value_type)]
            output = Tensor(new_value, req_grad=self.req_grad)
            if self.req_grad:
                if isinstance(self.value,MultiArray):
                    reduced_dim=list(self.shape)
                    reduced_dim[dim]=1
                    inter_sum=MultiArray(reduced_dim,self.value.value_type)  
                    dims, v1, _ = reconst_dims(output.value, inter_sum)
                    target_size = v1.tuple_permute(output.value.sizes, get_permute(len(output.sizes), dims))        
                    inter+=[inter_sum,MultiArray(list(self.shape) ,self.value.value_type)
                            ,MultiArray(target_size ,self.value.value_type)]       
                operation = Operation(inputs=[self.name], outputs=[output.name], propagate=propagate,intermediate=inter)
            else:
                operation = Operation(inputs=[self.name], outputs=[output.name], propagate=fake_propagate,intermediate=inter)
            gradient_operation.append(operation)
            operation_id = len(gradient_operation) - 1
            op_id_store[op_id] = operation_id
            set_opid(op_id+1)
        else:
            operation = gradient_operation[op_id_store[op_id]]
            input = tensors[operation.inputs[0]]
            output = tensors[operation.outputs[0]]
            if isinstance(input.value,Array):
                output.value.assign_vector(vec_softmax(input.value.get_vector()),0)
            else:
                changed_0= operation.intermediate[0]  
                changed_output_1=operation.intermediate[1]
                input.value.permute_without_malloc( changed_0 ,get_permute(len(output.sizes), [(dim)%len(output.sizes)]))      
                times, num_per_time = reduce(operator.mul, changed_0.shape[:-1]) if len(changed_0.shape[:-1]) >= 1 else 1, changed_0.shape[-1]
                index = regint(0)
                @for_range_opt(times)
                def _(i):
                    changed_output_1.assign_vector(vec_softmax(changed_0.get_vector(i*num_per_time, num_per_time)), index)
                    index.update(index+num_per_time)
                break_point()
                
                changed_output_1.permute_without_malloc(output.value,get_permute(len(output.sizes), [(dim)%len(output.sizes)]))
            
            set_opid(op_id+1)  # record the input and output of the op
        return output
    
    @buildingblock("relu-forward")
    def relu(self, inplace=False):  
        # Considering that the saved memory overhead has very little impact on MPC computing performance, 
        #the inplace parameter is not considered
        op_id = get_opid()
        @backwardbuildingblock(get_program().globalbuildingblock[:-13]+"-relu-backward")
        def propagate(dl_doutputs, operation):
            dl_dy, = dl_doutputs
            dl_d[self.name]+=operation.intermediate[0][:]*dl_dy[:]        
        prepare = get_prepare()
        if prepare:
            assert isinstance(self, Tensor),"Invalid Input"
            if isinstance(self.value,Array):
                new_value=Array(self.shape[0],self.value.value_type)
                inter=Array(self.shape[0],sint)
            else:
                new_value=MultiArray(list(self.shape) ,self.value.value_type)
                inter=MultiArray(list(self.shape) ,sint)
            output = Tensor(new_value, req_grad=self.req_grad)
            if self.req_grad:
                operation = Operation(inputs=[self.name], outputs=[output.name], propagate=propagate,intermediate=[inter])
            else:
                operation = Operation(inputs=[self.name], outputs=[output.name], propagate=fake_propagate,intermediate=[inter])
            gradient_operation.append(operation)
            operation_id = len(gradient_operation) - 1
            op_id_store[op_id] = operation_id
            set_opid(op_id+1)
        else:
            operation = gradient_operation[op_id_store[op_id]]
            output = tensors[operation.outputs[0]]
            larger=0 < self.value[:]
            operation.intermediate[0].assign_vector(larger)
            output.value[:] = (larger).if_else(self.value[:], 0) 
            set_opid(op_id+1)  # record the input and output of the op
        return output
        
    @buildingblock("sigmoid-forward")
    def sigmoid(self,approx=False): # added approx parameter to speed up the computation
        op_id = get_opid()
        @backwardbuildingblock(get_program().globalbuildingblock[:-16]+"-sigmoid-backward")
        def propagate(dl_doutputs, operation):
            dl_dy, = dl_doutputs
            input_ = tensors[operation.inputs[0]]
            output = tensors[operation.outputs[0]]
            # if input_.req_grad:
            dl_d[input_.name]+=output.value[:]*(1-output.value[:])*dl_dy[:]
                
        prepare = get_prepare()
        if prepare:
            assert isinstance(self, Tensor),"Invalid Input"
            if isinstance(self.value,Array):
                new_value=Array(self.shape[0],self.value.value_type)
            else:
                new_value=MultiArray(list(self.shape) ,self.value.value_type)
            output = Tensor(new_value, req_grad=self.req_grad)
            if self.req_grad:
                operation = Operation(inputs=[self.name], outputs=[output.name], propagate=propagate)
            else:
                operation = Operation(inputs=[self.name], outputs=[output.name], propagate=fake_propagate)
            gradient_operation.append(operation)
            operation_id = len(gradient_operation) - 1
            op_id_store[op_id] = operation_id
            set_opid(op_id+1)
        else:
            operation = gradient_operation[op_id_store[op_id]]
            output = tensors[operation.outputs[0]]
            if approx:
                output.value[:]= approx_sigmoid(self.value[:])
            else:
                output.value[:] =  sigmoid_from_e_x(self.value[:],exp(-self.value[:]))
            set_opid(op_id+1)  # record the input and output of the op
        return output

    @buildingblock("tanh-forward")
    def tanh(self):
        # backward
        @backwardbuildingblock(get_program().globalbuildingblock[:-13]+"-tanh-backward")
        def propagate(dl_doutputs, operation):
            dl_dx, = dl_doutputs
            inputs = operation.inputs
            inter = operation.intermediate[0]  # reuse the intervalue in mem
            dl_dself = dl_d[inputs[0]]
            denominator = inter[:] * inter[:] + 2 * inter[:] + 1
            dl_dself[:] += 4 * inter[:] / denominator * dl_dx[:]
            dl_dinputs = [dl_dself]
            return dl_dinputs
        # forward
        global op_id
        if prepare:
            if isinstance(self.value, Array):
                new_value = Array(self.value.length, self.value.value_type)
                inter = Array(self.value.length, self.value.value_type)
            else:
                new_value = MultiArray(self.value.sizes, self.value.value_type)
                inter = MultiArray(self.value.sizes, self.value.value_type)
            output = Tensor(new_value, req_grad=self.req_grad)
            if self.req_grad:
                operation = Operation(inputs=[self.name], outputs=[output.name], propagate=propagate, intermediate=[inter])
            else:
                operation = Operation(inputs=[self.name], outputs=[output.name], propagate=fake_propagate, intermediate=[inter])
            gradient_operation.append(operation)
            operation_id = len(gradient_operation) - 1
            op_id_store[op_id] = operation_id
            op_id += 1
        else:
            operation = gradient_operation[op_id_store[op_id]]
            inputs = operation.inputs
            outputs = operation.outputs
            input = tensors[inputs[0]]
            output = tensors[outputs[0]]

            ex = mpc_math.pow_fx(math.e, 2 * input.value[:])
            operation.intermediate[0].assign_vector(ex)
            
            output.value[:] = (ex-1) / (ex+1)
            op_id += 1
        # record the input and output of the op
        return output
    
    def size(self, dim = None):
        if dim == None:
            return self.value.sizes
        else:
            return self.value.sizes[dim]

    def zero_grad(self):
        if self.req_grad:
            self.grad.assign_all(0)
        
    def assign_all(self, value):
        assert isinstance(value, int) or isinstance(value, float)
        self.value.assign_all(value)


def vec_softmax(x):
    e_x = mpc_math.exp_fx(x - util.max(x))
    return e_x / sum(e_x)

# @vectorize
# def approx_sigmoid(x, n=5):
#     """ Piece-wise approximate sigmoid as in
#     `Hong et al. <https://arxiv.org/abs/2002.04344>`_

#     :param x: input
#     :param n: number of pieces, 3 (default) or 5
#     """
#     if n == 5:
#         cuts = [-5, -2.5, 2.5, 5]
#         le = [0] + [x <= cut for cut in cuts] + [1]
#         select = [le[i + 1] - le[i] for i in range(5)]
#         outputs = [cfix(10 ** -4),
#                    0.02776 * x + 0.145,
#                    0.17 *x + 0.5,
#                    0.02776 * x + 0.85498,
#                    cfix(1 - 10 ** -4)]
#         return sum(a * b for a, b in zip(select, outputs))
#     else:
#         a = x < -0.5
#         b = x > 0.5
#         return a.if_else(0, b.if_else(1, 0.5 + x))
    
    
def log_e(x):
    return mpc_math.log_fx(x, math.e)

use_mux = False
def exp(x):
    if use_mux:
        return mpc_math.mux_exp(math.e, x)
    else:
        return mpc_math.pow_fx(math.e, x)

def get_limit(x):
    exp_limit = 2 ** (x.k - x.f - 1)
    return math.log(exp_limit)

def sanitize(x, raw, lower, upper):
    limit = get_limit(x)
    res = (x > limit).if_else(upper, raw)
    return (x < -limit).if_else(lower, res)

def sigmoid_from_e_x(x,e_x):
    return sanitize(x, 1 / (1 + e_x), 0, 1)

# reset operation
def reset_gloabal_store():
    gradient_operation.clear()
    for key, item in tensors.items():
        item.value.delete()
    tensors.clear()
    for key, item in dl_d.items():
        if item is not None:
            item.delete()
    dl_d.clear()
    op_id_store.clear()

# call this function after each iteration
def reset_op_id():
    global op_id
    op_id = 0


def get_opid():
    global op_id
    return op_id


def set_opid(new_id):
    global op_id
    op_id = new_id


def add_operation(operation):
    global gradient_operation
    gradient_operation.append(operation)


def fresh_name():
    global _name
    name = f'v{_name}'
    _name += 1
    return name


def train():
    global prepare
    prepare = False

def get_prepare():
    global prepare
    return prepare

def untrain():
    global prepare
    prepare = True

def autograd_function(func):
    def wrapper(*args, **kw):
        func(*args, **kw)
        untrain()
        reset_op_id()
        reset_gloabal_store()
    copy_doc(wrapper, func)
    return wrapper


def softmax_last_dim(x, dim=-1, res=None, inter=None):
    assert res is not None, "res must be specified"
    if isinstance(x, Array):
        # res = Array(x.length, x.value_type) if res is None else res
        return res.assign_vector(vec_softmax(x.get_vector()))
    else:
        assert inter is not None, "inter must be specified"
        # res = MultiArray(x.sizes, x.value_type) if res is None else res
        per_x, per_res = inter[0], inter[1]
        x.swap_single_dim(dim, -1, per_x)
        res.swap_single_dim(dim, -1, per_res)
        batch = per_x.sizes[:-1]
        n, m = reduce(operator.mul, batch) if len(batch) >= 2 else batch[0], per_x.sizes[-1]
        per_x.view(-1, per_x.sizes[-1]), per_res.view(-1, per_res.sizes[-1])
        index = regint(0)
        @for_range_opt(n)
        def _(i):
            per_res.assign_vector(vec_softmax(per_x.get_vector(i*m, m)), index)
            index.update(index+m)
        break_point()
        per_x.view(*batch, m), per_res.view(*batch, m)
        per_res.swap_single_dim(dim, -1, res)
        return res

def vec_softmax(x):
    e_x = mpc_math.exp_fx(x - util.max(x))
    return e_x / sum(e_x)

# def broadcast(*args: Tensor) -> List[Tensor]:
#     """
#     This function broadcasts the input arguments to match the shape of each other.
#     """
#     shapes = [arg.shape for arg in args]
#     broadcast_shape = compute_broadcast_shape(*shapes)
#     return (expand_to_shape(arg, broadcast_shape) for arg in args)


# def compute_broadcast_shape(*shapes: Tuple[int]) -> Tuple[int]:
#     reversed_shapes = [shape[::-1] for shape in shapes]
#     broadcast_shape = []
#     for dims in zip_longest(*reversed_shapes, fillvalue=1):
#         greater_than_one_dims = [dim for dim in dims if dim > 1]
#         if len(set(greater_than_one_dims)) > 1:
#             raise ValueError("operands could not be broadcast together with shapes " + ' '.join(map(str, shapes)))
#         broadcast_shape.append(max(dims))
#     return tuple(broadcast_shape[::-1])


# def squeeze_first_dim(inp: Any, len: int = 1) -> Union[Array, MultiArray]:
#     assert isinstance(inp, (sfix, cfix, sint, cint, regint, Array, SubMultiArray, MultiArray)), "Input must be a scale(sfix,cfix,sint,cint,regint) or a array(Array,SubMultiArray,MultiArray)"
#     if isinstance(inp, (sfix, cfix, sint, cint, regint)):
#         res = Array(len, type(inp))
#         res.assign_all(inp)
#     else:
#         shape = (inp.length,) if isinstance(inp, Array) else inp.sizes
#         res = MultiArray([len, *shape], inp.value_type)
#         for i in range(len):
#             res[i] = inp
#     return res


# def expand_to_shape(inp: Tensor, target_shape: Tuple[int]) -> Tensor:
#     """
#     This function expands the inp to match the target_shape using broadcasting rules.
#     """
#     assert isinstance(inp, Tensor), "Input must be a Tensor"
#     input_shape = inp.shape
#     input = inp.value
#     # Calculate the difference in dimensions between the input and target
#     diff_dim = len(target_shape) - len(input_shape)

#     # If the input tensor has fewer dimensions than target shape, add dimensions to the front
#     if diff_dim > 0:
#         for _ in range(diff_dim):
#             input = squeeze_first_dim(input)

#     res = MultiArray(list(target_shape), input.value_type)

#     def expand_dim(obj: Union[Array, MultiArray], res: MultiArray, dim: int) -> Union[Array, MultiArray]:
#         """
#         This is a recursive helper function to expand the list along the specified dimension.
#         """
#         # If the current dimension is less than the number of dimensions in target shape
#         if dim >= len(target_shape):
#             return obj

#         # Get the shape of the current input tensor
#         current_shape = (obj.length,) if isinstance(obj, Array) else obj.sizes
#         # If the size at the current dimension is 1, replicate the element to match target size
#         if current_shape[0] == 1 and target_shape[dim] != 1:
#             obj = squeeze_first_dim(obj[0], target_shape[dim])
#         # Continue to expand each item in the current list if not in the last dimension
#         if dim + 1 < len(target_shape):
#             for i in range(target_shape[dim]):
#                 res[i] = expand_dim(obj[i], res[i], dim + 1)
#             return res
#         else:
#             return obj

    # return Tensor(expand_dim(input, res, 0))
    
      # @buildingblock("softmax-forward")
    # def softmax(self, dim=-1):
    #     @backwardbuildingblock(get_program().globalbuildingblock[:-16]+"-sofxmax-backward")
    #     def propagate(dl_doutputs, operation):
    #         dl_dy, = dl_doutputs
    #         output = tensors[operation.outputs[0]]
    #         if self.req_grad:
    #             if isinstance(self.value, MultiArray):
    #                 inter_mul1, inter_mul2, inter_sum,inter1,inter2= operation.intermediate[-5], operation.intermediate[-4], operation.intermediate[-3],operation.intermediate[-2],operation.intermediate[-1]
    #                 # dl_dx = softmax(x)*(   dl_dy    -    (dl_dy*softmax(x)).sum(dim=-1)  )
    #                 dl_dy.element_wise_mul(output.value, inter_mul1)
    #                 inter_mul1.sum(dim, res=inter_sum, keepdims=True)
    #                 _, v1, v2 = reconst_dims(dl_dy, inter_sum)
                    
    #                 boardcasted_multiarray_sub(v1,v2, inter2,inter1)
    #                 output.value.element_wise_mul(inter1, inter_mul2)
    #                 dl_d[operation.inputs[0]][:] += inter_mul2[:]
    #             else:
    #                 res = output.value[:]*(dl_dy[:]-sum(output.value[:]*dl_dy[:]))
    #                 dl_d[operation.inputs[0]][:] += res
    #     # forward        
    #     global op_id 
    #     if prepare:
    #         if isinstance(self.value, Array):
    #             output = Tensor(Array(self.sizes[0], self.value_type), req_grad=self.req_grad)
    #             inter = []
    #         else:
    #             output = Tensor(MultiArray(self.sizes, self.value_type), req_grad=self.req_grad)
    #             new_sizes = [*self.sizes]
    #             new_sizes[dim], new_sizes[-1] = new_sizes[-1], new_sizes[dim]
    #             per_x, per_res = MultiArray(new_sizes, self.value_type), MultiArray(new_sizes, self.value_type)
    #             inter = [per_x, per_res]
    #         if self.req_grad:
    #             if isinstance(self.value, MultiArray):
    #                 if dim in [-1 , len(self.sizes)-1]:
    #                     new_sizes = self.sizes[:dim] +(1,) 
    #                 else:
    #                     new_sizes = self.sizes[:dim] +(1,) +self.sizes[dim+1:]
    #                 inter_mul1, inter_mul2, inter_sum = MultiArray(self.value.sizes, self.value.value_type), MultiArray(
    #                     self.value.sizes, self.value.value_type), MultiArray(new_sizes, self.value.value_type)
    #                 dims, v1, v2 = reconst_dims(output.value, inter_sum)
    #                 target_size = v1.tuple_permute(output.value.sizes, get_permute(len(output.sizes), dims))
    #                 inter1,inter2=MultiArray(output.sizes,self.value_type),MultiArray(target_size,self.value_type)
    #                 inter += [inter_mul1, inter_mul2, inter_sum,inter1,inter2]
    #             operation = Operation(inputs=[self.name], outputs=[output.name], propagate=propagate, intermediate=inter)
    #         else:
    #             operation = Operation(inputs=[self.name], outputs=[output.name], propagate=fake_propagate, intermediate=inter)
    #         gradient_operation.append(operation)
    #         operation_id = len(gradient_operation) - 1

    #         op_id_store[op_id] = operation_id
    #         op_id += 1
    #     else:
    #         operation = gradient_operation[op_id_store[op_id]]
    #         inputs = operation.inputs
    #         outputs = operation.outputs
    #         input = tensors[inputs[0]]
    #         output = tensors[outputs[0]]
    #         if isinstance(self.value, Array):
    #             softmax_last_dim(input.value, dim, output.value)
    #         else:
    #             softmax_last_dim(input.value, dim, output.value, [operation.intermediate[0],operation.intermediate[1]])
    #         op_id += 1
    #     # record the input and output of the op
    #     return output<|MERGE_RESOLUTION|>--- conflicted
+++ resolved
@@ -219,19 +219,11 @@
         input2 = tensors[inputs[1]]
         output = tensors[outputs[0]]
         temp1, temp2 = operation.intermediate
-<<<<<<< HEAD
-        print(temp2.sizes)
-        # permute input for boardcasted
-        dims, v1, v2 = reconst_dims(input1.value, input2.value)
-        v1.permute_without_malloc(temp1, get_permute(len(v1.sizes), dims))
-        v1 = temp1
-=======
 
         # # permute input for boardcasted
         # dims, v1, v2 = reconst_dims(input1.value, input2.value)
         # v1.permute_without_malloc(temp1, get_permute(len(v1.sizes), dims))
         # v1 = temp1
->>>>>>> d431fc3d
         
         # # element_wise_add
         # len1, len2 = v1.total_size(), v2.total_size()
@@ -246,12 +238,6 @@
 
         boardcasted_multiarray_add(input1.value, input2.value, output.value)
         
-<<<<<<< HEAD
-        # permute back
-        temp2.permute_without_malloc(output.value, get_permute_back(len(v1.sizes), dims))
-        
-=======
->>>>>>> d431fc3d
         op_id += 1# record the input and output of the op
     return output
 
