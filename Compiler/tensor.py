--- conflicted
+++ resolved
@@ -1783,10 +1783,6 @@
 def train():
     global prepare
     prepare = False
-<<<<<<< HEAD
-
-=======
->>>>>>> 90ab7bf8
 
 def get_prepare():
     global prepare
