--- conflicted
+++ resolved
@@ -694,11 +694,6 @@
         return output
     
     def matmul(self, other):
-<<<<<<< HEAD
-        # todo, may not implement
-        
-        return self
-=======
         assert self.dim >= other.dim, "The former must be higher dimensional than the latter"
         if self.dim == other.dim:
             if self.dim == 1:
@@ -714,7 +709,6 @@
                 return self.single_bmm(other)
             else:
                 raise CompilerError("Invalid Dimension: The multiplication does not match")
->>>>>>> dabded09
 
     def div(self, other):
         # todo
