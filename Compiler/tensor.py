from glob import glob
import math
import re
import numpy as np
# from turtle import forward, shape
from Compiler import mpc_math, util
from Compiler.types import *
from Compiler.types import _unreduced_squant
from Compiler.library import *
from Compiler.util import is_zero, tree_reduce
from Compiler.comparison import CarryOutRawLE
from Compiler.GC.types import sbitint
from functools import reduce
from typing import List, NamedTuple, Callable, Dict, Optional
import numpy as np

_name = 1
class Operation(NamedTuple):
    inputs : List[str]
    outputs : List[str]
    
    # apply chain rule
    propagate : 'Callable[List[Tensor], List[Tensor]]'
    # forward : 'Callable[List[Tensor], List[Tensor]]'
    intermediate : List = [] 
     
#sotre of tensors involved in computation process
tensors  =  {}
#store of operators invovled in computation process, these operators are topologically sotred
gradient_operation : List[Operation] = []
#sotre of gradients involved in computation process, their types are tensors without gradient
dl_d  =  {}
#the flag indicates whether initialize gradients for tensors
is_train = True
#the flag indicated that we are in prepration phase, i.e. initialize inputs and outputs for each operators
prepare = True
#op_id is used for extracting the references of inputs and outputs of one opertator
op_id = 0
#op_id_store stores the correlation among op_ids and operation ids.
op_id_store = {}




def element_wise_mul(self, other):
    # backward
    @buildingblock(get_program().globalbuildingblock)
    def propagate(dl_doutputs, operation):
        dl_dx, = dl_doutputs
        inputs = operation.inputs
        dl_dself =  dl_d[inputs[0]]# partial derivate of r = self*other
        dl_dother = dl_d[inputs[1]] # partial derivate of r = self*other
        dl_dself[:] += dl_dx[:] * other.value[:] #todo
        dl_dother[:] += dl_dx[:] * self.value[:] # todo
        dl_dinputs = [dl_dself, dl_dother]
        return dl_dinputs
    # forward
    if prepare:    
        new_value = MultiArray([self.value.sizes[0], other.value.sizes[1]], other.value.value_type)
        output = Tensor(new_value)
        operation = Operation(inputs=[self.name, other.name], outputs=[output.name], propagate=propagate)
        gradient_operation.append(operation)
        operation_id = len(gradient_operation) - 1
        global op_id
        op_id_store[op_id] = operation_id
        op_id += 1
    else:
        operation = gradient_operation[op_id_store[op_id]]
        inputs = operation.inputs
        outputs = operation.outputs
        input1 = tensors[inputs[0]]
        input2 = tensors[inputs[1]]
        output = tensors[outputs[0]]
        output.value[:] = input1.value[:] * input2.value[:] #todo        
        op_id += 1# record the input and output of the op
    return output


def ops_sin(self):
    @buildingblock(get_program().globalbuildingblock)
    def propagate(dl_doutputs,tape):
        dl_dx, = dl_doutputs
        # inputs = tape.inputs
        dx_dself = Tensor(mpc_math.scos(self.value))
        dl_dself = dl_dx * dx_dself
        return [dl_dself]

    if prepare:
        new_value=MultiArray([self.value.sizes[0], self.value.sizes[1]],self.value.value_type)
        output = Tensor(new_value)
        tape=Tape(inputs=[self.name],outputs=[output.name],propagate=propagate)
        gradient_tape.append(tape)
        tape_id = len(gradient_tape) - 1
        global op_id
        op_id_store[op_id] = tape_id
        op_id+=1
    else:
        tape=gradient_tape[op_id_store[op_id]]
        inputs=tape.inputs
        outputs=tape.outputs
        input=tensors[inputs[0]]
        output=tensors[outputs[0]]
        output.value[:]=Tensor(mpc_math.ssin(self.value))
        op_id+=1
    return output



def mat_mul(self, other):
    @buildingblock(get_program().globalbuildingblock)
    def propagate(dl_doutputs, operation):
        dl_dx, = dl_doutputs
        inputs = operation.inputs
        dl_dself =  dl_d[inputs[0]]# partial derivate of r = self*other
        dl_dother = dl_d[inputs[1]] # partial derivate of r = self*other
        dl_dself[:] += dl_dx[:] * other.value[:] #todo
        dl_dother[:] += dl_dx[:] * self.value[:] # todo
        dl_dinputs = [dl_dself, dl_dother]
        return dl_dinputs

    if prepare:    
        new_value = MultiArray([self.value.sizes[0], other.value.sizes[1]], other.value.value_type)
        output = Tensor(new_value)
        operation = Operation(inputs=[self.name, other.name], outputs=[output.name], propagate=propagate)
        gradient_operation.append(operation)
        operation_id = len(gradient_operation) - 1
        global op_id
        op_id_store[op_id] = operation_id
        op_id += 1
    else:
        operation = gradient_operation[op_id_store[op_id]]
        inputs = operation.inputs
        outputs = operation.outputs
        input1 = tensors[inputs[0]]
        input2 = tensors[inputs[1]]
        output = tensors[outputs[0]]
        output.value[:] = input1.value[:] * input2.value[:] #todo        
        op_id += 1

    # record the input and output of the op
    return output    

def ops_add(self, other):
    x = Tensor(self.value + other.value)
    print(f'{x.name} = {self.name} + {other.name}')

    def propagate(dl_doutputs):
        dl_dx, = dl_doutputs
        dx_dself = Tensor(1.)
        dx_dother = Tensor(1.)
        dl_dself = dl_dx * dx_dself
        dl_dother = dl_dx * dx_dother
        return [dl_dself, dl_dother]

    # record the input and output of the op
    operation = Operation(inputs=[self.name, other.name], outputs=[x.name], propagate=propagate)
    gradient_operation.append(operation)
    return x

def ops_sub(self, other):
    x = Tensor(self.value - other.value)

    def propagate(dl_doutputs):
        dl_dx, = dl_doutputs
        dx_dself = Tensor(1.)
        dx_dother = Tensor(-1.)
        dl_dself = dl_dx * dx_dself
        dl_dother = dl_dx * dx_dother
        return [dl_dself, dl_dother]

    # record the input and output of the op
    operation = Operation(inputs=[self.name, other.name], outputs=[x.name], propagate=propagate)
    gradient_operation.append(operation)
    return x

# def compare_shape(shape1, shape2):
#     if len(shape1) == len(shape2):

#     else:
#         return -1

class Tensor():
    def __init__(self, value, name=None, req_grad = False, is_grad = False):
        assert isinstance(value, Array) or isinstance(value, MultiArray)
        self.value = value
        self.name = name or fresh_name()
        self.shape = value.length if isinstance(value, Array) else value.sizes
        self.req_grad = req_grad
        if is_train and not is_grad:
            self.grad = self.value.same_shape()
            self.grad.assign_all(0)
            dl_d[self.name] = self.grad
            tensors[self.name] = self



    def set_req_grad(self, req_grad):
        self.req_grad = req_grad

    def __repr__(self):
        return self.value
    # We need to start with some tensors whose values were not computed
    # inside the autograd. This function constructs leaf nodes.
    @staticmethod
    def constant(value, name=None):
        var = Tensor(value, name)
        return var

    def backward(self):
        global prepare
        if prepare:
            return 0
        length = len(gradient_operation)
        index = 0
        dl_d[self.name].assign_all(1)
        # the following loop only runs once in the training process due the semantice of @for_range
        def gather_grad(entries):
            return [dl_d[entry]  for entry in entries]        
        for i in range(0, length):
            if self.name in gradient_operation[length-i-1].outputs:
                   index = length - i
        for i in range(0, index):
            entry = gradient_operation[index-i-1]
            dl_doutputs = gather_grad(entry.outputs)
            entry.propagate(dl_doutputs, entry)
        return 0

    # Multiplication of a Variable, tracking gradients
    def __mul__(self, other):
        # todo, dimension of self and other may not be the same
        if isinstance(other, (int, float)):
            return 0
        return element_wise_mul(self, other)

    def mul(self, other):
        # todo
        return self
    
    def mv(self, other):
        # todo
        return self
    
    def mm(self, other):
        #todo
        return self

    def dot(self, other):
        #todo
        return self
    
    def matmul(self, other):
        # todo, may not implement
        return self
    
    def div(self, other):
        #todo
        return self

    def __add__(self, other):
        if isinstance(other, (int, float)):
            return 0
        return ops_add(self, other)

    def __sub__(self, other):
        if isinstance(other, (int, float)):
            return 0
        return ops_sub(self, other)

    def __div__(self, other):
        if isinstance(other, (int, float)):
            return 0
        return ops_sub(self, other)

    def __getitem__(self, index):
        #todo
        return self    
    
    def view(self):
        #todo
        return self
    
    def squeeze(self):
        #todo
        return self

    def unsqueeze(self):
        #todo
        return self

    def gather(self):
        #todo
        return self
    
    def reshape(self, sizes):
        #todo
        return self

    def permute(self, sizes):
        #todo 
        return self
    
    def transpose(self):
        #todo
        return self

    def concate(self, other):
        #todo
        return self

    def abs(self):
        # backward
        @buildingblock(get_program().globalbuildingblock)
        def propagate(dl_doutputs, operation):
            dl_dx, = dl_doutputs
            inputs = operation.inputs
            inter = operation.intermediate[0] # reuse the intervalue in mem
            dl_dself =  dl_d[inputs[0]]
            dl_dself[:] +=  (2 * inter[:] - 1) * dl_dx[:]
            dl_dinputs = [dl_dself]
            return dl_dinputs
        # forward
        global op_id
        if prepare:
            if isinstance(self.value, Array):    
                new_value = Array(self.value.length, self.value.value_type)
                output = Tensor(new_value)
                inter = Array(self.value.sizes, self.value.value_type)
            else:
                new_value = MultiArray(self.value.sizes, self.value.value_type)
                output = Tensor(new_value)
                inter = MultiArray(self.value.sizes, self.value.value_type)
            operation = Operation(inputs=[self.name], outputs=[output.name], propagate=propagate, intermediate=[inter])
            gradient_operation.append(operation)
            operation_id = len(gradient_operation) - 1
            op_id_store[op_id] = operation_id
            op_id += 1
        else:
            operation = gradient_operation[op_id_store[op_id]]
            inputs = operation.inputs
            outputs = operation.outputs
            
            input = tensors[inputs[0]]
            output = tensors[outputs[0]]
            
            c = input.value[:] > 0
            operation.intermediate[0].assign_vector(c) # write to mem
            
            output.value[:] = (2*c-1) * input.value[:]    
            op_id += 1
        # record the input and output of the op
        return output

    def exp(self):
        # backward
        @buildingblock(get_program().globalbuildingblock)
        def propagate(dl_doutputs, operation):
            dl_dx, = dl_doutputs
            inputs = operation.inputs
            inter = operation.intermediate[0] # reuse the intervalue in mem
            dl_dself = dl_d[inputs[0]]
            dl_dself[:] += inter[:] * dl_dx[:]
            dl_dinputs = [dl_dself]
            return dl_dinputs
        # forward
        global op_id
        if prepare:    
            if isinstance(self.value, Array):    
                new_value = Array(self.value.length, self.value.value_type)
                output = Tensor(new_value)
                inter = Array(self.value.sizes, self.value.value_type)
            else:
                new_value = MultiArray(self.value.sizes, self.value.value_type)
                output = Tensor(new_value)
                inter = MultiArray(self.value.sizes, self.value.value_type)
            operation = Operation(inputs=[self.name], outputs=[output.name], propagate=propagate, intermediate=[inter])
            gradient_operation.append(operation)
            operation_id = len(gradient_operation) - 1
            op_id_store[op_id] = operation_id
            op_id += 1
        else:
            operation = gradient_operation[op_id_store[op_id]]
            inputs = operation.inputs
            outputs = operation.outputs
            input = tensors[inputs[0]]
            output = tensors[outputs[0]]
            
            ex = mpc_math.pow_fx(math.e, input.value[:])
            operation.intermediate[0].assign_vector(ex)
            
            output.value[:] = ex
            op_id += 1
        # record the input and output of the op
        return output

    def log(self, base = math.e):
        # backward
        @buildingblock(get_program().globalbuildingblock)
        def propagate(dl_doutputs, operation):
            dl_dx, = dl_doutputs
            inputs = operation.inputs
            dl_dself = dl_d[inputs[0]]
            dl_dself[:] += 1 / (self.value[:] * np.log(base)) * dl_dx[:]
            dl_dinputs = [dl_dself]
            return dl_dinputs
        # forward
        global op_id


        if prepare:    
            if isinstance(self.value, Array):    
                new_value = Array(self.value.length, self.value.value_type)
                output = Tensor(new_value)
                # inter = Array(self.value.sizes, self.value.value_type)
            else:
                new_value = MultiArray(self.value.sizes, self.value.value_type)
                output = Tensor(new_value)
                # inter = MultiArray(self.value.sizes, self.value.value_type)
            operation = Operation(inputs=[self.name], outputs=[output.name], propagate=propagate)
            gradient_operation.append(operation)
            operation_id = len(gradient_operation) - 1
            
            op_id_store[op_id] = operation_id
            op_id += 1
        else:
            operation = gradient_operation[op_id_store[op_id]]
            inputs = operation.inputs
            outputs = operation.outputs
            input = tensors[inputs[0]]
            output = tensors[outputs[0]]

            output.value[:] = mpc_math.log_fx(input.value[:], base)
            
            op_id += 1
        # record the input and output of the op
        return output

    def pow(self, pow):
        # backward
        @buildingblock(get_program().globalbuildingblock)
        def propagate(dl_doutputs, operation):
            dl_dx, = dl_doutputs
            inputs = operation.inputs
            dl_dself = dl_d[inputs[0]]
            dl_dself[:] += pow * mpc_math.pow_fx(self.value[:], pow-1) * dl_dx[:]
            dl_dinputs = [dl_dself]
            return dl_dinputs
        # forward
        global op_id
        if prepare:    
            if isinstance(self.value, Array):    
                new_value = Array(self.value.length, self.value.value_type)
                output = Tensor(new_value)
                # inter = Array(self.value.sizes, self.value.value_type)
            else:
                new_value = MultiArray(self.value.sizes, self.value.value_type)
                output = Tensor(new_value)
                # inter = MultiArray(self.value.sizes, self.value.value_type)
            operation = Operation(inputs=[self.name], outputs=[output.name], propagate=propagate)
            gradient_operation.append(operation)
            operation_id = len(gradient_operation) - 1
            
            op_id_store[op_id] = operation_id
            op_id += 1
        else:
            operation = gradient_operation[op_id_store[op_id]]
            inputs = operation.inputs
            outputs = operation.outputs
            input = tensors[inputs[0]]
            output = tensors[outputs[0]]
            
            output.value[:] = mpc_math.pow_fx(input.value[:], pow)
            
            op_id += 1
        # record the input and output of the op
        return output

    def cos(self):
        #todo
        return self

    def sin(self):
        @buildingblock(get_program().globalbuildingblock)
        def propagate(dl_doutputs,operation): #dl_outputs is Tensor.value
            dl_dx,=dl_doutputs
            dl_dself=dl_d[self.name]
            dl_dself[:] += dl_dx[:]*mpc_math.cos(self.value[:])
        global op_id
        if prepare:
            if isinstance(self.value,Array): #Array is instance of tensor?
                new_value=Array(self.value.length,self.value.value_type) #
                output=Tensor(new_value)
            else:
                new_value=MultiArray(self.value.sizes,self.value.value_type)
                output=Tensor(new_value)
            operation=Operation(inputs=[self.name],outputs=[output.name],propagate=propagate)
            gradient_operation.append(operation)
            operation_id=len(gradient_operation)-1
            op_id_store[op_id]=operation_id
            op_id+=1
        else:
            operation=gradient_operation[op_id_store[op_id]]
            inputs=operation.inputs
            outputs=operation.outputs
            input = tensors[inputs[0]] #input is Tensor
            output = tensors[outputs[0]]
            output.value[:]=mpc_math.sin(input.value[:])
            op_id+=1
            return output

                
            


    def mean(self):
        # backward
        @buildingblock(get_program().globalbuildingblock)
        def propagate(dl_doutputs, operation):
            dl_dx, = dl_doutputs
            inputs = operation.inputs
            dl_dself = dl_d[inputs[0]]
            
            num = 1
            for si in self.value.sizes:
                num = num * si
            
            dl_dself[:] += dl_dx[0] / num
            dl_dinputs = [dl_dself]
            return dl_dinputs
        # forward
        global op_id
        if prepare:    
            new_value = Array(1, self.value.value_type)
            output = Tensor(new_value)
            
            operation = Operation(inputs=[self.name], outputs=[output.name], propagate=propagate)
            gradient_operation.append(operation)
            operation_id = len(gradient_operation) - 1
            
            op_id_store[op_id] = operation_id
            op_id += 1
        else:
            operation = gradient_operation[op_id_store[op_id]]
            inputs = operation.inputs
            outputs = operation.outputs
            input = tensors[inputs[0]]
            output = tensors[outputs[0]]

            num = 1
            for si in self.value.sizes:
                num = num * si
            output.value[:] = sum(input.value[:]) / num
            
            op_id += 1
        # record the input and output of the op
        return output

    def sum(self):
        # backward
        @buildingblock(get_program().globalbuildingblock)
        def propagate(dl_doutputs, operation):
            dl_dx, = dl_doutputs
            inputs = operation.inputs
            dl_dself = dl_d[inputs[0]]
            dl_dself[:] += dl_dx[0]
            dl_dinputs = [dl_dself]
            return dl_dinputs
        # forward
        global op_id
        if prepare:    
            new_value = Array(1, self.value.value_type)
            output = Tensor(new_value)
            
            operation = Operation(inputs=[self.name], outputs=[output.name], propagate=propagate)
            gradient_operation.append(operation)
            operation_id = len(gradient_operation) - 1
            
            op_id_store[op_id] = operation_id
            op_id += 1
        else:
            operation = gradient_operation[op_id_store[op_id]]
            inputs = operation.inputs
            outputs = operation.outputs
            input = tensors[inputs[0]]
            output = tensors[outputs[0]]
            
            output.value[:] = sum(input.value[:])
            
            op_id += 1
        # record the input and output of the op
        return output

    def std(self):
        # backward
        @buildingblock(get_program().globalbuildingblock)
        def propagate(dl_doutputs, operation):
            dl_dx, = dl_doutputs
            inputs = operation.inputs
            dl_dself = dl_d[inputs[0]]
            
            num = 1
            for si in self.value.sizes:
                num = num * si
            dl_dself[:] += np.sqrt(num) * (num-1) / (num *num) * dl_dx[0]
            dl_dinputs = [dl_dself]
            return dl_dinputs
        # forward
        global op_id
        if prepare:    
            new_value = Array(1, self.value.value_type)
            output = Tensor(new_value)
            # if isinstance(self, Array):    
            #     inter1 = Array(self.value.sizes, self.value.value_type)
            #     inter2 = Array(self.value.sizes, self.value.value_type)
            # else:
            #     inter1 = MultiArray(self.value.sizes, self.value.value_type)
            #     inter2 = Array(self.value.sizes, self.value.value_type)
            operation = Operation(inputs=[self.name], outputs=[output.name], propagate=propagate)
            gradient_operation.append(operation)
            operation_id = len(gradient_operation) - 1
            
            op_id_store[op_id] = operation_id
            op_id += 1
        else:
            operation = gradient_operation[op_id_store[op_id]]
            inputs = operation.inputs
            outputs = operation.outputs
            input = tensors[inputs[0]]
            output = tensors[outputs[0]]

            num = 1
            for si in self.value.sizes:
                num = num * si
            mean = sum(input.value[:]) / num
            dmean = input.value[:] - mean
            stdvalue = mpc_math.sqrt(sum(dmean ** 2) / num)
            
            # operation.intermediate[0].assign_vector(dmean)
            # operation.intermediate[1].assign_vector(stdvalue)
            output.value[:] = stdvalue
            
            op_id += 1
        # record the input and output of the op
        return output

    def var(self):
        # backward
        @buildingblock(get_program().globalbuildingblock)
        def propagate(dl_doutputs, operation):
            dl_dx, = dl_doutputs
            inputs = operation.inputs
            inter = operation.intermediate[0] # reuse the intervalue in mem
            dl_dself = dl_d[inputs[0]]
            
            num = 1
            for si in self.value.sizes:
                num = num * si
            dl_dself[:] += 2 * (num-1) / (num * num) * inter[:] * dl_dx[0]
            dl_dinputs = [dl_dself]
            return dl_dinputs
        # forward
        global op_id
        if prepare:    
            new_value = Array(1, self.value.value_type)
            output = Tensor(new_value)
            if isinstance(self, Array):    
                inter = Array(self.value.sizes, self.value.value_type)
            else:
                inter = MultiArray(self.value.sizes, self.value.value_type)
            operation = Operation(inputs=[self.name], outputs=[output.name], propagate=propagate, intermediate=[inter])
            gradient_operation.append(operation)
            operation_id = len(gradient_operation) - 1
            
            op_id_store[op_id] = operation_id
            op_id += 1
        else:
            operation = gradient_operation[op_id_store[op_id]]
            inputs = operation.inputs
            outputs = operation.outputs
            input = tensors[inputs[0]]
            output = tensors[outputs[0]]

            num = 1
            for si in self.value.sizes:
                num = num * si
            mean = sum(input.value[:]) / num
            dmean = input.value[:] - mean
            output.value[:] = sum(dmean ** 2) / num
            
            operation.intermediate[0].assign_vector(dmean)
            
            op_id += 1
        # record the input and output of the op
        return output

    
    def size(self):
        return self.value.sizes

    def zero_grad(self):
        self.grad.assign_all(0)

    
# reset operation
def reset_gloabal_store():
    gradient_operation.clear()
<<<<<<< HEAD
    for tensor in tensors:
        tensor.value.delete()    
=======
    for key, item in tensors.items():
        item.value.delete()    
>>>>>>> e77c00e5
    tensors.clear()
    for key, item in dl_d.items():
        item.delete()
    dl_d.clear()
    op_id_store.clear()

#call this function after each iteration
def reset_op_id():
    global op_id
    op_id = 0

def get_opid():
    global op_id
    return op_id

def set_opid(new_id):
    global op_id
    op_id = new_id

def add_operation(operation):
    global gradient_operation
    gradient_operation.append(operation)

def fresh_name():
    global _name
    name = f'v{_name}'
    _name += 1
    return name

def train():
    global prepare
    prepare = False

def untrain():
    global prepare
    prepare = True

def same_shape(sizes1, sizes2):
    if len(sizes1) != len(sizes2):
        return False
    for i in range(0, len(sizes1)):
        if sizes1[i] != sizes2[i]:
            return False
    return True

def autograd_function(func):
    def wrapper(*args, **kw):
        func(*args, **kw)
        untrain()
        reset_op_id()
        reset_gloabal_store()
    copy_doc(wrapper, func)
    return wrapper


<|MERGE_RESOLUTION|>--- conflicted
+++ resolved
@@ -703,13 +703,8 @@
 # reset operation
 def reset_gloabal_store():
     gradient_operation.clear()
-<<<<<<< HEAD
-    for tensor in tensors:
-        tensor.value.delete()    
-=======
     for key, item in tensors.items():
         item.value.delete()    
->>>>>>> e77c00e5
     tensors.clear()
     for key, item in dl_d.items():
         item.delete()
