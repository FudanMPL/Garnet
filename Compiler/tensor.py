--- conflicted
+++ resolved
@@ -3639,11 +3639,7 @@
             inputs = operation.inputs
             inter, s, t = operation.intermediate  # reuse the intervalue in mem
             dl_dself = dl_d[inputs[0]]
-<<<<<<< HEAD
-
-=======
             
->>>>>>> fd1a68ff
             dl_dself[:] += s[:].if_else(0, t[:].if_else(0, 1)) * dl_dx[:]
             dl_dinputs = [dl_dself]
             return dl_dinputs
