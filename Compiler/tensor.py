from glob import glob
import math
import re
import numpy as np
# from turtle import forward, shape
from itertools import zip_longest
from Compiler import mpc_math, util
from Compiler.types import *
from Compiler.types import _unreduced_squant
from Compiler.library import *
from Compiler.util import is_zero, tree_reduce
from Compiler.comparison import CarryOutRawLE
from Compiler.GC.types import sbitint
from functools import reduce
from typing import List, NamedTuple, Callable, Dict, Optional, Union, Tuple, Any

_name = 1


class Operation(NamedTuple):
    inputs: List[str]
    outputs: List[str]

    # apply chain rule
    propagate: 'Callable[List[Tensor], List[Tensor]]'
    # forward : 'Callable[List[Tensor], List[Tensor]]'
    intermediate: List = []


# sotre of tensors involved in computation process
tensors = {}
# store of operators invovled in computation process, these operators are topologically sotred
gradient_operation: List[Operation] = []
# sotre of gradients involved in computation process, their types are tensors without gradient
dl_d = {}
# the flag indicates whether initialize gradients for tensors
is_train = True
# the flag indicated that we are in prepration phase, i.e. initialize inputs and outputs for each operators
prepare = True
# op_id is used for extracting the references of inputs and outputs of one opertator
op_id = 0
# op_id_store stores the correlation among op_ids and operation ids.
op_id_store = {}

<<<<<<< HEAD
def matrix_reconst(mat, other_sizes):
    
    ds = len(mat.sizes) - len(other_sizes)
    new_sizes = []
    for i in range(ds, len(mat.sizes)):
        new_sizes.append(mat.sizes[i])
    newd = 1
    for i in range(0, ds):
        newd *= mat.sizes[i]
    new_sizes.append(newd)
    print(new_sizes)
    
    new_matrix = MultiArray(new_sizes, mat.value_type)

    return new_matrix
    
=======
# def matrix_reconst(self, mat):
#     r = mat.value.length/mat.size[0]
#     c = mat.size[0]
#     new_matrix = MultiArray([r, c], mat.value.value_type)
#     @for_range(r)
#     def _(i):
#         @for_range(c)
#         def _(j):
#             new_matrix[i][j] =
#     return new_matrix

>>>>>>> b240d14a

def fake_propagate(dl_doutputs, operation):
    pass


def element_wise_add(self, other):
    # backward
    @buildingblock(get_program().globalbuildingblock)
    def propagate(dl_doutputs, operation):
        dl_dx, = dl_doutputs
        inputs = operation.inputs
        dl_dself = dl_d[inputs[0]]  # partial derivate of r = 1
        dl_dother = dl_d[inputs[1]]  # partial derivate of r = 1
        dl_dself[:] += dl_dx[:]
        dl_dother[:] += dl_dx[:]
        dl_dinputs = [dl_dself, dl_dother]
        return dl_dinputs
    # forward
    global op_id
    if prepare:
        new_value = MultiArray([self.value.sizes[0], other.value.sizes[1]], other.value.value_type)
        output = Tensor(new_value, req_grad=self.req_grad or other.req_grad)
        if self.req_grad or other.req_grad:
            operation = Operation(inputs=[self.name, other.name], outputs=[output.name], propagate=propagate)
        else:
            operation = Operation(inputs=[self.name, other.name], outputs=[output.name], propagate=fake_propagate)
        gradient_operation.append(operation)
        operation_id = len(gradient_operation) - 1
        op_id_store[op_id] = operation_id
        op_id += 1
    else:
        operation = gradient_operation[op_id_store[op_id]]
        inputs = operation.inputs
        outputs = operation.outputs
        input1 = tensors[inputs[0]]
        input2 = tensors[inputs[1]]
        output = tensors[outputs[0]]

        len1 = input1.value.total_size()
        len2 = input2.value.total_size()
        v1 = input1.value
        v2 = input2.value
        if len1 < len2:
            len1, len2 = len2, len1
            v1, v2 = v2, v1

<<<<<<< HEAD
        for i in range(0, int(len1/len2)):
            v3 = v1.get_vector(i*len2, len2) + v2.get_vector(0, len2)
            output.value.assign_vector(v3, i*len2)
        op_id += 1# record the input and output of the op
=======
        output.value.assign_vector(v1)
        op_id += 1  # record the input and output of the op
>>>>>>> b240d14a
    return output


def element_wise_sub(self, other):
    # backward
    @buildingblock(get_program().globalbuildingblock)
    def propagate(dl_doutputs, operation):
        dl_dx, = dl_doutputs
        inputs = operation.inputs
        dl_dself = dl_d[inputs[0]]  # partial derivate of r = 1
        dl_dother = dl_d[inputs[1]]  # partial derivate of r = -1
        dl_dself[:] += dl_dx[:]
        dl_dother[:] += - dl_dx[:]
        dl_dinputs = [dl_dself, dl_dother]
        return dl_dinputs
    # forward
    global op_id
    if prepare:
        new_value = MultiArray([self.value.sizes[0], other.value.sizes[1]], other.value.value_type)
        output = Tensor(new_value, req_grad=self.req_grad or other.req_grad)
        if self.req_grad or other.req_grad:
            operation = Operation(inputs=[self.name, other.name], outputs=[output.name], propagate=propagate)
        else:
            operation = Operation(inputs=[self.name, other.name], outputs=[output.name], propagate=fake_propagate)
        gradient_operation.append(operation)
        operation_id = len(gradient_operation) - 1
        op_id_store[op_id] = operation_id
        op_id += 1
    else:
        operation = gradient_operation[op_id_store[op_id]]
        inputs = operation.inputs
        outputs = operation.outputs
        input1 = tensors[inputs[0]]
        input2 = tensors[inputs[1]]
        output = tensors[outputs[0]]
        output.value[:] = input1.value[:] - input2.value[:]  # todo
        op_id += 1  # record the input and output of the op
    return output


def element_wise_mul(self, other):
    # backward
    @buildingblock(get_program().globalbuildingblock)
    def propagate(dl_doutputs, operation):
        dl_dx, = dl_doutputs
        inputs = operation.inputs
        dl_dself = dl_d[inputs[0]]  # partial derivate of r = self*other
        dl_dother = dl_d[inputs[1]]  # partial derivate of r = self*other
        dl_dself[:] += dl_dx[:] * other.value[:]  # todo
        dl_dother[:] += dl_dx[:] * self.value[:]  # todo
        dl_dinputs = [dl_dself, dl_dother]
        return dl_dinputs
    # forward
    global op_id
    if prepare:
        new_value = MultiArray([self.value.sizes[0], other.value.sizes[1]], other.value.value_type)
        output = Tensor(new_value, req_grad=self.req_grad or other.grad)
        if self.req_grad or other.grad:
            operation = Operation(inputs=[self.name, other.name], outputs=[output.name], propagate=propagate)
        else:
            operation = Operation(inputs=[self.name, other.name], outputs=[output.name], propagate=fake_propagate)
        gradient_operation.append(operation)
        operation_id = len(gradient_operation) - 1
        op_id_store[op_id] = operation_id
        op_id += 1
    else:
        operation = gradient_operation[op_id_store[op_id]]
        inputs = operation.inputs
        outputs = operation.outputs
        input1 = tensors[inputs[0]]
        input2 = tensors[inputs[1]]
        output = tensors[outputs[0]]
        output.value[:] = input1.value[:] * input2.value[:]  # todo
        op_id += 1  # record the input and output of the op
    return output


def ops_mul_constant(self, c):
    # backward
    @buildingblock(get_program().globalbuildingblock)
    def propagate(dl_doutputs, operation):
        dl_dx, = dl_doutputs
        inputs = operation.inputs
        dl_dself = dl_d[inputs[0]]
        dl_dself[:] += c * dl_dx[:]
        dl_dinputs = [dl_dself]
        return dl_dinputs
    # forward
    global op_id
    if prepare:
        if isinstance(self.value, Array):
            new_value = Array(self.value.length, self.value.value_type)
        else:
            new_value = MultiArray(self.value.sizes, self.value.value_type)
        output = Tensor(new_value, req_grad=self.req_grad)
        if self.req_grad:
            operation = Operation(inputs=[self.name], outputs=[output.name], propagate=propagate)
        else:
            operation = Operation(inputs=[self.name], outputs=[output.name], propagate=fake_propagate)
        gradient_operation.append(operation)
        operation_id = len(gradient_operation) - 1

        op_id_store[op_id] = operation_id
        op_id += 1
    else:
        operation = gradient_operation[op_id_store[op_id]]
        inputs = operation.inputs
        outputs = operation.outputs
        input = tensors[inputs[0]]
        output = tensors[outputs[0]]

        output.value[:] = input.value[:] * c

        op_id += 1
        # record the input and output of the op
        return output


def mat_mul(self, other):

    # record the input and output of the op
    return 0


def ops_add(self, other):
    return 0


def ops_add_constant(self, c):
    # backward
    @buildingblock(get_program().globalbuildingblock)
    def propagate(dl_doutputs, operation):
        dl_dx, = dl_doutputs
        inputs = operation.inputs
        dl_dself = dl_d[inputs[0]]
        dl_dself[:] += dl_dx[:]
        dl_dinputs = [dl_dself]
        return dl_dinputs
    # forward
    global op_id
    if prepare:
        if isinstance(self.value, Array):
            new_value = Array(self.value.length, self.value.value_type)
        else:
            new_value = MultiArray(self.value.sizes, self.value.value_type)
        output = Tensor(new_value, req_grad=self.req_grad)
        if self.req_grad:
            operation = Operation(inputs=[self.name], outputs=[output.name], propagate=propagate)
        else:
            operation = Operation(inputs=[self.name], outputs=[output.name], propagate=fake_propagate)
        gradient_operation.append(operation)
        operation_id = len(gradient_operation) - 1

        op_id_store[op_id] = operation_id
        op_id += 1
    else:
        operation = gradient_operation[op_id_store[op_id]]
        inputs = operation.inputs
        outputs = operation.outputs
        input = tensors[inputs[0]]
        output = tensors[outputs[0]]

        output.value[:] = input.value[:] + c

        op_id += 1
        # record the input and output of the op
        return output


def ops_sub(self, other):

    return 0

# def compare_shape(shape1, shape2):
#     if len(shape1) == len(shape2):

#     else:
#         return -1


class Tensor():
    def __init__(self, value, value_type=None, name=None, req_grad=False, grad=None):
        assert isinstance(value, Array) or isinstance(value, MultiArray) or isinstance(value, list)
        assert isinstance(grad, Array) or isinstance(grad, MultiArray) or grad is None
        if isinstance(value, list):
            if len(value) == 0 or value_type is None:
                raise CompilerError("the shape of a tensor must be a not-null list and value type must be determined")
            if len(value) == 1:
                self.value = Array(value[0], value_type)
            if len(value) > 1:
                self.value = MultiArray(value, value_type)
            self.shape = tuple(value)
        else:
            self.value = value
            self.shape = value.sizes
        self.name = name or fresh_name()
        self.value_type = self.value.value_type
        self.req_grad = req_grad
        self.sub_cache = {}
        if grad is not None:
            self.grad = grad
            dl_d[name] = self.grad
        else:
            if is_train and req_grad:
                self.grad = self.value.same_shape()
                self.grad.assign_all(0)
                dl_d[self.name] = self.grad
            else:
                self.grad = None
        tensors[self.name] = self

    def set_req_grad(self, req_grad):
        self.req_grad = req_grad

    @property
    def sizes(self):
        return self.value.sizes

    def __repr__(self):
        return self.value
    # We need to start with some tensors whose values were not computed
    # inside the autograd. This function constructs leaf nodes.

    @staticmethod
    def constant(value, name=None):
        var = Tensor(value, name)
        return var

    def backward(self):
        global prepare
        if prepare:
            return 0
        if not self.req_grad:
            return 0
        length = len(gradient_operation)
        index = 0
        dl_d[self.name].assign_all(1)
        # the following loop only runs once in the training process due the semantice of @for_range

        def gather_grad(entries):
            return [dl_d[entry] for entry in entries]
        for i in range(0, length):
            if self.name in gradient_operation[length-i-1].outputs:
                index = length - i
        for i in range(0, index):
            entry = gradient_operation[index-i-1]
            dl_doutputs = gather_grad(entry.outputs)
            entry.propagate(dl_doutputs, entry)
        return 0

    # Multiplication of a Variable, tracking gradients
    def __mul__(self, other):
        # todo, dimension of self and other may not be the same
        if isinstance(other, (int, float)):
            return ops_mul_constant(self, other)
        return element_wise_mul(self, other)

    def __matmul__(self, other):
        return self.mm(other)

    def __getitem__(self, index):
        """ Part access.

        :param index: public (regint/cint/int)
        :return: :py:class:`Array` if one-dimensional, :py:class:`SubMultiArray` otherwise"""
        if isinstance(index, slice) and index == slice(None):
            return self
        if isinstance(index, int) and index < 0:
            index += self.sizes[0]
        key = program.curr_block, str(index)
        if key not in self.sub_cache:
            if util.is_constant(index) and \
               (index >= self.sizes[0] or index < 0):
                raise CompilerError('index out of range')
            elif self.check_indices:
                library.runtime_error_if(index >= self.sizes[0],
                                         'overflow: %s/%s',
                                         index, self.sizes)
            if len(self.sizes) == 2:
                new_value = \
                    Array(self.sizes[1], self.value.value_type,
                          self.value.address + index * self.sizes[1] *
                          self.value.value_type.n_elements() *
                          self.value.value_type.mem_size(),
                          debug=self.debug)
                if self.req_grad:
                    new_grad = \
                        Array(self.sizes[1], self.grad.value_type,
                              self.grad.address + index * self.sizes[1] *
                              self.grad.value_type.n_elements() *
                              self.grad.value_type.mem_size(),
                              debug=self.debug)
                else:
                    new_grad = None
            else:
                new_value = \
                    SubMultiArray(self.sizes[1:], self.value.value_type,
                                  self.value.address, index, debug=self.debug)
                if self.req_grad:
                    new_grad = \
                        SubMultiArray(self.sizes[1:], self.grad.value_type,
                                      self.grad.address, index, debug=self.debug)
                else:
                    new_grad = None
        res = Tensor(new_value, req_grad=self.req_grad, grad=new_grad)
        self.sub_cache[key] = res
        res.check_indices = self.check_indices
        return res

    # def __setitem__(self, index, other):
    #     """ Part assignment.

    #     :param index: public (regint/cint/int)
    #     :param other: container of matching size and type """
    #     if isinstance(other, self.value_type):
    #         if isinstance(index, slice) and index == slice(None):
    #             return self.value.assign(other)
    #         self.value[index].assgin(other)

    def mul(self, other):
        # todo
        return self

    def mv(self, other):
        # todo
        return self

    def mm(self, other):
        # backward
        @buildingblock(get_program().globalbuildingblock)
        def propagate(dl_doutputs, operation):
            dl_dy, = dl_doutputs
            input1 = tensors[operation.inputs[0]]
            input2 = tensors[operation.inputs[1]]
            if self.req_grad:
                dl_d[operation.inputs[0]][:] += dl_dy.mm(input2.value.transpose())[:]  # C=AB partial derivate of dA=dC*B^T
            if other.req_grad:
                dl_d[operation.inputs[1]][:] += input1.value.transpose().mm(dl_dy)[:]  # C=AB partial derivate of dB=A^T*dC
        # forward
        global op_id
        if prepare:
            assert len(self.shape) == len(other.shape) == 2 and self.shape[1] == other.shape[0], "Invalid Dimension"
            new_value = MultiArray([self.value.sizes[0], other.value.sizes[1]], other.value.value_type)
            output = Tensor(new_value, req_grad=self.req_grad or other.req_grad)
            if self.req_grad or other.req_grad:
                operation = Operation(inputs=[self.name, other.name], outputs=[output.name], propagate=propagate)
            else:
                operation = Operation(inputs=[self.name, other.name], outputs=[output.name], propagate=fake_propagate)
            gradient_operation.append(operation)
            operation_id = len(gradient_operation) - 1
            op_id_store[op_id] = operation_id
            op_id += 1
        else:
            operation = gradient_operation[op_id_store[op_id]]
            inputs = operation.inputs
            outputs = operation.outputs
            input1 = tensors[inputs[0]]
            input2 = tensors[inputs[1]]
            output = tensors[outputs[0]]
            input1.value.mm(input2.value, output.value)
            op_id += 1  # record the input and output of the op
        return output

    def single_bmm(self, other):
        # backward
        @buildingblock(get_program().globalbuildingblock)
        def propagate(dl_doutputs, operation):
            dl_dy, = dl_doutputs
            input1, input2 = tensors[operation.inputs[0]], tensors[operation.inputs[1]]
            if self.req_grad:
                dl_d[operation.inputs[0]][:] += dl_dy.single_bmm(input2.value.transpose())[:]
            if other.req_grad:
                # shenhao: need to revise permute
                dl_d[operation.inputs[1]][:] += input1.value.permute([0, 2, 1]).bmm(dl_dy, reduce=True)[:]
        # forward
        global op_id
        if prepare:
            assert len(self.sizes) >= 3 and self.sizes[-1] == other.sizes[0], "Invalid Dimension"
            b, n, m = reduce(operator.mul, self.shape[:-2]), self.shape[-2], self.shape[-1]
            p = other.sizes[-1]
            output = Tensor(MultiArray([b, n, p], other.value.value_type), req_grad=self.req_grad or other.req_grad)
            if self.req_grad or other.req_grad:
                operation = Operation(inputs=[self.name, other.name], outputs=[output.name], propagate=propagate)
            else:
                operation = Operation(inputs=[self.name, other.name], outputs=[output.name], propagate=fake_propagate)
            gradient_operation.append(operation)
            operation_id = len(gradient_operation) - 1
            op_id_store[op_id] = operation_id
            op_id += 1
        else:
            operation = gradient_operation[op_id_store[op_id]]
            inputs, outputs = operation.inputs, operation.outputs
            input1, input2, output = tensors[inputs[0]], tensors[inputs[1]], tensors[outputs[0]]
            input1.value.single_bmm(input2.value, output.value)
            op_id += 1
        return output

    def dot(self, other):
        # todo
        return self

    def matmul(self, other):
        # todo, may not implement
        return self

    def div(self, other):
        # todo
        return self

    def __add__(self, other):
        if isinstance(other, (int, float)):
            return ops_add_constant(self, other)
        return element_wise_add(self, other)

    def __sub__(self, other):
        if isinstance(other, (int, float)):
            return ops_add_constant(self, -other)
        return element_wise_sub(self, other)

    def __neg__(self):
        return ops_mul_constant(self, -1)

    def __truediv__(self, other):
        if isinstance(other, (int, float)):
            return ops_mul_constant(self, 1./other)
        # todo
        return self

    # def __getitem__(self, index):
    #     # it may be discarded
    #     return Tensor(self.value[index])

    def view(self, sizes):
        @buildingblock(get_program().globalbuildingblock)
        def propagate(dl_doutputs, operation):
            dl_dy, = dl_doutputs
            dl_d[operation.inputs[0]].assign(dl_dy)
        global op_id
        if prepare:
            product = reduce(lambda x, y: x*y, self.shape)
            if isinstance(sizes, int):
                assert sizes == product, "Invalid Dimension"
                new_value = Array(sizes, self.value.value_type)
            else:
                assert all(isinstance(x, int) and x > 0 for x in sizes), "Invalid Dimensiopn"
                if -1 in sizes:
                    assert sizes.count(-1) == 1, "-1 Occurs More than Once "
                    tmp = reduce(lambda x, y: x*y, sizes)
                    assert product % (-tmp) == 0, "Invalid Dimension"
                    sizes[sizes.index(-1)] = product/(-tmp)
                new_value = MultiArray(sizes, self.value.value_type)
            output = Tensor(new_value, req_grad=self.req_grad)
            if self.req_grad:
                operation = Operation(inputs=[self.name], outputs=[output.name], propagate=propagate)
            else:
                operation = Operation(inputs=[self.name], outputs=[output.name], propagate=fake_propagate)
            gradient_operation.append(operation)
            operation_id = len(gradient_operation)-1
            op_id_store[op_id] = operation_id
            op_id += 1
        else:
            operation = gradient_operation[op_id_store[op_id]]
            outputs = operation.outputs
            output = tensors[outputs[0]]
            output.value.assign(self.value)
            op_id += 1
        return output

    def squeeze(self, dim=None):
        @buildingblock(get_program().globalbuildingblock)
        def propagate(dl_doutputs, operation):
            dl_dy, = dl_doutputs
            dl_d[operation.inputs[0]].assign(dl_dy)
        global op_id
        if prepare:
            if dim:
                new_sizes = list(self.shape)
                assert dim < len(self.shape), "Invalid Dimension"
                del new_sizes[dim]
            else:
                new_sizes = [x for x in self.shape if x != 1]
            if len(new_sizes) > 1:
                new_value = MultiArray(new_sizes, self.value.value_type)
            else:
                assert len(new_sizes) == 1 and new_sizes[0] > 0, "Invalid Dimension"
                new_value = Array(new_sizes[0], value_type=self.value.value_type)
            output = Tensor(new_value, req_grad=self.req_grad)
            if self.req_grad:
                operation = Operation(inputs=[self.name], outputs=[output.name], propagate=propagate)
            else:
                operation = Operation(inputs=[self.name], outputs=[output.name], propagate=fake_propagate)
            gradient_operation.append(operation)
            operation_id = len(gradient_operation)-1
            op_id_store[op_id] = operation_id
            op_id += 1
        else:
            operation = gradient_operation[op_id_store[op_id]]
            outputs = operation.outputs
            output = tensors[outputs[0]]
            output.value.assign(self.value)
            op_id += 1
        return output

    def unsqueeze(self, dim):
        @buildingblock(get_program().globalbuildingblock)
        def propagate(dl_doutputs, operation):
            dl_d[operation.inputs[0]].assign(dl_doutputs[0])
        global op_id
        if prepare:
            new_sizes = list(self.shape)
            assert isinstance(dim, int) and dim < len(self.shape) and dim >= -len(self.shape), "Invalid Dimension"
            new_sizes.insert(dim, 1)
            new_value = MultiArray(new_sizes, self.value.value_type)
            output = Tensor(new_value, req_grad=self.req_grad)
            if self.req_grad:
                operation = Operation(inputs=[self.name], outputs=[output.name], propagate=propagate)
            else:
                operation = Operation(inputs=[self.name], outputs=[output.name], propagate=fake_propagate)
            gradient_operation.append(operation)
            operation_id = len(gradient_operation)-1
            op_id_store[op_id] = operation_id
            op_id += 1
        else:
            operation = gradient_operation[op_id_store[op_id]]
            outputs = operation.outputs
            output = tensors[outputs[0]]
            output.value.assign(self.value)
            op_id += 1
        return output

    def gather(self):
        # todo
        return self

    def reshape(self, sizes):
        @buildingblock(get_program().globalbuildingblock)
        def propagate(dl_doutputs, operation):
            dl_dy, = dl_doutputs
            dl_d[operation.inputs[0]].assign(dl_dy)
        global op_id
        if prepare:
            product = reduce(lambda x, y: x*y, self.shape)
            if isinstance(sizes, int):
                assert sizes == product, "Invalid Dimension"
                new_value = Array(sizes, self.value.value_type)
            else:
                assert all(isinstance(x, int) and x > 0 for x in sizes), "Invalid Dimensiopn"
                if -1 in sizes:
                    assert sizes.count(-1) == 1, "-1 Occurs More than Once "
                    tmp = reduce(lambda x, y: x*y, sizes)
                    assert product % (-tmp) == 0, "Invalid Dimension"
                    sizes[sizes.index(-1)] = product/(-tmp)
                new_value = MultiArray(sizes, self.value.value_type)
            output = Tensor(new_value, req_grad=self.req_grad)
            if self.req_grad:
                operation = Operation(inputs=[self.name], outputs=[output.name], propagate=propagate)
            else:
                operation = Operation(inputs=[self.name], outputs=[output.name], propagate=fake_propagate)
            gradient_operation.append(operation)
            operation_id = len(gradient_operation)-1
            op_id_store[op_id] = operation_id
            op_id += 1
        else:
            operation = gradient_operation[op_id_store[op_id]]
            outputs = operation.outputs
            output = tensors[outputs[0]]
            output.value.assign(self.value)
            op_id += 1
        return output

    def permute(self, new_perm):  # todo :这里的参数不应该是list类型的new-perm，而应该是*newperm :pytorch中：x.permute(2, 0, 1)
        @buildingblock(get_program().globalbuildingblock)
        def propagate(dl_doutputs, operation):
            dl_dy, = dl_doutputs
            L = len(self.shape)
            inv_new_perm = [None]*L
            for i in range(L):
                inv_new_perm[new_perm[i]] = i  # s2[s1[i]]=i
            self.value.permute_without_malloc(dl_d[operation.inputs[0]], inv_new_perm)
        global op_id
        if prepare:
            assert isinstance(self.value, MultiArray), "Error,Permute operation must be MultiArray"  # 置换维度，那么肯定是MultiArray吧
            target_size = self.value.tuple_permute(self.shape, new_perm)  # just for calling of tuple_permute function
            new_value = MultiArray(target_size, self.value.value_type)
            output = Tensor(new_value, req_grad=self.req_grad)
            if self.req_grad:
                operation = Operation(inputs=[self.name], outputs=[output.name], propagate=propagate)
            else:
                operation = Operation(inputs=[self.name], outputs=[output.name], propagate=fake_propagate)
            gradient_operation.append(operation)
            operation_id = len(gradient_operation)-1
            op_id_store[op_id] = operation_id
            op_id += 1
        else:
            operation = gradient_operation[op_id_store[op_id]]
            outputs = operation.outputs
            output = tensors[outputs[0]]
            self.value.permute_without_malloc(output.value, new_perm)  # output的值在参数中传入后被修改
            op_id += 1
        return output

    def transpose(self):
        @buildingblock(get_program().globalbuildingblock)
        def propagate(dl_doutputs, operation):
            if isinstance(dl_doutputs[0], Array):
                dl_d[operation.inputs[0]][:] += dl_doutputs[0][:]
            else:
                dl_d[operation.inputs[0]][:] += dl_doutputs[0].transpose()[:]
        global op_id
        if prepare:
            if isinstance(self.value, Array):
                new_value = Array(self.shape[0], self.value.value_type)
            else:
                assert len(self.value.sizes) == 2, 'Invalid dimension'
                new_sizes = [self.value.sizes[1], self.value.sizes[0]]
                new_value = MultiArray(new_sizes, self.value.value_type)
            output = Tensor(new_value, req_grad=self.req_grad)
            if self.req_grad:
                operation = Operation(inputs=[self.name], outputs=[output.name], propagate=propagate)
            else:
                operation = Operation(inputs=[self.name], outputs=[output.name], propagate=fake_propagate)
            gradient_operation.append(operation)
            operation_id = len(gradient_operation)-1
            op_id_store[op_id] = operation_id
            op_id += 1
        else:
            operation = gradient_operation[op_id_store[op_id]]
            input = tensors[operation.inputs[0]]
            output = tensors[operation.outputs[0]]
            if len(self.shape) == 1:  # in this case:Array
                output.value[:] = input.value[:]
            else:
                output.value = input.value.transpose()
            op_id += 1
        return output

    def concate(self, other, axis=0):  # 按照axis指定维度进行拼接
        @buildingblock(get_program().globalbuildingblock)
        def propagate(dl_doutputs, operation):
            input1 = tensors[operation.inputs[0]]
            input2 = tensors[operation.inputs[1]]
            size_pre = reduce(lambda x, y: x*y, input1.shape[axis:])
            size_next = reduce(lambda x, y: x*y, input2.shape[axis:])
            if input1.req_grad and input2.req_grad:
                for i in range(input1.value.length//size_pre):
                    input1.grad.assign_vector(dl_doutputs[0].get_vector(i*size_pre, size_pre), i*size_pre)
                    input2.grad.assign_vector(dl_doutputs[0].get_vector(i*size_next, size_next), i*size_next)
            elif input1.req_grad:
                for i in range(input1.value.length//size_pre):
                    input1.grad.assign_vector(dl_doutputs[0].get_vector(i*size_pre, size_pre), i*size_pre)
            elif input2.req_grad:
                for i in range(input1.value.length//size_pre):
                    input2.grad.assign_vector(dl_doutputs[0].get_vector(i*size_next, size_next), i*size_next)
        global op_id
        if prepare:
            assert self.value.value_type is other.value.value_type, "Invalid value_type"
            if isinstance(self.value, Array) and isinstance(other.value, Array):
                target_len = self.value.length + other.value.length
                new_value = Array(target_len, self.value.value_type)
            else:
                assert len(self.shape) == len(other.shape), "Inequal Dimension"
                for i in range(len(self.shape)):
                    if i != axis and self.shape[i] != other.shape[i]:
                        raise ValueError("Invalid Dimension")
                target_size = other.value.shape
                target_size[axis] += self.value.shape[axis]
                new_value = MultiArray(target_size, self.value.value_type)
            output = Tensor(new_value, req_grad=self.req_grad or other.req_grad)
            if self.req_grad or other.req_grad:
                operation = Operation(inputs=[self.name, other.name], outputs=[output.name], propagate=propagate)
            else:
                operation = Operation(inputs=[self.name, other.name], outputs=[output.name], propagate=fake_propagate)
            gradient_operation.append(operation)
            operation_id = len(gradient_operation)-1
            op_id_store[op_id] = operation_id
            op_id += 1
        else:
            operation = gradient_operation[op_id_store[op_id]]
            size_pre = reduce(lambda x, y: x*y, self.shape[axis:])
            size_next = reduce(lambda x, y: x*y, other.shape[axis:])
            input1 = tensors[operation.inputs[0]]
            input2 = tensors[operation.inputs[1]]
            output = tensors[operation.outputs[0]]
            index = 0
            for i in range(self.value.length//size_pre):
                output.value.assign_vector(input1.value.get_vector(i*size_pre, size_pre), index)
                index += size_pre
                output.value.assign_vector(input2.value.get_vector(i*size_next, size_next), index)
                index += size_next
            op_id += 1
        return output

    def abs(self):
        # backward
        @buildingblock(get_program().globalbuildingblock)
        def propagate(dl_doutputs, operation):
            dl_dx, = dl_doutputs
            inputs = operation.inputs
            inter = operation.intermediate[0]  # reuse the intervalue in mem
            dl_dself = dl_d[inputs[0]]
            dl_dself[:] += (2 * inter[:] - 1) * dl_dx[:]
            dl_dinputs = [dl_dself]
            return dl_dinputs
        # forward
        global op_id
        if prepare:
            if isinstance(self.value, Array):
                new_value = Array(self.value.length, self.value.value_type)
                inter = Array(self.value.length, self.value.value_type)
            else:
                new_value = MultiArray(self.value.sizes, self.value.value_type)
                inter = MultiArray(self.value.sizes, self.value.value_type)
            output = Tensor(new_value, req_grad=self.req_grad)
            if self.req_grad:
                operation = Operation(inputs=[self.name], outputs=[output.name], propagate=propagate, intermediate=[inter])
            else:
                operation = Operation(inputs=[self.name], outputs=[output.name], propagate=fake_propagate, intermediate=[inter])
            gradient_operation.append(operation)
            operation_id = len(gradient_operation) - 1
            op_id_store[op_id] = operation_id
            op_id += 1
        else:
            operation = gradient_operation[op_id_store[op_id]]
            inputs = operation.inputs
            outputs = operation.outputs
            input = tensors[inputs[0]]
            output = tensors[outputs[0]]
            c = input.value[:] > 0
            operation.intermediate[0].assign_vector(c)  # write to mem

            output.value[:] = (2*c-1) * input.value[:]
            op_id += 1
        # record the input and output of the op
        return output

    def exp(self):
        # backward
        @buildingblock(get_program().globalbuildingblock)
        def propagate(dl_doutputs, operation):
            dl_dx, = dl_doutputs
            inputs = operation.inputs
            inter = operation.intermediate[0]  # reuse the intervalue in mem
            dl_dself = dl_d[inputs[0]]
            dl_dself[:] += inter[:] * dl_dx[:]
            dl_dinputs = [dl_dself]
            return dl_dinputs
        # forward
        global op_id
        if prepare:
            if isinstance(self.value, Array):
                new_value = Array(self.value.length, self.value.value_type)
                inter = Array(self.value.length, self.value.value_type)
            else:
                new_value = MultiArray(self.value.sizes, self.value.value_type)
                inter = MultiArray(self.value.sizes, self.value.value_type)
            output = Tensor(new_value, req_grad=self.req_grad)
            if self.req_grad:
                operation = Operation(inputs=[self.name], outputs=[output.name], propagate=propagate, intermediate=[inter])
            else:
                operation = Operation(inputs=[self.name], outputs=[output.name], propagate=fake_propagate, intermediate=[inter])
            gradient_operation.append(operation)
            operation_id = len(gradient_operation) - 1
            op_id_store[op_id] = operation_id
            op_id += 1
        else:
            operation = gradient_operation[op_id_store[op_id]]
            inputs = operation.inputs
            outputs = operation.outputs
            input = tensors[inputs[0]]
            output = tensors[outputs[0]]

            ex = mpc_math.pow_fx(math.e, input.value[:])
            operation.intermediate[0].assign_vector(ex)

            output.value[:] = ex
            op_id += 1
        # record the input and output of the op
        return output

    def log(self, base=math.e):
        # backward
        @buildingblock(get_program().globalbuildingblock)
        def propagate(dl_doutputs, operation):
            dl_dx, = dl_doutputs
            inputs = operation.inputs
            dl_dself = dl_d[inputs[0]]
            dl_dself[:] += 1 / (self.value[:] * np.log(base)) * dl_dx[:]
            dl_dinputs = [dl_dself]
            return dl_dinputs
        # forward
        global op_id
        if prepare:
            if isinstance(self.value, Array):
                new_value = Array(self.value.length, self.value.value_type)
            else:
                new_value = MultiArray(self.value.sizes, self.value.value_type)
            output = Tensor(new_value, req_grad=self.req_grad)
            if self.req_grad:
                operation = Operation(inputs=[self.name], outputs=[output.name], propagate=propagate)
            else:
                operation = Operation(inputs=[self.name], outputs=[output.name], propagate=fake_propagate)
            gradient_operation.append(operation)
            operation_id = len(gradient_operation) - 1

            op_id_store[op_id] = operation_id
            op_id += 1
        else:
            operation = gradient_operation[op_id_store[op_id]]
            inputs = operation.inputs
            outputs = operation.outputs
            input = tensors[inputs[0]]
            output = tensors[outputs[0]]

            output.value[:] = mpc_math.log_fx(input.value[:], base)

            op_id += 1
        # record the input and output of the op
        return output

    def pow(self, pow):
        # backward
        @buildingblock(get_program().globalbuildingblock)
        def propagate(dl_doutputs, operation):
            dl_dx, = dl_doutputs
            inputs = operation.inputs
            dl_dself = dl_d[inputs[0]]
            dl_dself[:] += pow * mpc_math.pow_fx(self.value[:], pow-1) * dl_dx[:]
            dl_dinputs = [dl_dself]
            return dl_dinputs
        # forward
        global op_id
        if prepare:
            if isinstance(self.value, Array):
                new_value = Array(self.value.length, self.value.value_type)
            else:
                new_value = MultiArray(self.value.sizes, self.value.value_type)
            output = Tensor(new_value, req_grad=self.req_grad)
            if self.req_grad:
                operation = Operation(inputs=[self.name], outputs=[output.name], propagate=propagate)
            else:
                operation = Operation(inputs=[self.name], outputs=[output.name], propagate=fake_propagate)
            gradient_operation.append(operation)
            operation_id = len(gradient_operation) - 1

            op_id_store[op_id] = operation_id
            op_id += 1
        else:
            operation = gradient_operation[op_id_store[op_id]]
            inputs = operation.inputs
            outputs = operation.outputs
            input = tensors[inputs[0]]
            output = tensors[outputs[0]]

            output.value[:] = mpc_math.pow_fx(input.value[:], pow)

            op_id += 1
        # record the input and output of the op
        return output

    def cos(self):
        @buildingblock(get_program().globalbuildingblock)
        def propagate(dl_doutputs, operation):  # dl_outputs is Tensor.value
            dl_dx, = dl_doutputs
            dl_dself = dl_d[operation.inputs[0]]
            dl_dself[:] += dl_dx[:]*(-mpc_math.sin(self.value[:]))
        global op_id
        if prepare:
            if isinstance(self.value, Array):  # Array is instance of tensor?
                new_value = Array(self.value.length, self.value.value_type)
            else:
                new_value = MultiArray(self.value.sizes, self.value.value_type)
            output = Tensor(new_value, req_grad=self.req_grad)
            if self.req_grad:
                operation = Operation(inputs=[self.name], outputs=[output.name], propagate=propagate)
            else:
                operation = Operation(inputs=[self.name], outputs=[output.name], propagate=fake_propagate)
            gradient_operation.append(operation)
            operation_id = len(gradient_operation)-1
            op_id_store[op_id] = operation_id
            op_id += 1
        else:
            operation = gradient_operation[op_id_store[op_id]]
            inputs = operation.inputs
            outputs = operation.outputs
            input = tensors[inputs[0]]  # input is Tensor
            output = tensors[outputs[0]]
            output.value[:] = mpc_math.cos(input.value[:])
            op_id += 1
            return output

    def sin(self):
        @buildingblock(get_program().globalbuildingblock)
        def propagate(dl_doutputs, operation):  # dl_outputs is Tensor.value
            dl_dx, = dl_doutputs
            dl_dself = dl_d[operation.inputs[0]]
            dl_dself[:] += dl_dx[:]*mpc_math.cos(self.value[:])
        global op_id
        if prepare:
            if isinstance(self.value, Array):  # Array is instance of tensor?
                new_value = Array(self.value.length, self.value.value_type)
            else:
                new_value = MultiArray(self.value.sizes, self.value.value_type)
            output = Tensor(new_value, req_grad=self.req_grad)
            if self.req_grad:
                operation = Operation(inputs=[self.name], outputs=[output.name], propagate=propagate)
            else:
                operation = Operation(inputs=[self.name], outputs=[output.name], propagate=fake_propagate)
            gradient_operation.append(operation)
            operation_id = len(gradient_operation)-1
            op_id_store[op_id] = operation_id
            op_id += 1
        else:
            operation = gradient_operation[op_id_store[op_id]]
            inputs = operation.inputs
            outputs = operation.outputs
            input = tensors[inputs[0]]  # input is Tensor
            output = tensors[outputs[0]]
            output.value[:] = mpc_math.sin(input.value[:])
            op_id += 1
            return output

    def mean(self):
        # backward
        @buildingblock(get_program().globalbuildingblock)
        def propagate(dl_doutputs, operation):
            dl_dx, = dl_doutputs
            inputs = operation.inputs
            dl_dself = dl_d[inputs[0]]
            dl_dself[:] += dl_dx[0] / self.value.total_size()
            dl_dinputs = [dl_dself]
            return dl_dinputs
        # forward
        global op_id
        if prepare:
            new_value = Array(1, self.value.value_type)
            output = Tensor(new_value, req_grad=self.req_grad)
            if self.req_grad:
                operation = Operation(inputs=[self.name], outputs=[output.name], propagate=propagate)
            else:
                operation = Operation(inputs=[self.name], outputs=[output.name], propagate=fake_propagate)
            gradient_operation.append(operation)
            operation_id = len(gradient_operation) - 1

            op_id_store[op_id] = operation_id
            op_id += 1
        else:
            operation = gradient_operation[op_id_store[op_id]]
            inputs = operation.inputs
            outputs = operation.outputs
            input = tensors[inputs[0]]
            output = tensors[outputs[0]]

            output.value[:] = sum(input.value[:]) / self.value.total_size()

            op_id += 1
        # record the input and output of the op
        return output

    def sum(self):
        # backward
        @buildingblock(get_program().globalbuildingblock)
        def propagate(dl_doutputs, operation):
            dl_dx, = dl_doutputs
            inputs = operation.inputs
            dl_dself = dl_d[inputs[0]]
            dl_dself[:] += dl_dx[0]
            dl_dinputs = [dl_dself]
            return dl_dinputs
        # forward
        global op_id
        if prepare:
            new_value = Array(1, self.value.value_type)
            output = Tensor(new_value, req_grad=self.req_grad)
            if self.req_grad:
                operation = Operation(inputs=[self.name], outputs=[output.name], propagate=propagate)
            else:
                operation = Operation(inputs=[self.name], outputs=[output.name], propagate=fake_propagate)
            gradient_operation.append(operation)
            operation_id = len(gradient_operation) - 1

            op_id_store[op_id] = operation_id
            op_id += 1
        else:
            operation = gradient_operation[op_id_store[op_id]]
            inputs = operation.inputs
            outputs = operation.outputs
            input = tensors[inputs[0]]
            output = tensors[outputs[0]]

            output.value[:] = sum(input.value[:])

            op_id += 1
        # record the input and output of the op
        return output

    def std(self):
        # backward
        @buildingblock(get_program().globalbuildingblock)
        def propagate(dl_doutputs, operation):
            dl_dx, = dl_doutputs
            inputs = operation.inputs
            dmean = operation.intermediate[0]
            stdvalue = operation.intermediate[1]
            dl_dself = dl_d[inputs[0]]

            dl_dself[:] += dl_dx[0] / stdvalue[0] / (self.value.total_size()-1) * dmean[:]
            dl_dinputs = [dl_dself]
            return dl_dinputs
        # forward
        global op_id
        if prepare:
            new_value = Array(1, self.value.value_type)
            output = Tensor(new_value, req_grad=self.req_grad)

            if isinstance(self.value, Array):
                inter1 = Array(self.value.length, self.value.value_type)
            else:
                inter1 = MultiArray(self.value.sizes, self.value.value_type)
            inter2 = Array(1, self.value.value_type)
            if self.req_grad:
                operation = Operation(inputs=[self.name], outputs=[output.name], propagate=propagate, intermediate=[inter1, inter2])
            else:
                operation = Operation(inputs=[self.name], outputs=[output.name], propagate=fake_propagate, intermediate=[inter1, inter2])
            gradient_operation.append(operation)
            operation_id = len(gradient_operation) - 1

            op_id_store[op_id] = operation_id
            op_id += 1
        else:
            operation = gradient_operation[op_id_store[op_id]]
            inputs = operation.inputs
            outputs = operation.outputs
            input = tensors[inputs[0]]
            output = tensors[outputs[0]]

            mean = sum(input.value[:]) / self.value.total_size()
            dmean = input.value[:] - mean
            stdvalue = mpc_math.sqrt(sum(dmean ** 2) / (self.value.total_size()-1))

            operation.intermediate[0].assign_vector(dmean)
            operation.intermediate[1].assign_vector(stdvalue)
            output.value[:] = stdvalue

            op_id += 1
        # record the input and output of the op
        return output

    def var(self):
        # backward
        @buildingblock(get_program().globalbuildingblock)
        def propagate(dl_doutputs, operation):
            dl_dx, = dl_doutputs
            inputs = operation.inputs
            dmean = operation.intermediate[0]  # reuse the intervalue in mem
            dl_dself = dl_d[inputs[0]]

            dl_dself[:] += 2 / (self.value.total_size()-1) * dmean[:] * dl_dx[0]
            dl_dinputs = [dl_dself]
            return dl_dinputs
        # forward
        global op_id
        if prepare:
            new_value = Array(1, self.value.value_type)
            output = Tensor(new_value, req_grad=self.req_grad)
            if isinstance(self.value, Array):
                inter = Array(self.value.length, self.value.value_type)
            else:
                inter = MultiArray(self.value.sizes, self.value.value_type)
            if self.req_grad:
                operation = Operation(inputs=[self.name], outputs=[output.name], propagate=propagate, intermediate=[inter])
            else:
                operation = Operation(inputs=[self.name], outputs=[output.name], propagate=fake_propagate, intermediate=[inter])
            gradient_operation.append(operation)
            operation_id = len(gradient_operation) - 1
            op_id_store[op_id] = operation_id
            op_id += 1
        else:
            operation = gradient_operation[op_id_store[op_id]]
            inputs = operation.inputs
            outputs = operation.outputs
            input = tensors[inputs[0]]
            output = tensors[outputs[0]]

            mean = sum(input.value[:]) / self.value.total_size()
            dmean = input.value[:] - mean
            output.value[:] = sum(dmean ** 2) / (self.value.total_size()-1)

            operation.intermediate[0].assign_vector(dmean)

            op_id += 1
        # record the input and output of the op
        return output

    def size(self):
        return self.value.sizes

    def zero_grad(self):
        self.grad.assign_all(0)


# reset operation
def reset_gloabal_store():
    gradient_operation.clear()
    for key, item in tensors.items():
        item.value.delete()
    tensors.clear()
    for key, item in dl_d.items():
        item.delete()
    dl_d.clear()
    op_id_store.clear()

# call this function after each iteration


def reset_op_id():
    global op_id
    op_id = 0


def get_opid():
    global op_id
    return op_id


def set_opid(new_id):
    global op_id
    op_id = new_id


def add_operation(operation):
    global gradient_operation
    gradient_operation.append(operation)


def fresh_name():
    global _name
    name = f'v{_name}'
    _name += 1
    return name


def train():
    global prepare
    prepare = False


def untrain():
    global prepare
    prepare = True


def same_shape(sizes1, sizes2):
    if len(sizes1) != len(sizes2):
        return False
    for i in range(0, len(sizes1)):
        if sizes1[i] != sizes2[i]:
            return False
    return True


def autograd_function(func):
    def wrapper(*args, **kw):
        func(*args, **kw)
        untrain()
        reset_op_id()
        reset_gloabal_store()
    copy_doc(wrapper, func)
    return wrapper


def broadcast(*args: Tensor) -> List[Tensor]:
    """
    This function broadcasts the input arguments to match the shape of each other.
    """
    shapes = [arg.shape for arg in args]
    broadcast_shape = compute_broadcast_shape(*shapes)
    return (expand_to_shape(arg, broadcast_shape) for arg in args)


def compute_broadcast_shape(*shapes: Tuple[int]) -> Tuple[int]:
    reversed_shapes = [shape[::-1] for shape in shapes]
    broadcast_shape = []
    for dims in zip_longest(*reversed_shapes, fillvalue=1):
        greater_than_one_dims = [dim for dim in dims if dim > 1]
        if len(set(greater_than_one_dims)) > 1:
            raise ValueError("operands could not be broadcast together with shapes " + ' '.join(map(str, shapes)))
        broadcast_shape.append(max(dims))
    return tuple(broadcast_shape[::-1])


def squeeze_first_dim(inp: Any, len: int = 1) -> Union[Array, MultiArray]:
    assert isinstance(inp, (sfix, cfix, sint, cint, regint, Array, SubMultiArray, MultiArray)), "Input must be a scale(sfix,cfix,sint,cint,regint) or a array(Array,SubMultiArray,MultiArray)"
    if isinstance(inp, (sfix, cfix, sint, cint, regint)):
        res = Array(len, type(inp))
        res.assign_all(inp)
    else:
        shape = (inp.length,) if isinstance(inp, Array) else inp.sizes
        res = MultiArray([len, *shape], inp.value_type)
        for i in range(len):
            res[i] = inp
    return res


def expand_to_shape(inp: Tensor, target_shape: Tuple[int]) -> Tensor:
    """
    This function expands the inp to match the target_shape using broadcasting rules.
    """
    assert isinstance(inp, Tensor), "Input must be a Tensor"
    input_shape = inp.shape
    input = inp.value
    # Calculate the difference in dimensions between the input and target
    diff_dim = len(target_shape) - len(input_shape)

    # If the input tensor has fewer dimensions than target shape, add dimensions to the front
    if diff_dim > 0:
        for _ in range(diff_dim):
            input = squeeze_first_dim(input)

    res = MultiArray(list(target_shape), input.value_type)

    def expand_dim(obj: Union[Array, MultiArray], res: MultiArray, dim: int) -> Union[Array, MultiArray]:
        """
        This is a recursive helper function to expand the list along the specified dimension.
        """
        # If the current dimension is less than the number of dimensions in target shape
        if dim >= len(target_shape):
            return obj

        # Get the shape of the current input tensor
        current_shape = (obj.length,) if isinstance(obj, Array) else obj.sizes
        # If the size at the current dimension is 1, replicate the element to match target size
        if current_shape[0] == 1 and target_shape[dim] != 1:
            obj = squeeze_first_dim(obj[0], target_shape[dim])
        # Continue to expand each item in the current list if not in the last dimension
        if dim + 1 < len(target_shape):
            for i in range(target_shape[dim]):
                res[i] = expand_dim(obj[i], res[i], dim + 1)
            return res
        else:
            return obj

    return Tensor(expand_dim(input, res, 0))<|MERGE_RESOLUTION|>--- conflicted
+++ resolved
@@ -42,36 +42,22 @@
 # op_id_store stores the correlation among op_ids and operation ids.
 op_id_store = {}
 
-<<<<<<< HEAD
 def matrix_reconst(mat, other_sizes):
-    
-    ds = len(mat.sizes) - len(other_sizes)
-    new_sizes = []
-    for i in range(ds, len(mat.sizes)):
-        new_sizes.append(mat.sizes[i])
-    newd = 1
-    for i in range(0, ds):
-        newd *= mat.sizes[i]
-    new_sizes.append(newd)
-    print(new_sizes)
-    
-    new_matrix = MultiArray(new_sizes, mat.value_type)
-
+    r = 1
+    for si in other_sizes:
+        r *= si
+    c = 1
+    for si in mat.sizes:
+        c *= si
+    c //= r
+    new_matrix = MultiArray([r, c], mat.value_type)
+
+    for i in range(0, r):
+        for j in range(0, c):
+            v = mat.get_vector(j*r+i, 1)
+            new_matrix.assign_vector(v, i*c+j)
     return new_matrix
     
-=======
-# def matrix_reconst(self, mat):
-#     r = mat.value.length/mat.size[0]
-#     c = mat.size[0]
-#     new_matrix = MultiArray([r, c], mat.value.value_type)
-#     @for_range(r)
-#     def _(i):
-#         @for_range(c)
-#         def _(j):
-#             new_matrix[i][j] =
-#     return new_matrix
-
->>>>>>> b240d14a
 
 def fake_propagate(dl_doutputs, operation):
     pass
@@ -83,17 +69,43 @@
     def propagate(dl_doutputs, operation):
         dl_dx, = dl_doutputs
         inputs = operation.inputs
+        
         dl_dself = dl_d[inputs[0]]  # partial derivate of r = 1
         dl_dother = dl_d[inputs[1]]  # partial derivate of r = 1
-        dl_dself[:] += dl_dx[:]
-        dl_dother[:] += dl_dx[:]
+        
+        # swap to ensure v1 size is bigger than v2 size  
+        v1, v2 = dl_dself, dl_dother
+        req_grad1, req_grad2 = self.req_grad, other.req_grad
+        if dl_dself.total_size()<dl_dother.total_size():
+            v1, v2 = v2, v1
+            req_grad1, req_grad2 = req_grad2, req_grad1
+        
+        if req_grad1:
+            v1[:] += dl_dx[:]
+        if req_grad2:
+            dl_dx_rec = matrix_reconst(dl_dx, v2.sizes)
+            for i in range(0, v2.total_size()):
+                vsum = sum(dl_dx_rec.get_vector(i, dl_dx_rec.sizes[1]))
+                v2.assign_vector(vsum, i) 
+        
         dl_dinputs = [dl_dself, dl_dother]
         return dl_dinputs
     # forward
     global op_id
     if prepare:
-        new_value = MultiArray([self.value.sizes[0], other.value.sizes[1]], other.value.value_type)
+        # check shape
+        if isinstance(self.value, MultiArray):
+            if self.value.total_size()>other.value.total_size():
+                new_value = MultiArray(self.value.sizes, self.value.value_type)
+            else:
+                new_value = MultiArray(other.value.sizes, self.value.value_type)
+        else:
+            if self.value.total_size()>other.value.total_size():
+                new_value = Array(self.value.sizes[0], self.value.value_type)
+            else:
+                new_value = Array(other.value.sizes[0], self.value.value_type)
         output = Tensor(new_value, req_grad=self.req_grad or other.req_grad)
+        # check whether require grad
         if self.req_grad or other.req_grad:
             operation = Operation(inputs=[self.name, other.name], outputs=[output.name], propagate=propagate)
         else:
@@ -110,23 +122,16 @@
         input2 = tensors[inputs[1]]
         output = tensors[outputs[0]]
 
-        len1 = input1.value.total_size()
-        len2 = input2.value.total_size()
-        v1 = input1.value
-        v2 = input2.value
-        if len1 < len2:
-            len1, len2 = len2, len1
+        # swap to ensure v1 size is bigger than v2 size  
+        v1, v2= input1.value, input2.value
+        if input1.value.total_size() < input2.value.total_size():
             v1, v2 = v2, v1
 
-<<<<<<< HEAD
-        for i in range(0, int(len1/len2)):
+        len1, len2 = v1.total_size(), v2.total_size()
+        for i in range(0, len1//len2):
             v3 = v1.get_vector(i*len2, len2) + v2.get_vector(0, len2)
             output.value.assign_vector(v3, i*len2)
         op_id += 1# record the input and output of the op
-=======
-        output.value.assign_vector(v1)
-        op_id += 1  # record the input and output of the op
->>>>>>> b240d14a
     return output
 
 
@@ -540,6 +545,7 @@
         if isinstance(other, (int, float)):
             return ops_add_constant(self, other)
         return element_wise_add(self, other)
+    
 
     def __sub__(self, other):
         if isinstance(other, (int, float)):
