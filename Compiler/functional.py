# from tensor import get_opid, Tensor, get_prepare, Operation, tensors, gradient_operation, op_id_store,fake_propagate, set_opid,dl_d
from tensor import *
from glob import glob
import math
import re
import numpy as np
# from turtle import forward, shape
from itertools import zip_longest
from Compiler import mpc_math, util
from Compiler.types import *
from Compiler.types import _unreduced_squant
from Compiler.library import *
from Compiler.util import is_zero, tree_reduce
from Compiler.comparison import CarryOutRawLE
# from Compiler.GC.types import sbitintis_train
from functools import reduce
from typing import List, NamedTuple, Callable, Dict, Optional, Union, Tuple, Any
approx = False
def relu(input, inplace=False):  # todo
    op_id = get_opid()
    @buildingblock(get_program().globalbuildingblock)
    def propagate(dl_doutputs, operation):
        dl_dy, = dl_doutputs
        input_ = tensors[operation.inputs[0]]
        output = tensors[operation.outputs[0]]
        if input_.req_grad:
            dl_d[input_.name]+=(input_.value[:]>=0)*dl_dy[:]
            
    prepare = get_prepare()
    if prepare:
        assert isinstance(input, Tensor),"Invalid Input"
        if isinstance(input.value,Array):
            new_value=Array(input.shape[0],input.value.value_type)
        else:
            new_value=MultiArray(list(input.shape) ,input.value.value_type)
        output = Tensor(new_value, req_grad=input.req_grad)
        if input.req_grad:
            operation = Operation(inputs=[input.name], outputs=[output.name], propagate=propagate)
        else:
            operation = Operation(inputs=[input.name], outputs=[output.name], propagate=fake_propagate)
        gradient_operation.append(operation)
        operation_id = len(gradient_operation) - 1
        op_id_store[op_id] = operation_id
        set_opid(op_id+1)
    else:
        operation = gradient_operation[op_id_store[op_id]]
        input = tensors[operation.inputs[0]]
        output = tensors[operation.outputs[0]]
        output.value[:] = (0 < input.value[:]).if_else(input.value[:], 0) 
        set_opid(op_id+1)  # record the input and output of the op
    return output

@vectorize
def approx_sigmoid(x, n=3):
    """ Piece-wise approximate sigmoid as in
    `Hong et al. <https://arxiv.org/abs/2002.04344>`_

    :param x: input
    :param n: number of pieces, 3 (default) or 5
    """
    if n == 5:
        cuts = [-5, -2.5, 2.5, 5]
        le = [0] + [x <= cut for cut in cuts] + [1]
        select = [le[i + 1] - le[i] for i in range(5)]
        outputs = [cfix(10 ** -4),
                   0.02776 * x + 0.145,
                     * x + 0.5,
                   0.02776 * x + 0.85498,
                   cfix(1 - 10 ** -4)]
        return sum(a * b for a, b in zip(select, outputs))
    else:
        a = x < -0.5
        b = x > 0.5
        return a.if_else(0, b.if_else(1, 0.5 + x))

def gelu(input):  # todo low priority
    pass

def log_e(x):
    return mpc_math.log_fx(x, math.e)

use_mux = False
def exp(x):
    if use_mux:
        return mpc_math.mux_exp(math.e, x)
    else:
        return mpc_math.pow_fx(math.e, x)

def get_limit(x):
    exp_limit = 2 ** (x.k - x.f - 1)
    return math.log(exp_limit)

def sanitize(x, raw, lower, upper):
    limit = get_limit(x)
    res = (x > limit).if_else(upper, raw)
    return (x < -limit).if_else(lower, res)

def sigmoid_from_e_x(x,e_x):
    return sanitize(x, 1 / (1 + e_x), 0, 1)

def sigmoid(input): #todo
    op_id = get_opid()
    @buildingblock(get_program().globalbuildingblock)
    def propagate(dl_doutputs, operation):
        dl_dy, = dl_doutputs
        input_ = tensors[operation.inputs[0]]
        output = tensors[operation.outputs[0]]
        # if input_.req_grad:
        dl_d[input_.name]+=output.value[:]*(1-output.value[:])*dl_dy[:]
            
    prepare = get_prepare()
    if prepare:
        assert isinstance(input, Tensor),"Invalid Input"
        if isinstance(input.value,Array):
            new_value=Array(input.shape[0],input.value.value_type)
        else:
            new_value=MultiArray(list(input.shape) ,input.value.value_type)
        output = Tensor(new_value, req_grad=input.req_grad)
        if input.req_grad:
            operation = Operation(inputs=[input.name], outputs=[output.name], propagate=propagate)
        else:
            operation = Operation(inputs=[input.name], outputs=[output.name], propagate=fake_propagate)
        gradient_operation.append(operation)
        operation_id = len(gradient_operation) - 1
        op_id_store[op_id] = operation_id
        set_opid(op_id+1)
    else:
        operation = gradient_operation[op_id_store[op_id]]
        input = tensors[operation.inputs[0]]
        output = tensors[operation.outputs[0]]
        if approx:
            output.value[:]=approx_sigmoid(input.value[:])
        else:
            output.value[:] =  sigmoid_from_e_x(input.value[:],exp(-input.value[:]))
        set_opid(op_id+1)  # record the input and output of the op
    return output


def logsigmoid(input):  # todo
    op_id = get_opid()
    @buildingblock(get_program().globalbuildingblock)
    def propagate(dl_doutputs, operation):
        dl_dy, = dl_doutputs
        input_ = tensors[operation.inputs[0]]
        output = tensors[operation.outputs[0]]
        if input_.req_grad:
            dl_d[input_.name]+=1/(1+exp(output.value[:]))*dl_dy[:]
            
    prepare = get_prepare()
    if prepare:
        assert isinstance(input, Tensor),"Invalid Input"
        if isinstance(input.value,Array):
            new_value=Array(input.shape[0],input.value.value_type)
        else:
            new_value=MultiArray(list(input.shape) ,input.value.value_type)
        output = Tensor(new_value, req_grad=input.req_grad)
        if input.req_grad:
            operation = Operation(inputs=[input.name], outputs=[output.name], propagate=propagate)
        else:
            operation = Operation(inputs=[input.name], outputs=[output.name], propagate=fake_propagate)
        gradient_operation.append(operation)
        operation_id = len(gradient_operation) - 1
        op_id_store[op_id] = operation_id
        set_opid(op_id+1)
    else:
        operation = gradient_operation[op_id_store[op_id]]
        input = tensors[operation.inputs[0]]
        output = tensors[operation.outputs[0]]
        output.value[:] = -log_e(1+exp(-input.value[:]))
        set_opid(op_id+1)  # record the input and output of the op
    return output


def tanh(input):  # todo
    op_id = get_opid()
    @buildingblock(get_program().globalbuildingblock)
    def propagate(dl_doutputs, operation):
        dl_dy, = dl_doutputs
        input_ = tensors[operation.inputs[0]]
        output = tensors[operation.outputs[0]]
        if input_.req_grad:
            dl_d[input_.name]+=(1-output.value[:]*output.value[:])*dl_dy[:]
            
    prepare = get_prepare()
    if prepare:
        assert isinstance(input, Tensor),"Invalid Input"
        if isinstance(input.value,Array):
            new_value=Array(input.shape[0],input.value.value_type)
        else:
            new_value=MultiArray(list(input.shape) ,input.value.value_type)
        output = Tensor(new_value, req_grad=input.req_grad)
        if input.req_grad:
            operation = Operation(inputs=[input.name], outputs=[output.name], propagate=propagate)
        else:
            operation = Operation(inputs=[input.name], outputs=[output.name], propagate=fake_propagate)
        gradient_operation.append(operation)
        operation_id = len(gradient_operation) - 1
        op_id_store[op_id] = operation_id
        set_opid(op_id+1)
    else:
        operation = gradient_operation[op_id_store[op_id]]
        input = tensors[operation.inputs[0]]
        output = tensors[operation.outputs[0]]
        x=input.value[:]
        ex=exp(x)
        e_x=exp(-x)
        output.value[:] = sanitize(x, (ex-e_x)/(ex+e_x), -1, 1)    
        set_opid(op_id+1)  # record the input and output of the op
    return output
    


def softmax(input, dim=None):  # todo
    pass


def log_softmax(input, dim=None):  # todo
    pass


def linear(input, weight, bias=None):
    assert isinstance(input,Tensor),"Invalid input"
    assert isinstance(weight,Tensor),"Invalid weight"
    assert input.shape[-1]==weight.shape[0],"Invalid Dimension"
    if len(input.sizes) > len(weight.sizes):
        output=input.single_bmm(weight)
    elif len(input.sizes) == len(weight.sizes):
        output=input.mm(weight)
    else:
        raise CompilerError("the dimension of input must not smaller than the dimension of weight")
    if bias is None:
        pass
    else:
        output = bias + output
    return output


def new_squant():
        class _(sfix):
            params = None
        return _


def conv2d(input:Tensor, weight:Tensor, bias=None, stride=[1,1], padding=[0,0]):
    #input.shape:(batch_size,channel_in,H,W)
    #weight.shape:(out_channels, in_channels // groups, H,W)
    #bais:(out_channels)
    op_id = get_opid()
    @buildingblock(get_program().globalbuildingblock)
    def propagate(dl_doutputs, operation):
        dl_dy, = dl_doutputs
        input = tensors[operation.inputs[0]]
        weight= tensors[operation.inputs[1]]
        output = tensors[operation.outputs[0]]
        _, _,weights_h, weights_w= weight.shape
        N,  n_channels_in,inputs_h, inputs_w = input.shape
        _,  n_channels_out,output_h, output_w = output.shape
        input_value=input.value.permute([0,2,3,1])
        weight_value=weight.value.permute([0,2,3,1])
        nabla_Y=output.grad.permute([0,2,3,1])

        stride_h, stride_w = stride
        padding_h, padding_w = padding
        
        n_threads=8 if input.numel() > 2**20 else 1
        batch=Array.create_from(regint.inc(N))
        input_size = inputs_h * inputs_w * N #why have no channel_in? 128*36
        batch_repeat = regint.Matrix(N, inputs_h * inputs_w) # 128,6*6
        batch_repeat.assign_vector(batch.get(
            regint.inc(input_size, 0, 1, 1, N)) *
                                   reduce(operator.mul, input_value.sizes[1:]))
        @for_range_opt_multithread(n_threads, [n_channels_in, n_channels_out])
        def _(i, j):
            a = regint.inc(input_size, input_value.address + i, n_channels_in, N,
                           inputs_h * inputs_w)
            inputs = sfix.load_mem(batch_repeat.get_vector() + a).v
            b = regint.inc(N * output_w * output_h, nabla_Y.address + j, n_channels_out, N)
            rep_out = regint.inc(output_h * output_w * N, 0, 1, 1, N) * \
                reduce(operator.mul, nabla_Y.sizes[1:])
            nabla_outputs = sfix.load_mem(rep_out + b).v
            res = sint(size = weights_h * weights_w)
            conv2ds(res, inputs, nabla_outputs, weights_h, weights_w, inputs_h,
                    inputs_w, output_h, output_w, -stride_h, -stride_w, N,
                    padding_h, padding_w, 1) 
            reduced = unreduced_sfix._new(res).reduce_after_mul()
            weight.grad.assign_vector_by_indices(reduced, j, i,None, None)
        
        
        nabla_X=input.grad.permute([0,2,3,1])
        
        
        reverse_weights = MultiArray(
                [n_channels_in, weights_h, weights_w, n_channels_out], sfix)
        @for_range_opt_multithread(n_threads, n_channels_in)
        def _(l):
            @for_range(weights_h)
            def _(j):
                @for_range(weights_w)
                def _(k):
                    addresses = regint.inc(n_channels_out,
                        weight_value[0][j][weights_w-k-1].get_address(l),
                        reduce(operator.mul, weight_value.sizes[1:]))
                    reverse_weights[l][weights_h-j-1][k].assign_vector(
                        weight_value.value_type.load_mem(addresses))
        padded_w = inputs_w + 2 * padding_w
        padded_h = inputs_h + 2 * padding_h
        if padding_h or padding_w:
            output = MultiArray(
                [N, padded_h, padded_w, n_channels_in], sfix)
        else:
            output = nabla_X
        @for_range_opt_multithread(n_threads,
                                    [N, n_channels_in])
        def _(i, j):
            res = sint(size = (padded_w * padded_h))
            conv2ds(res, nabla_Y[i].get_vector().v,
                    reverse_weights[j].get_vector().v,
                    padded_h, padded_w, output_h, output_w,
                    weights_h, weights_w, 1, 1, n_channels_out,
                    weights_h - 1, weights_w - 1, 1)
            input.grad.assign_vector_by_indices(
                unreduced_sfix._new(res).reduce_after_mul(),i, j,None, None)
        if padding_h or padding_w:
            @for_range_opt_multithread(n_threads, N)
            def _(i):
                @for_range(inputs_h)
                def _(j):
                    @for_range(inputs_w)
                    def _(k):
                        jj = j + padding_w
                        kk = k + padding_w
                        nabla_X[i][j][k].assign_vector(output[i][jj][kk].get_vector())
            # nable_X.print_reveal_nested()
        
        
    prepare = get_prepare()
    if prepare:
        assert isinstance(input, Tensor) and isinstance(weight, Tensor) ,"Invalid Input and weight"
        assert len(input.shape)==4 and len(weight.shape)==4,"Invalid Dimension input and weight"
        out_shape=[input.shape[0],weight.shape[0],(input.shape[2]+2*padding[0]-weight.shape[2])//stride[0]+1,
                   (input.shape[3]+2*padding[1]-weight.shape[3])//stride[1]+1] #out_shape.size:[Batch_size,out_channel,H_out,W_out]
        new_value=MultiArray(out_shape,input.value.value_type)
        output = Tensor(new_value, req_grad=input.req_grad)
        if input.req_grad:
            operation = Operation(inputs=[input.name,weight.name], outputs=[output.name], propagate=propagate)
        else:
            operation = Operation(inputs=[input.name,weight.name], outputs=[output.name], propagate=fake_propagate)
        gradient_operation.append(operation)
        operation_id = len(gradient_operation) - 1
        op_id_store[op_id] = operation_id
        set_opid(op_id+1)
    else:
        stride_h, stride_w = stride
        padding_h, padding_w = padding
        operation = gradient_operation[op_id_store[op_id]]
        output= tensors[operation.outputs[0]] 
        _, _,weights_h, weights_w= weight.shape
        N,  n_channels_in,inputs_h, inputs_w = input.shape
        _,  n_channels_out,output_h, output_w = output.shape
        input_value=input.value.permute([0,2,3,1])
        weight_value=weight.value.permute([0,2,3,1])
        output_value=output.value.permute([0,2,3,1])
        
        n_threads=8 if input.numel() > 2**20 else 1
        
        n_parts = max(1, round((n_threads or 1) / n_channels_out))
        while N % n_parts != 0:
            n_parts -= 1
        print('Convolution in %d parts' % n_parts)
        unreduced = MultiArray(output_value.sizes, sint, address=output_value.address)
        part_size =N // n_parts
        size_=part_size*reduce(operator.mul,input.shape[1:])
        @for_range_multithread(n_threads, 1, [n_parts, n_channels_out])
        def _(i, j):
            inputs = input_value.get_vector(i*size_,size_).v
            weights = weight_value.get_part_vector(j).v
            res = sint(size = output_h * output_w * part_size)
            conv2ds(res, inputs, weights, output_h, output_w,
                    inputs_h, inputs_w, weights_h, weights_w,
                    stride_h, stride_w, n_channels_in, padding_h, padding_w,
                    part_size)
            if bias:
                res += bias.expand_to_vector(j, res.size).v
            addresses = regint.inc(res.size,
                                    unreduced[i * part_size].address + j,
                                    n_channels_out)
            res.store_in_mem(addresses)
        n_outputs = N * reduce(operator.mul, output_value.sizes[1:])
        @multithread(n_threads, n_outputs,
                     1000 if sfix.round_nearest else 10 ** 6)                                                                                
        def _(base, n_per_thread):
            res = sfix().unreduced(sint.load_mem(unreduced.address + base,
                              size=n_per_thread),sfix).reduce_after_mul()
            res.store_in_mem(output.value.address + base)
        
        set_opid(op_id+1)  # record the input and output of the op
    return output


def conv_transpose2d(input, weight, bias=None, stride=1, padding=0, outputpadding=0):
     pass


def max_pool2d(input, kernel_size=2, stride=2, padding=0):
    op_id=get_opid()
    @buildingblock(get_program().globalbuildingblock)
    def propagate(dl_doutputs, operation):
        dl_dx, = dl_doutputs
        input = tensors[operation.inputs[0]]
        output = tensors[operation.outputs[0]]
        strides=[1]+list(operation.intermediate[0])+[1]
        ksize=[1]+list(operation.intermediate[1])+[1]
        n_threads=8 if input.numel() > 2**20 else 1
        
        N,  n_channels_in,inputs_h, inputs_w = input.shape
        _,  n_channels_out,output_h, output_w = output.shape
        
        batch=Array.create_from(regint.inc(N))
        def process(pool, bi, k, i, j,comparisons,nabla_Y,nabla_X):
            for (x, h_in, w_in, h, w), c \
                in zip(pool, comparisons[bi][k][i][j]):
                hh = h * h_in
                ww = w * w_in
                res = h_in * w_in * c * nabla_Y[bi][k][i][j]
                nabla_X[bi][k][hh][ww] += res
        
        Y_sizes =[N,output_h, output_w,n_channels_out]  
        X_sizes =[N,inputs_h, inputs_w,n_channels_in]
        need_padding = [strides[i] * (Y_sizes[i] - 1) + ksize[i] >
                        X_sizes[i] for i in range(4)]
        overlap = reduce(operator.or_,
                         (x < y for x, y in zip(strides, ksize)))
        @for_range_opt_multithread(n_threads,
                                   [len(batch), n_channels_in])
        def _(l, k):
            bi = batch[l]
            @for_range_opt(output_h)
            def _(i):
                h_base = strides[1] * i
                @for_range_opt(output_w)
                def _(j):
                    if overlap:
                        break_point()
                    w_base = strides[2] * j
                    pool = []
                    for ii in range(ksize[1]):
                        h = h_base + ii
                        if need_padding[1]:
                            h_in = h < X_sizes[1]
                        else:
                            h_in = True
                        for jj in range( ksize[2]):
                            w = w_base + jj
                            if need_padding[2]:
                                w_in = w < X_sizes[2]
                            else:
                                w_in = True
                            if not is_zero(h_in * w_in):
                                pool.append([h_in * w_in * input.value[bi][k][h_in * h]
                                             [w_in * w], h_in, w_in, h, w])
                    process(pool, bi, k, i, j,operation.intermediate[3],output.grad,input.grad)

            
    prepare = get_prepare()
    if prepare:
        if isinstance(kernel_size, int):
            kernel_size = (kernel_size, kernel_size)
        if isinstance(stride, int):
            stride = (stride, stride)
        if stride == None:
            stride = kernel_size
        padding = padding.upper() if isinstance(padding, str) else padding
        
        assert isinstance(input, Tensor)  ,"Invalid Input and weight"
        assert len(input.shape)==4,"Invalid Dimension input"
        if padding == 'SAME':
            output_shape = [int(math.ceil(shape[i] / strides[i])) for i in range(4)]
        else:
            output_shape = [input.shape[0],input.shape[1],(input.shape[2]-kernel_size[0])//stride[0]+1,
                            (input.shape[3]-kernel_size[1])//stride[1]+1 ]
             #out_shape.size:[Batch_size,out_channel,H_out,W_out]
        print_ln("%s",output_shape)
        new_value=MultiArray(output_shape,input.value.value_type)
        output = Tensor(new_value, req_grad=input.req_grad)
        comparisons = MultiArray([input.shape[0],input.shape[1],
                                       output_shape[2], output_shape[3],
                                       kernel_size[0] * kernel_size[1]], sint)
        if input.req_grad:
            operation = Operation(inputs=[input.name], outputs=[output.name], propagate=propagate,
                                  intermediate=[stride, kernel_size,padding,comparisons])
        else:
            operation = Operation(inputs=[input.name], outputs=[output.name], propagate=fake_propagate,
                                  intermediate=[stride, kernel_size,padding,comparisons])
        gradient_operation.append(operation)
        operation_id = len(gradient_operation) - 1
        op_id_store[op_id] = operation_id
        set_opid(op_id+1)
    else:
        operation = gradient_operation[op_id_store[op_id]]
        input = tensors[operation.inputs[0]]
        output = tensors[operation.outputs[0]]
        strides=[1]+list(operation.intermediate[0])+[1]
        ksize=[1]+list(operation.intermediate[1])+[1]
        n_threads=8 if input.numel() > 2**20 else 1
        N,  n_channels_in,inputs_h, inputs_w = input.shape
        _,  n_channels_out,output_h, output_w = output.shape
        training=input.req_grad
        batch=Array.create_from(regint.inc(N))
        def process(pool, bi, k, i, j,comparisons,Y,training):
            def m(a, b):
                c = a[0] > b[0]
                l = [c * x for x in a[1]]
                l += [(1 - c) * x for x in b[1]]
                return c.if_else(a[0], b[0]), l
            red = util.tree_reduce(m, [(x[0], [1] if training else [])
                                       for x in pool])
            Y[bi][k][i][j]= red[0]
            for ii, x in enumerate(red[1]):
                comparisons[bi][k][i][j][ii] = x

        Y_sizes =[N,output_h, output_w,n_channels_out]  
        X_sizes =[N,inputs_h, inputs_w,n_channels_in]
        need_padding = [strides[i] * (Y_sizes[i] - 1) + ksize[i] >
                        X_sizes[i] for i in range(4)]
        overlap = reduce(operator.or_, (x < y for x, y in zip(strides, ksize)) )
        @for_range_opt_multithread(n_threads,[len(batch), n_channels_in])
        def _(l, k):
            bi = batch[l]
            @for_range_opt(output_h)
            def _(i):
                h_base = strides[1] * i
                @for_range_opt(output_w)
                def _(j):
                    if overlap:
                        break_point()
                    w_base = strides[2] * j
                    pool = []
                    for ii in range(ksize[1]):
                        h = h_base + ii
                        if need_padding[1]:
                            h_in = h < X_sizes[1]
                        else:
                            h_in = True
                        for jj in range( ksize[2]):
                            w = w_base + jj
                            if need_padding[2]:
                                w_in = w < X_sizes[2]
                            else:
                                w_in = True
                            if not is_zero(h_in * w_in):
                                pool.append([h_in * w_in * input.value[bi][k][h_in * h]
                                             [w_in * w], h_in, w_in, h, w])
                    process(pool, bi, k, i, j,operation.intermediate[3],output.value,training)
        set_opid(op_id+1)  # record the input and output of the op
    return output

    
    


def avg_pool2d(input, kernel_size, stride=None, padding=0,):
    op_id = get_opid()
    @buildingblock(get_program().globalbuildingblock)
    def propagate(dl_doutputs, operation):
        dl_dy, = dl_doutputs
        input = tensors[operation.inputs[0]]
        output = tensors[operation.outputs[0]]
        n_threads=8 if input.numel() > 2**20 else 1
        pool_size=reduce(operator.mul, operation.intermediate[1])
        N,  n_channels_in,inputs_h, inputs_w = input.shape
        _,  n_channels_out,output_h, output_w = output.shape
        strides=operation.intermediate[0]
        ksize=operation.intermediate[1]
        padding=operation.intermediate[2]
        batch=Array.create_from(regint.inc(N))
        if input.req_grad:
            get_tape().start_new_basicblock(name='')
            def process(pool, bi, k, i, j,nabla_Y,nabla_X,pool_size):
                part = nabla_Y[bi][k][i][j] * (1 / pool_size)
                for x, h_in, w_in, h, w in pool:
                    hh = h * h_in
                    ww = w * w_in
                    res = h_in * w_in * part
                    # get_program().protect_memory(True)
                    nabla_X[bi][k][hh][ww] += res
                    # get_program().protect_memory(False)
        Y_sizes = [N, output_h, output_w, n_channels_out]
        X_sizes = [N, inputs_h, inputs_w, n_channels_in]
        need_padding = [strides[i] * (Y_sizes[i] - 1) + ksize[i] >
                        X_sizes[i] for i in range(4)]
        @for_range_opt_multithread(n_threads, [N, n_channels_in])
        def _(l, k):
            bi = batch[l]
            @for_range_opt(Y_sizes[1])
            def _(i):
                h_base = strides[1] * i - padding[1]
                hs = [h_base + jj for jj in range(ksize[1])]
                if need_padding[1]:
                    h_ins = [(h < X_sizes[1]) * (h >= 0) for h in hs]
                else:
                    h_ins = [True] * ksize[1]

                @for_range_opt(Y_sizes[2])
                def _(j):
                    w_base = strides[2] * j - padding[1]
                    pool = []
                    ws = [w_base + jj for jj in range(ksize[2])]
                    if need_padding[2]:
                        w_ins = [(w < X_sizes[2]) * (w >= 0) for w in ws]
                    else:
                        w_ins = [True] * ksize[2]
                    for ii in range(ksize[1]):
                        h = hs[ii]
                        h_in = h_ins[ii]
                        for jj in range(ksize[2]):
                            w = ws[jj]
                            w_in = w_ins[jj]
                            if not is_zero(h_in * w_in):
                                pool.append([h_in * w_in * input.value[bi][k][h_in * h][w_in * w],
                                             h_in, w_in, h, w])
                    process(pool, bi, k, i, j, output.grad,input.grad,pool_size) 
    prepare = get_prepare()
    if prepare:
        if isinstance(kernel_size, int):
            kernel_size = (1,kernel_size, kernel_size,1)
        if isinstance(stride, int):
            stride = (1,stride, stride,1)
        if stride == None:
            stride = kernel_size
        padding = padding.upper() if isinstance(padding, str) else padding
        
        assert isinstance(input, Tensor)  ,"Invalid Input and weight"
        assert len(input.shape)==4,"Invalid Dimension input"

        if padding == 'SAME':
            output_shape = [int(math.ceil(input.shape[i] / strides[i])) for i in range(4)]
            padding = [0, 0]
        else:
            if padding == 'VALID':
                padding = 0
            if isinstance(padding, int):
                padding = [padding, padding]
            output_shape = [input.shape[0],input.shape[1]] + [
                (input.shape[2] + 2 * padding[0] - kernel_size[1]) //stride [1] + 1,
                (input.shape[3] + 2 * padding[1] - kernel_size[2]) //stride [2] + 1] 
             #out_shape.size:[Batch_size,H_out,W_out,out_channel]
             
        new_value=MultiArray(output_shape,input.value.value_type)
        output = Tensor(new_value, req_grad=input.req_grad)
        if input.req_grad:
            operation = Operation(inputs=[input.name], outputs=[output.name], propagate=propagate,
                                  intermediate=[stride, kernel_size,padding])
        else:
            operation = Operation(inputs=[input.name], outputs=[output.name], propagate=fake_propagate,
                                  intermediate=[stride, kernel_size,padding])
        gradient_operation.append(operation)
        operation_id = len(gradient_operation) - 1
        op_id_store[op_id] = operation_id
        set_opid(op_id+1)
    else:
        operation = gradient_operation[op_id_store[op_id]]
        input = tensors[operation.inputs[0]]
        output = tensors[operation.outputs[0]]
        strides=operation.intermediate[0]
        ksize=operation.intermediate[1]
        padding=operation.intermediate[2]
        n_threads=8 if input.numel() > 2**20 else 1
        N,  n_channels_in,inputs_h, inputs_w = input.shape
        _,  n_channels_out,output_h, output_w = output.shape
        
        # assert n_channels_in == n_channels_out
        padding_h, padding_w = (0, 0)
        _,stride_h, stride_w,_ = operation.intermediate[0]
        _,filter_h, filter_w,_ = operation.intermediate[1]
        
        pool_size=reduce(operator.mul,operation.intermediate[1])
        
        batch=Array.create_from(regint.inc(N))
        def process(pool, bi, k, i, j,pool_size,Y):
            Y[bi][k][i][j] = sum(x[0] for x in pool) * (1 / pool_size)
        
        Y_sizes =[N,output_h, output_w,n_channels_out]  
        X_sizes =[N,inputs_h, inputs_w,n_channels_in]
        need_padding = [strides[i] * (Y_sizes[i] - 1) + ksize[i] >
                        X_sizes[i] for i in range(4)]
        @for_range_opt_multithread(n_threads,[N, n_channels_in])
        def _(l, k):
            bi = batch[l]
            @for_range_opt(Y_sizes[1])
            def _(i):
                h_base = strides[1] * i - padding[1]
                hs = [h_base + jj for jj in range(ksize[1])]
                if need_padding[1]:
                    h_ins = [(h < X_sizes[1]) * (h >= 0) for h in hs]
                else:
                    h_ins = [True] * ksize[1]
                @for_range_opt(Y_sizes[2])
                def _(j):
                    w_base = strides[2] * j - padding[1]
                    pool = []
                    ws = [w_base + jj for jj in range(ksize[2])]
                    if need_padding[2]:
                        w_ins = [(w < X_sizes[2]) * (w >= 0) for w in ws]
                    else:
                        w_ins = [True] * ksize[2]
                    for ii in range(ksize[1]):
                        h = hs[ii]
                        h_in = h_ins[ii]
                        for jj in range(ksize[2]):
                            w = ws[jj]
                            w_in = w_ins[jj]
                            if not is_zero(h_in * w_in):
                                pool.append([h_in * w_in * input.value[bi][k][h_in*h][w_in * w],
                                             h_in, w_in, h, w])
                    process(pool, bi, k, i, j,pool_size,output.value)
        set_opid(op_id+1)
    return output  


def dropout(input, p=0.5, training=False, inplace=False):  # todo
    op_id = get_opid()
    @buildingblock(get_program().globalbuildingblock)
    def propagate(dl_doutputs, operation):
        dl_dx, = dl_doutputs
        bin_value, = operation.intermediate
        dl_dself = dl_d[operation.inputs[0]]
        dl_dself[:] += 1 / (1 - p) * bin_value[:] * dl_dx[:]
            
    prepare = get_prepare()
    if prepare:
        assert isinstance(input, Tensor), "Invalid Input"
        if isinstance(input.value,Array):
            new_value = Array(input.sizes[0], input.value.value_type)
            bin_value = Array(input.sizes[0], input.value.value_type)
        else:
            new_value = MultiArray(input.sizes, input.value.value_type)
            bin_value = MultiArray(input.sizes, input.value.value_type)
        output = Tensor(new_value, req_grad=input.req_grad)
        if input.req_grad:
            operation = Operation(inputs=[input.name], outputs=[output.name], propagate=propagate, intermediate=[bin_value])
        else:
            operation = Operation(inputs=[input.name], outputs=[output.name], propagate=fake_propagate, intermediate=[bin_value])
        gradient_operation.append(operation)
        operation_id = len(gradient_operation) - 1
        op_id_store[op_id] = operation_id
        set_opid(op_id+1)
    else:
        operation = gradient_operation[op_id_store[op_id]]
        input = tensors[operation.inputs[0]]
        output = tensors[operation.outputs[0]]
        bin_value, = operation.intermediate
        if training:
            n_bits = -math.log(p, 2)
            assert n_bits == int(n_bits)
            n_bits = int(n_bits)
            
            B = util.tree_reduce(util.or_op, 
                    (sint.get_random_bit(size=input.value.total_size())
                        for i in range(n_bits)))
            bin_value.assign_vector(B)
            
            output.value.assign_vector(1 / (1 - p) *
                input.value.get_vector() * B.get_vector())
        else:
            output.value[:] = input.value[:]
        set_opid(op_id+1)  # record the input and output of the op
    return output

#wqruan: seems useless
# def one_hot(input, num_classes=-1):
#     # i think user should specify the num_classes, if not, we should calculate the max value in input.
#     """example:
#     one_hot(torch.tensor([0, 1, 2, 3, 4]), num_classes=8)
#     tensor([[1, 0, 0, 0, 0, 0, 0, 0],
#             [0, 1, 0, 0, 0, 0, 0, 0],
#             [0, 0, 1, 0, 0, 0, 0, 0],
#             [0, 0, 0, 1, 0, 0, 0, 0],
#             [0, 0, 0, 0, 1, 0, 0, 0]])"""
#     assert isinstance(input, Tensor), "input should be Tensor"
#     assert input.value.value_type == cint, "input should be cint"
#     x = input.value
#     in_sizes = x.sizes
#     b = reduce(operator.mul, in_sizes) if len(in_sizes) >= 2 else in_sizes[0]
#     output = MultiArray([*in_sizes, num_classes], x.value_type)

#     output.view(-1, num_classes)

#     for i in range(b):
#         output[i][x.get_vector()[i]] = 1

#     output.view(*in_sizes, num_classes)
#     return Tensor(output)


def normalize(input, p=2.0, dim=1, eps=1e-12, out=None):  # todo
    pass


# we should replace inv(std) to invsrqt(var) later
def batch_norm(input, running_mean, running_std, weight=None, bias=None, training=False, eps=1e-05, momentum=0.1):
    
    assert isinstance(input,Tensor) ,"Invalid input"
    
<<<<<<< HEAD
=======
    new_sizes = [(input.value.sizes[i] if i == 1 else 1) for i in range(len(input.value.sizes))]
    if isinstance(running_mean.value, Array):
        running_mean.value = running_mean.value.reshape(new_sizes)
    if isinstance(running_std.value, Array):
        running_std.value = running_std.value.reshape(new_sizes)    
        
>>>>>>> cff6c167
    if training:
        x_mean = input.mean(dim=[0,2,3], keepdim=True)
        x_std = input.std(dim=[0,2,3], keepdim=True) 
        running_mean = x_mean * momentum + running_mean * (1-momentum)
        running_std = x_std * momentum + running_std * (1-momentum)
    else:
        x_mean = running_mean
        x_std = running_std
        
    output = (input - x_mean) / (x_std + eps) 
    if weight is not None:
        output = output * weight
    if bias is not None:
        output = output + bias
    return output


# we should replace inv(std) to invsrqt(var) later
def layer_norm(input, normalized_shape, weight=None, bias=None, eps=1e-05):
    
    assert isinstance(input,Tensor) ,"Invalid input"
    
    dim = []
    for i in range(len(normalized_shape)):
        assert normalized_shape[len(normalized_shape)-1-i] == input.sizes[len(input.sizes)-1-i] ,"Invalid normalized_shape"
        dim.append(len(input.sizes)-1-i)
    dim.reverse()
    
    x_mean = input.mean(dim=dim, keepdim=True)
    x_std = input.std(dim=dim, keepdim=True) 
    
    output = (input - x_mean) / (x_std + eps) 
    if weight is not None:
        output = output * weight
    if bias is not None:
        output = output + bias
    return output


def cosine_similarity(x1, x2, dim=1, eps=1e-8):
    pass


def pdist(input, p=2):  # todo
    pass


def kl_div(input, target, log_target=False,reduction='mean'):
    op_id = get_opid()
    @buildingblock(get_program().globalbuildingblock)
    def propagate(dl_doutputs, operation):
        input=tensors[operation.inputs[0]]
        inter=operation.intermediate
        if inter[-1]=='mean':
            dl_d[input.name][:]+=(-1/input.numel())*inter[0][:]
        elif inter[-1]=='batchmean':
            dl_d[input.name][:]+=(-1/input.sizes[0])*inter[0][:]
        else:
            dl_d[input.name][:]-=inter[0][:]
        
    prepare = get_prepare()
    if prepare:
        assert isinstance(input, Tensor) and isinstance(target, Tensor), "Invalid Input"
        assert len(input.sizes)==len(target.sizes),"Inequal dimension"
        assert reduction in ['mean','sum','batchmean'],"invalid reduction"
        if isinstance(input.value,Array):
            inter = Array(input.value.length, input.value.value_type)
        else:
            inter = MultiArray(input.value.sizes, input.value.value_type)
        new_value=Array(1, input.value.value_type)
        output = Tensor(new_value, req_grad=input.req_grad)
        if input.req_grad:
            operation = Operation(inputs=[input.name,target.name], outputs=[output.name], propagate=propagate, intermediate=[inter,reduction])
        else:
            operation = Operation(inputs=[input.name,target.name], outputs=[output.name], propagate=fake_propagate, intermediate=[inter,reduction])
        gradient_operation.append(operation)
        operation_id = len(gradient_operation) - 1
        op_id_store[op_id] = operation_id
        set_opid(op_id+1)
    else:
        operation = gradient_operation[op_id_store[op_id]]
        input = tensors[operation.inputs[0]]
        target= tensors[operation.inputs[1]]
        output = tensors[operation.outputs[0]]
        res=0
        if log_target:
            t=mpc_math.pow_fx(math.e,target.value[:])
            operation.intermediate[0].assign_vector(t)
            tmp=t*(target.value[:]-input.value[:])
            res=sum(tmp)
        else:
            tmp=mpc_math.log_fx(target.value[:],math.e)
            operation.intermediate[0].assign_vector(target.value[:])
            res=sum(target.value[:]*(tmp-input.value[:]))
        if reduction=='mean':
            output.value[0]=res/input.numel()
        elif reduction=='batchmean':
            output.value[0]=res/input.sizes[0]
        else:
            output.value[0]=res
        set_opid(op_id+1)  # record the input and output of the op
    return output




def l1_loss(input, target,reduction='mean'):
    op_id = get_opid()
    @buildingblock(get_program().globalbuildingblock)
    def propagate(dl_doutputs, operation):
        input=tensors[operation.inputs[0]]
        if operation.intermediate[-1]=='mean':
            dl_d[operation.inputs[0]][:]+= (operation.intermediate[0][:]/input.numel())
        else:
            dl_d[operation.inputs[0]][:]+= operation.intermediate[0][:]
    prepare = get_prepare()
    if prepare:
        assert isinstance(input, Tensor) and isinstance(target, Tensor), "Invalid Input"
        assert len(input.sizes)==len(target.sizes),"Inequal dimension"
        assert reduction in ['mean','sum'],"invalid reduction"
        if isinstance(input.value,Array):
            inter = Array(input.value.length, input.value.value_type)
        else:
            inter = MultiArray(input.value.sizes, input.value.value_type)
        new_value=Array(1, input.value.value_type)
        output = Tensor(new_value, req_grad=input.req_grad)
        if input.req_grad:
            operation = Operation(inputs=[input.name,target.name], outputs=[output.name], propagate=propagate, intermediate=[inter,reduction])
        else:
            operation = Operation(inputs=[input.name,target.name], outputs=[output.name], propagate=fake_propagate, intermediate=[inter,reduction])
        gradient_operation.append(operation)
        operation_id = len(gradient_operation) - 1
        op_id_store[op_id] = operation_id
        set_opid(op_id+1)
    else:
        operation = gradient_operation[op_id_store[op_id]]
        input = tensors[operation.inputs[0]]
        target= tensors[operation.inputs[1]]
        output = tensors[operation.outputs[0]]
        
        larger = input.value[:]>target.value[:]
        less=input.value[:]<target.value[:]
        final=larger-less
        operation.intermediate[0].assign_vector(final)
        total=input.numel()
        Sum= sum( final * (input.value[:]-target.value[:]))
        if reduction=='sum':
            output.value[0]=Sum
        elif reduction=='mean' : #mean
            output.value[0]=Sum/total
        set_opid(op_id+1)  # record the input and output of the op
    return output



def nll_loss(input, target, weight=None):
    pass


def mse_loss(input, target, reduction='mean'): # todo
    op_id = get_opid()
    # backward
    @buildingblock(get_program().globalbuildingblock)
    def propagate(dl_doutputs, operation):
        dl_dx, = dl_doutputs
        dl_dself = dl_d[operation.inputs[0]]
        
        dx = input.value[:] - target.value[:]
        dl_dself[:] += 2 * dx * dl_dx[:]
        
        if reduction == 'mean':
            dl_dself[:] /= input.value.total_size()
        
        dl_dinputs = [dl_dself]
        return dl_dinputs
    # forward
    prepare = get_prepare()
    if prepare:
        new_value = Array(1, input.value.value_type)
        output = Tensor(new_value, req_grad=input.req_grad)
    
        if input.req_grad:
            operation = Operation(inputs=[input.name], outputs=[output.name], propagate=propagate)
        else:
            operation = Operation(inputs=[input.name], outputs=[output.name], propagate=fake_propagate)
        gradient_operation.append(operation)
        operation_id = len(gradient_operation) - 1
        op_id_store[op_id] = operation_id
        set_opid(op_id+1)  # record the input and output of the op
    else:
        operation = gradient_operation[op_id_store[op_id]]
        input = tensors[operation.inputs[0]]
        output = tensors[operation.outputs[0]]
        
        dx = input.value[:] - target.value[:]
        dx2 = dx * dx
        sumdx2 = sum(dx2)
        
        output.value[:] = sumdx2
        if reduction == 'mean':
            output.value[:] /= input.value.total_size()
        else:
            assert reduction == 'sum'
        set_opid(op_id+1)  # record the input and output of the op
    return output






def binary_cross_entropy(input, target, weight=None):
    pass


def cross_entropy(input, target, weight=None):
    pass<|MERGE_RESOLUTION|>--- conflicted
+++ resolved
@@ -801,15 +801,12 @@
     
     assert isinstance(input,Tensor) ,"Invalid input"
     
-<<<<<<< HEAD
-=======
     new_sizes = [(input.value.sizes[i] if i == 1 else 1) for i in range(len(input.value.sizes))]
     if isinstance(running_mean.value, Array):
         running_mean.value = running_mean.value.reshape(new_sizes)
     if isinstance(running_std.value, Array):
         running_std.value = running_std.value.reshape(new_sizes)    
         
->>>>>>> cff6c167
     if training:
         x_mean = input.mean(dim=[0,2,3], keepdim=True)
         x_std = input.std(dim=[0,2,3], keepdim=True) 
