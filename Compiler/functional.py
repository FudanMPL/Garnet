--- conflicted
+++ resolved
@@ -53,9 +53,6 @@
     pass
 
 
-<<<<<<< HEAD
-def normalize(input, p=2.0, dim=1, eps=1e-12, out=None): #todo
-=======
 def one_hot(input, num_classes=-1):
     # i think user should specify the num_classes, if not, we should calculate the max value in input.
     """example:
@@ -74,8 +71,7 @@
     pass
 
 
-def normalize(input, p=2.0, dim=1, eps=1e-12, out=None):
->>>>>>> ebc30e54
+def normalize(input, p=2.0, dim=1, eps=1e-12, out=None): #todo
     pass
 
 
