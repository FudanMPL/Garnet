# from tensor import get_opid, Tensor, get_prepare, Operation, tensors, gradient_operation, op_id_store,fake_propagate, set_opid,dl_d
from tensor import *
from glob import glob
import math
import re
import numpy as np
# from turtle import forward, shape
from itertools import zip_longest
from Compiler import mpc_math, util
from Compiler.types import *
from Compiler.types import _unreduced_squant
from Compiler.library import *
from Compiler.util import is_zero, tree_reduce
from Compiler.comparison import CarryOutRawLE
# from Compiler.GC.types import sbitintis_train
from functools import reduce
from typing import List, NamedTuple, Callable, Dict, Optional, Union, Tuple, Any
approx = False


@buildingblock("relu-forward")
def relu(input, inplace=False):  # todo
    op_id = get_opid()
    @backwardbuildingblock(get_program().globalbuildingblock[:-13]+"-relu-backward")
    def propagate(dl_doutputs, operation):
        dl_dy, = dl_doutputs
        input_ = tensors[operation.inputs[0]]
        output = tensors[operation.outputs[0]]
        if input_.req_grad:
            dl_d[input_.name]+=(input_.value[:]>=0)*dl_dy[:]
            
    prepare = get_prepare()
    if prepare:
        assert isinstance(input, Tensor),"Invalid Input"
        if isinstance(input.value,Array):
            new_value=Array(input.shape[0],input.value.value_type)
        else:
            new_value=MultiArray(list(input.shape) ,input.value.value_type)
        output = Tensor(new_value, req_grad=input.req_grad)
        if input.req_grad:
            operation = Operation(inputs=[input.name], outputs=[output.name], propagate=propagate)
        else:
            operation = Operation(inputs=[input.name], outputs=[output.name], propagate=fake_propagate)
        gradient_operation.append(operation)
        operation_id = len(gradient_operation) - 1
        op_id_store[op_id] = operation_id
        set_opid(op_id+1)
    else:
        operation = gradient_operation[op_id_store[op_id]]
        input = tensors[operation.inputs[0]]
        output = tensors[operation.outputs[0]]
        output.value[:] = (0 < input.value[:]).if_else(input.value[:], 0) 
        set_opid(op_id+1)  # record the input and output of the op
    return output

@vectorize
def approx_sigmoid(x, n=5):
    """ Piece-wise approximate sigmoid as in
    `Hong et al. <https://arxiv.org/abs/2002.04344>`_

    :param x: input
    :param n: number of pieces, 3 (default) or 5
    """
    if n == 5:
        cuts = [-5, -2.5, 2.5, 5]
        le = [0] + [x <= cut for cut in cuts] + [1]
        select = [le[i + 1] - le[i] for i in range(5)]
        outputs = [cfix(10 ** -4),
                   0.02776 * x + 0.145,
                   0.17 *x + 0.5,
                   0.02776 * x + 0.85498,
                   cfix(1 - 10 ** -4)]
        return sum(a * b for a, b in zip(select, outputs))
    else:
        a = x < -0.5
        b = x > 0.5
        return a.if_else(0, b.if_else(1, 0.5 + x))

def gelu(input):  # todo low priority
    pass

def log_e(x):
    return mpc_math.log_fx(x, math.e)

use_mux = False
def exp(x):
    if use_mux:
        return mpc_math.mux_exp(math.e, x)
    else:
        return mpc_math.pow_fx(math.e, x)

def get_limit(x):
    exp_limit = 2 ** (x.k - x.f - 1)
    return math.log(exp_limit)

def sanitize(x, raw, lower, upper):
    limit = get_limit(x)
    res = (x > limit).if_else(upper, raw)
    return (x < -limit).if_else(lower, res)

def sigmoid_from_e_x(x,e_x):
    return sanitize(x, 1 / (1 + e_x), 0, 1)

@buildingblock("sigmoid-forward")
def sigmoid(input): #todo
    op_id = get_opid()
    @backwardbuildingblock(get_program().globalbuildingblock[:-16]+"-sigmoid-backward")
    def propagate(dl_doutputs, operation):
        dl_dy, = dl_doutputs
        input_ = tensors[operation.inputs[0]]
        output = tensors[operation.outputs[0]]
        # if input_.req_grad:
        dl_d[input_.name]+=output.value[:]*(1-output.value[:])*dl_dy[:]
            
    prepare = get_prepare()
    if prepare:
        assert isinstance(input, Tensor),"Invalid Input"
        if isinstance(input.value,Array):
            new_value=Array(input.shape[0],input.value.value_type)
        else:
            new_value=MultiArray(list(input.shape) ,input.value.value_type)
        output = Tensor(new_value, req_grad=input.req_grad)
        if input.req_grad:
            operation = Operation(inputs=[input.name], outputs=[output.name], propagate=propagate)
        else:
            operation = Operation(inputs=[input.name], outputs=[output.name], propagate=fake_propagate)
        gradient_operation.append(operation)
        operation_id = len(gradient_operation) - 1
        op_id_store[op_id] = operation_id
        set_opid(op_id+1)
    else:
        operation = gradient_operation[op_id_store[op_id]]
        input = tensors[operation.inputs[0]]
        output = tensors[operation.outputs[0]]
        if approx:
            output.value[:]=approx_sigmoid(input.value[:])
        else:
            output.value[:] =  sigmoid_from_e_x(input.value[:],exp(-input.value[:]))
        set_opid(op_id+1)  # record the input and output of the op
    return output

@buildingblock("logsigmoid-forward")
def logsigmoid(input):  # todo
    op_id = get_opid()
    @backwardbuildingblock(get_program().globalbuildingblock[:-19]+"-logsigmoid-backward")
    def propagate(dl_doutputs, operation):
        dl_dy, = dl_doutputs
        input_ = tensors[operation.inputs[0]]
        output = tensors[operation.outputs[0]]
        if input_.req_grad:
            dl_d[input_.name]+=1/(1+exp(output.value[:]))*dl_dy[:]
            
    prepare = get_prepare()
    if prepare:
        assert isinstance(input, Tensor),"Invalid Input"
        if isinstance(input.value,Array):
            new_value=Array(input.shape[0],input.value.value_type)
        else:
            new_value=MultiArray(list(input.shape) ,input.value.value_type)
        output = Tensor(new_value, req_grad=input.req_grad)
        if input.req_grad:
            operation = Operation(inputs=[input.name], outputs=[output.name], propagate=propagate)
        else:
            operation = Operation(inputs=[input.name], outputs=[output.name], propagate=fake_propagate)
        gradient_operation.append(operation)
        operation_id = len(gradient_operation) - 1
        op_id_store[op_id] = operation_id
        set_opid(op_id+1)
    else:
        operation = gradient_operation[op_id_store[op_id]]
        input = tensors[operation.inputs[0]]
        output = tensors[operation.outputs[0]]
        output.value[:] = -log_e(1+exp(-input.value[:]))
        set_opid(op_id+1)  # record the input and output of the op
    return output

@buildingblock("tanh-forward")
def tanh(input):  # todo
    op_id = get_opid()
    @backwardbuildingblock(get_program().globalbuildingblock[:-13]+"-tanh-backward")
    def propagate(dl_doutputs, operation):
        dl_dy, = dl_doutputs
        input_ = tensors[operation.inputs[0]]
        output = tensors[operation.outputs[0]]
        if input_.req_grad:
            dl_d[input_.name]+=(1-output.value[:]*output.value[:])*dl_dy[:]
            
    prepare = get_prepare()
    if prepare:
        assert isinstance(input, Tensor),"Invalid Input"
        if isinstance(input.value,Array):
            new_value=Array(input.shape[0],input.value.value_type)
        else:
            new_value=MultiArray(list(input.shape) ,input.value.value_type)
        output = Tensor(new_value, req_grad=input.req_grad)
        if input.req_grad:
            operation = Operation(inputs=[input.name], outputs=[output.name], propagate=propagate)
        else:
            operation = Operation(inputs=[input.name], outputs=[output.name], propagate=fake_propagate)
        gradient_operation.append(operation)
        operation_id = len(gradient_operation) - 1
        op_id_store[op_id] = operation_id
        set_opid(op_id+1)
    else:
        operation = gradient_operation[op_id_store[op_id]]
        input = tensors[operation.inputs[0]]
        output = tensors[operation.outputs[0]]
        x=input.value[:]
        ex=exp(x)
        e_x=exp(-x)
        output.value[:] = sanitize(x, (ex-e_x)/(ex+e_x), -1, 1)    
        set_opid(op_id+1)  # record the input and output of the op
    return output
    




def log_softmax(input, dim=-1):  # todo
    tmp=input.softmax(dim=dim)
    return tmp.log()

@buildingblock("linear")
def linear(input, weight, bias=None):
    assert isinstance(input,Tensor),"Invalid input"
    assert isinstance(weight,Tensor),"Invalid weight"
    assert input.shape[-1]==weight.shape[0],"Invalid Dimension"
    if len(input.sizes) > len(weight.sizes):
        output=input.single_bmm(weight)
    elif len(input.sizes) == len(weight.sizes):
        output=input.mm(weight)
    else:
        raise CompilerError("the dimension of input must not smaller than the dimension of weight")
    if bias is None:
        pass
    else:
        output = bias + output
    return output


def new_squant():
        class _(sfix):
            params = None
        return _

@buildingblock("conv2d-forward")
def conv2d(input:Tensor, weight:Tensor, bias=None, stride=[1,1], padding=[0,0]):
    #input.shape:(batch_size,channel_in,H,W)
    #weight.shape:(out_channels, in_channels // groups, H,W)
    #bais:(out_channels)
    op_id = get_opid()
    @backwardbuildingblock(get_program().globalbuildingblock[:-15]+"-conv2d-backward")
    def propagate(dl_doutputs, operation):
        dl_dy, = dl_doutputs
        input = tensors[operation.inputs[0]]
        weight= tensors[operation.inputs[1]]
        output = tensors[operation.outputs[0]]
        _, _,weights_h, weights_w= weight.shape
        N,  n_channels_in,inputs_h, inputs_w = input.shape
        _,  n_channels_out,output_h, output_w = output.shape
        input_value=input.value.permute([0,2,3,1])
        weight_value=weight.value.permute([0,2,3,1])
        nabla_Y=output.grad.permute([0,2,3,1])

        stride_h, stride_w = stride
        padding_h, padding_w = padding
        
        n_threads=8 if input.numel() > 2**20 else 1
        batch=Array.create_from(regint.inc(N))
        input_size = inputs_h * inputs_w * N #why have no channel_in? 128*36
        batch_repeat = regint.Matrix(N, inputs_h * inputs_w) # 128,6*6
        batch_repeat.assign_vector(batch.get(
            regint.inc(input_size, 0, 1, 1, N)) *
                                   reduce(operator.mul, input_value.sizes[1:]))
        @for_range_opt_multithread(n_threads, [n_channels_in, n_channels_out])
        def _(i, j):
            a = regint.inc(input_size, input_value.address + i, n_channels_in, N,
                           inputs_h * inputs_w)
            inputs = sfix.load_mem(batch_repeat.get_vector() + a).v
            b = regint.inc(N * output_w * output_h, nabla_Y.address + j, n_channels_out, N)
            rep_out = regint.inc(output_h * output_w * N, 0, 1, 1, N) * \
                reduce(operator.mul, nabla_Y.sizes[1:])
            nabla_outputs = sfix.load_mem(rep_out + b).v
            res = sint(size = weights_h * weights_w)
            conv2ds(res, inputs, nabla_outputs, weights_h, weights_w, inputs_h,
                    inputs_w, output_h, output_w, -stride_h, -stride_w, N,
                    padding_h, padding_w, 1) 
            reduced = unreduced_sfix._new(res).reduce_after_mul()
            weight.grad.assign_vector_by_indices(reduced, j, i,None, None)
        
        
        nabla_X=input.grad.permute([0,2,3,1])
        
        
        reverse_weights = MultiArray(
                [n_channels_in, weights_h, weights_w, n_channels_out], sfix)
        @for_range_opt_multithread(n_threads, n_channels_in)
        def _(l):
            @for_range(weights_h)
            def _(j):
                @for_range(weights_w)
                def _(k):
                    addresses = regint.inc(n_channels_out,
                        weight_value[0][j][weights_w-k-1].get_address(l),
                        reduce(operator.mul, weight_value.sizes[1:]))
                    reverse_weights[l][weights_h-j-1][k].assign_vector(
                        weight_value.value_type.load_mem(addresses))
        padded_w = inputs_w + 2 * padding_w
        padded_h = inputs_h + 2 * padding_h
        if padding_h or padding_w:
            output = MultiArray(
                [N, padded_h, padded_w, n_channels_in], sfix)
        else:
            output = nabla_X
        @for_range_opt_multithread(n_threads,
                                    [N, n_channels_in])
        def _(i, j):
            res = sint(size = (padded_w * padded_h))
            conv2ds(res, nabla_Y[i].get_vector().v,
                    reverse_weights[j].get_vector().v,
                    padded_h, padded_w, output_h, output_w,
                    weights_h, weights_w, 1, 1, n_channels_out,
                    weights_h - 1, weights_w - 1, 1)
            input.grad.assign_vector_by_indices(
                unreduced_sfix._new(res).reduce_after_mul(),i, j,None, None)
        if padding_h or padding_w:
            @for_range_opt_multithread(n_threads, N)
            def _(i):
                @for_range(inputs_h)
                def _(j):
                    @for_range(inputs_w)
                    def _(k):
                        jj = j + padding_w
                        kk = k + padding_w
                        nabla_X[i][j][k].assign_vector(output[i][jj][kk].get_vector())
            # nable_X.print_reveal_nested()
        
        
    prepare = get_prepare()
    if prepare:
        assert isinstance(input, Tensor) and isinstance(weight, Tensor) ,"Invalid Input and weight"
        assert len(input.shape)==4 and len(weight.shape)==4,"Invalid Dimension input and weight"
        out_shape=[input.shape[0],weight.shape[0],(input.shape[2]+2*padding[0]-weight.shape[2])//stride[0]+1,
                   (input.shape[3]+2*padding[1]-weight.shape[3])//stride[1]+1] #out_shape.size:[Batch_size,out_channel,H_out,W_out]
        new_value=MultiArray(out_shape,input.value.value_type)
        output = Tensor(new_value, req_grad=input.req_grad)
        if input.req_grad:
            operation = Operation(inputs=[input.name,weight.name], outputs=[output.name], propagate=propagate)
        else:
            operation = Operation(inputs=[input.name,weight.name], outputs=[output.name], propagate=fake_propagate)
        gradient_operation.append(operation)
        operation_id = len(gradient_operation) - 1
        op_id_store[op_id] = operation_id
        set_opid(op_id+1)
    else:
        stride_h, stride_w = stride
        padding_h, padding_w = padding
        operation = gradient_operation[op_id_store[op_id]]
        output= tensors[operation.outputs[0]] 
        _, _,weights_h, weights_w= weight.shape
        N,  n_channels_in,inputs_h, inputs_w = input.shape
        _,  n_channels_out,output_h, output_w = output.shape
        input_value=input.value.permute([0,2,3,1])
        weight_value=weight.value.permute([0,2,3,1])
        output_value=output.value.permute([0,2,3,1])
        
        n_threads=8 if input.numel() > 2**20 else 1
        
        n_parts = max(1, round((n_threads or 1) / n_channels_out))
        while N % n_parts != 0:
            n_parts -= 1
        print('Convolution in %d parts' % n_parts)
        unreduced = MultiArray(output_value.sizes, sint, address=output_value.address)
        part_size =N // n_parts
        size_=part_size*reduce(operator.mul,input.shape[1:])
        @for_range_multithread(n_threads, 1, [n_parts, n_channels_out])
        def _(i, j):
            inputs = input_value.get_vector(i*size_,size_).v
            weights = weight_value.get_part_vector(j).v
            res = sint(size = output_h * output_w * part_size)
            conv2ds(res, inputs, weights, output_h, output_w,
                    inputs_h, inputs_w, weights_h, weights_w,
                    stride_h, stride_w, n_channels_in, padding_h, padding_w,
                    part_size)
            if bias:
                res += bias.expand_to_vector(j, res.size).v
            addresses = regint.inc(res.size,
                                    unreduced[i * part_size].address + j,
                                    n_channels_out)
            res.store_in_mem(addresses)
        n_outputs = N * reduce(operator.mul, output_value.sizes[1:])
        @multithread(n_threads, n_outputs,
                     1000 if sfix.round_nearest else 10 ** 6)                                                                                
        def _(base, n_per_thread):
            res = sfix().unreduced(sint.load_mem(unreduced.address + base,
                              size=n_per_thread),sfix).reduce_after_mul()
            res.store_in_mem(output.value.address + base)
        
        set_opid(op_id+1)  # record the input and output of the op
    return output


def conv_transpose2d(input, weight, bias=None, stride=1, padding=0, outputpadding=0):
     pass

@buildingblock("max_pool2d-forward")
def max_pool2d(input, kernel_size=2, stride=2, padding=0):
    op_id=get_opid()
    @backwardbuildingblock(get_program().globalbuildingblock[:-19]+"-max_pool2d-backward")
    def propagate(dl_doutputs, operation):
        dl_dy, = dl_doutputs
        input = tensors[operation.inputs[0]]
        output = tensors[operation.outputs[0]]
        strides=[1]+list(operation.intermediate[0])+[1]
        ksize=[1]+list(operation.intermediate[1])+[1]
        n_threads=8 if input.numel() > 2**20 else 1
        
        N,  n_channels_in,inputs_h, inputs_w = input.shape
        _,  n_channels_out,output_h, output_w = output.shape
        
        batch=Array.create_from(regint.inc(N))
        def process(pool, bi, k, i, j,comparisons,nabla_Y,nabla_X):
            for (x, h_in, w_in, h, w), c \
                in zip(pool, comparisons[bi][k][i][j]):
                hh = h * h_in
                ww = w * w_in
                res = h_in * w_in * c * nabla_Y[bi][k][i][j]
                nabla_X[bi][k][hh][ww] += res
        
        Y_sizes =[N,output_h, output_w,n_channels_out]  
        X_sizes =[N,inputs_h, inputs_w,n_channels_in]
        need_padding = [strides[i] * (Y_sizes[i] - 1) + ksize[i] >
                        X_sizes[i] for i in range(4)]
        overlap = reduce(operator.or_,
                         (x < y for x, y in zip(strides, ksize)))
        @for_range_opt_multithread(n_threads,
                                   [len(batch), n_channels_in])
        def _(l, k):
            bi = batch[l]
            @for_range_opt(output_h)
            def _(i):
                h_base = strides[1] * i
                @for_range_opt(output_w)
                def _(j):
                    if overlap:
                        break_point()
                    w_base = strides[2] * j
                    pool = []
                    for ii in range(ksize[1]):
                        h = h_base + ii
                        if need_padding[1]:
                            h_in = h < X_sizes[1]
                        else:
                            h_in = True
                        for jj in range( ksize[2]):
                            w = w_base + jj
                            if need_padding[2]:
                                w_in = w < X_sizes[2]
                            else:
                                w_in = True
                            if not is_zero(h_in * w_in):
                                pool.append([h_in * w_in * input.value[bi][k][h_in * h]
                                             [w_in * w], h_in, w_in, h, w])
                    process(pool, bi, k, i, j,operation.intermediate[3],output.grad,input.grad)

            
    prepare = get_prepare()
    if prepare:
        if isinstance(kernel_size, int):
            kernel_size = (kernel_size, kernel_size)
        if isinstance(stride, int):
            stride = (stride, stride)
        if stride == None:
            stride = kernel_size
        padding = padding.upper() if isinstance(padding, str) else padding
        
        assert isinstance(input, Tensor)  ,"Invalid Input and weight"
        assert len(input.shape)==4,"Invalid Dimension input"
        if padding == 'SAME':
            output_shape = [int(math.ceil(shape[i] / strides[i])) for i in range(4)]
        else:
            output_shape = [input.shape[0],input.shape[1],(input.shape[2]-kernel_size[0])//stride[0]+1,
                            (input.shape[3]-kernel_size[1])//stride[1]+1 ]
             #out_shape.size:[Batch_size,out_channel,H_out,W_out]
        print_ln("%s",output_shape)
        new_value=MultiArray(output_shape,input.value.value_type)
        output = Tensor(new_value, req_grad=input.req_grad)
        comparisons = MultiArray([input.shape[0],input.shape[1],
                                       output_shape[2], output_shape[3],
                                       kernel_size[0] * kernel_size[1]], sint)
        if input.req_grad:
            operation = Operation(inputs=[input.name], outputs=[output.name], propagate=propagate,
                                  intermediate=[stride, kernel_size,padding,comparisons])
        else:
            operation = Operation(inputs=[input.name], outputs=[output.name], propagate=fake_propagate,
                                  intermediate=[stride, kernel_size,padding,comparisons])
        gradient_operation.append(operation)
        operation_id = len(gradient_operation) - 1
        op_id_store[op_id] = operation_id
        set_opid(op_id+1)
    else:
        operation = gradient_operation[op_id_store[op_id]]
        input = tensors[operation.inputs[0]]
        output = tensors[operation.outputs[0]]
        strides=[1]+list(operation.intermediate[0])+[1]
        ksize=[1]+list(operation.intermediate[1])+[1]
        n_threads=8 if input.numel() > 2**20 else 1
        N,  n_channels_in,inputs_h, inputs_w = input.shape
        _,  n_channels_out,output_h, output_w = output.shape
        training=input.req_grad
        batch=Array.create_from(regint.inc(N))
        def process(pool, bi, k, i, j,comparisons,Y,training):
            def m(a, b):
                c = a[0] > b[0]
                l = [c * x for x in a[1]]
                l += [(1 - c) * x for x in b[1]]
                return c.if_else(a[0], b[0]), l
            red = util.tree_reduce(m, [(x[0], [1] if training else [])
                                       for x in pool])
            Y[bi][k][i][j]= red[0]
            for ii, x in enumerate(red[1]):
                comparisons[bi][k][i][j][ii] = x

        Y_sizes =[N,output_h, output_w,n_channels_out]  
        X_sizes =[N,inputs_h, inputs_w,n_channels_in]
        need_padding = [strides[i] * (Y_sizes[i] - 1) + ksize[i] >
                        X_sizes[i] for i in range(4)]
        overlap = reduce(operator.or_, (x < y for x, y in zip(strides, ksize)) )
        @for_range_opt_multithread(n_threads,[len(batch), n_channels_in])
        def _(l, k):
            bi = batch[l]
            @for_range_opt(output_h)
            def _(i):
                h_base = strides[1] * i
                @for_range_opt(output_w)
                def _(j):
                    if overlap:
                        break_point()
                    w_base = strides[2] * j
                    pool = []
                    for ii in range(ksize[1]):
                        h = h_base + ii
                        if need_padding[1]:
                            h_in = h < X_sizes[1]
                        else:
                            h_in = True
                        for jj in range( ksize[2]):
                            w = w_base + jj
                            if need_padding[2]:
                                w_in = w < X_sizes[2]
                            else:
                                w_in = True
                            if not is_zero(h_in * w_in):
                                pool.append([h_in * w_in * input.value[bi][k][h_in * h]
                                             [w_in * w], h_in, w_in, h, w])
                    process(pool, bi, k, i, j,operation.intermediate[3],output.value,training)
        set_opid(op_id+1)  # record the input and output of the op
    return output

    
    

@buildingblock("avg_pool2d-forward")
def avg_pool2d(input, kernel_size, stride=None, padding=0,):
    op_id = get_opid()
    @backwardbuildingblock(get_program().globalbuildingblock[:-19]+"-avg_pool2d-backward")
    def propagate(dl_doutputs, operation):
        dl_dy, = dl_doutputs
        input = tensors[operation.inputs[0]]
        output = tensors[operation.outputs[0]]
        n_threads=8 if input.numel() > 2**20 else 1
        pool_size=reduce(operator.mul, operation.intermediate[1])
        N,  n_channels_in,inputs_h, inputs_w = input.shape
        _,  n_channels_out,output_h, output_w = output.shape
        strides=operation.intermediate[0]
        ksize=operation.intermediate[1]
        padding=operation.intermediate[2]
        batch=Array.create_from(regint.inc(N))
        get_tape().start_new_basicblock(name='')
        def process(pool, bi, k, i, j,nabla_Y,nabla_X,pool_size):
            part = nabla_Y[bi][k][i][j] * (1 / pool_size)
            for x, h_in, w_in, h, w in pool:
                hh = h * h_in
                ww = w * w_in
                res = h_in * w_in * part
                # get_program().protect_memory(True)
                nabla_X[bi][k][hh][ww] += res
                # get_program().protect_memory(False)
        Y_sizes = [N, output_h, output_w, n_channels_out]
        X_sizes = [N, inputs_h, inputs_w, n_channels_in]
        need_padding = [strides[i] * (Y_sizes[i] - 1) + ksize[i] >
                        X_sizes[i] for i in range(4)]
        @for_range_opt_multithread(n_threads, [N, n_channels_in])
        def _(l, k):
            bi = batch[l]
            @for_range_opt(Y_sizes[1])
            def _(i):
                h_base = strides[1] * i - padding[1]
                hs = [h_base + jj for jj in range(ksize[1])]
                if need_padding[1]:
                    h_ins = [(h < X_sizes[1]) * (h >= 0) for h in hs]
                else:
                    h_ins = [True] * ksize[1]

                @for_range_opt(Y_sizes[2])
                def _(j):
                    w_base = strides[2] * j - padding[1]
                    pool = []
                    ws = [w_base + jj for jj in range(ksize[2])]
                    if need_padding[2]:
                        w_ins = [(w < X_sizes[2]) * (w >= 0) for w in ws]
                    else:
                        w_ins = [True] * ksize[2]
                    for ii in range(ksize[1]):
                        h = hs[ii]
                        h_in = h_ins[ii]
                        for jj in range(ksize[2]):
                            w = ws[jj]
                            w_in = w_ins[jj]
                            if not is_zero(h_in * w_in):
                                pool.append([h_in * w_in * input.value[bi][k][h_in * h][w_in * w],
                                             h_in, w_in, h, w])
                    process(pool, bi, k, i, j, output.grad,input.grad,pool_size) 
    prepare = get_prepare()
    if prepare:
        if isinstance(kernel_size, int):
            kernel_size = (1,kernel_size, kernel_size,1)
        if isinstance(stride, int):
            stride = (1,stride, stride,1)
        if stride == None:
            stride = kernel_size
        padding = padding.upper() if isinstance(padding, str) else padding
        
        assert isinstance(input, Tensor)  ,"Invalid Input and weight"
        assert len(input.shape)==4,"Invalid Dimension input"

        if padding == 'SAME':
            output_shape = [int(math.ceil(input.shape[i] / strides[i])) for i in range(4)]
            padding = [0, 0]
        else:
            if padding == 'VALID':
                padding = 0
            if isinstance(padding, int):
                padding = [padding, padding]
            output_shape = [input.shape[0],input.shape[1]] + [
                (input.shape[2] + 2 * padding[0] - kernel_size[1]) //stride [1] + 1,
                (input.shape[3] + 2 * padding[1] - kernel_size[2]) //stride [2] + 1] 
             #out_shape.size:[Batch_size,H_out,W_out,out_channel]
             
        new_value=MultiArray(output_shape,input.value.value_type)
        output = Tensor(new_value, req_grad=input.req_grad)
        if input.req_grad:
            operation = Operation(inputs=[input.name], outputs=[output.name], propagate=propagate,
                                  intermediate=[stride, kernel_size,padding])
        else:
            operation = Operation(inputs=[input.name], outputs=[output.name], propagate=fake_propagate,
                                  intermediate=[stride, kernel_size,padding])
        gradient_operation.append(operation)
        operation_id = len(gradient_operation) - 1
        op_id_store[op_id] = operation_id
        set_opid(op_id+1)
    else:
        operation = gradient_operation[op_id_store[op_id]]
        input = tensors[operation.inputs[0]]
        output = tensors[operation.outputs[0]]
        strides=operation.intermediate[0]
        ksize=operation.intermediate[1]
        padding=operation.intermediate[2]
        n_threads=8 if input.numel() > 2**20 else 1
        N,  n_channels_in,inputs_h, inputs_w = input.shape
        _,  n_channels_out,output_h, output_w = output.shape
        
        # assert n_channels_in == n_channels_out
        padding_h, padding_w = (0, 0)
        _,stride_h, stride_w,_ = operation.intermediate[0]
        _,filter_h, filter_w,_ = operation.intermediate[1]
        
        pool_size=reduce(operator.mul,operation.intermediate[1])
        
        batch=Array.create_from(regint.inc(N))
        def process(pool, bi, k, i, j,pool_size,Y):
            Y[bi][k][i][j] = sum(x[0] for x in pool) * (1 / pool_size)
        
        Y_sizes =[N,output_h, output_w,n_channels_out]  
        X_sizes =[N,inputs_h, inputs_w,n_channels_in]
        need_padding = [strides[i] * (Y_sizes[i] - 1) + ksize[i] >
                        X_sizes[i] for i in range(4)]
        @for_range_opt_multithread(n_threads,[N, n_channels_in])
        def _(l, k):
            bi = batch[l]
            @for_range_opt(Y_sizes[1])
            def _(i):
                h_base = strides[1] * i - padding[1]
                hs = [h_base + jj for jj in range(ksize[1])]
                if need_padding[1]:
                    h_ins = [(h < X_sizes[1]) * (h >= 0) for h in hs]
                else:
                    h_ins = [True] * ksize[1]
                @for_range_opt(Y_sizes[2])
                def _(j):
                    w_base = strides[2] * j - padding[1]
                    pool = []
                    ws = [w_base + jj for jj in range(ksize[2])]
                    if need_padding[2]:
                        w_ins = [(w < X_sizes[2]) * (w >= 0) for w in ws]
                    else:
                        w_ins = [True] * ksize[2]
                    for ii in range(ksize[1]):
                        h = hs[ii]
                        h_in = h_ins[ii]
                        for jj in range(ksize[2]):
                            w = ws[jj]
                            w_in = w_ins[jj]
                            if not is_zero(h_in * w_in):
                                pool.append([h_in * w_in * input.value[bi][k][h_in*h][w_in * w],
                                             h_in, w_in, h, w])
                    process(pool, bi, k, i, j,pool_size,output.value)
        set_opid(op_id+1)
    return output  

@buildingblock("dropout-forward")
def dropout(input, p=0.5, training=False, inplace=False):  # todo
    op_id = get_opid()
    @backwardbuildingblock(get_program().globalbuildingblock[:-16]+"-dropout-backward")
    def propagate(dl_doutputs, operation):
        dl_dx, = dl_doutputs
        bin_value, = operation.intermediate
        dl_dself = dl_d[operation.inputs[0]]
        dl_dself[:] += 1 / (1 - p) * bin_value[:] * dl_dx[:]
            
    prepare = get_prepare()
    if prepare:
        assert isinstance(input, Tensor), "Invalid Input"
        if isinstance(input.value,Array):
            new_value = Array(input.sizes[0], input.value.value_type)
            bin_value = Array(input.sizes[0], input.value.value_type)
        else:
            new_value = MultiArray(input.sizes, input.value.value_type)
            bin_value = MultiArray(input.sizes, input.value.value_type)
        output = Tensor(new_value, req_grad=input.req_grad)
        if input.req_grad:
            operation = Operation(inputs=[input.name], outputs=[output.name], propagate=propagate, intermediate=[bin_value])
        else:
            operation = Operation(inputs=[input.name], outputs=[output.name], propagate=fake_propagate, intermediate=[bin_value])
        gradient_operation.append(operation)
        operation_id = len(gradient_operation) - 1
        op_id_store[op_id] = operation_id
        set_opid(op_id+1)
    else:
        operation = gradient_operation[op_id_store[op_id]]
        input = tensors[operation.inputs[0]]
        output = tensors[operation.outputs[0]]
        bin_value, = operation.intermediate
        if training:
            n_bits = -math.log(p, 2)
            assert n_bits == int(n_bits)
            n_bits = int(n_bits)
            
            B = util.tree_reduce(util.or_op, 
                    (sint.get_random_bit(size=input.value.total_size())
                        for i in range(n_bits)))
            bin_value.assign_vector(B)
            
            output.value.assign_vector(1 / (1 - p) *
                input.value.get_vector() * B.get_vector())
        else:
            output.value[:] = input.value[:]
        set_opid(op_id+1)  # record the input and output of the op
    return output

#wqruan: seems useless
# def one_hot(input, num_classes=-1):
#     # i think user should specify the num_classes, if not, we should calculate the max value in input.
#     """example:
#     one_hot(torch.tensor([0, 1, 2, 3, 4]), num_classes=8)
#     tensor([[1, 0, 0, 0, 0, 0, 0, 0],
#             [0, 1, 0, 0, 0, 0, 0, 0],
#             [0, 0, 1, 0, 0, 0, 0, 0],
#             [0, 0, 0, 1, 0, 0, 0, 0],
#             [0, 0, 0, 0, 1, 0, 0, 0]])"""
#     assert isinstance(input, Tensor), "input should be Tensor"
#     assert input.value.value_type == cint, "input should be cint"
#     x = input.value
#     in_sizes = x.sizes
#     b = reduce(operator.mul, in_sizes) if len(in_sizes) >= 2 else in_sizes[0]
#     output = MultiArray([*in_sizes, num_classes], x.value_type)

#     output.view(-1, num_classes)

#     for i in range(b):
#         output[i][x.get_vector()[i]] = 1

#     output.view(*in_sizes, num_classes)
#     return Tensor(output)

@buildingblock("normalize")
def normalize(input, p=2, dim=1, eps=1e-12, out=None):
    assert p == 2  # todo
    assert isinstance(dim, (int, list))
    if isinstance(dim, int):
        dim = [dim]
    
    xp = input * input
    xpsum = xp.sum(dim=dim, keepdim=True)
    xpsumSqr = xpsum.invsqrt(eps=eps)
    return input * xpsumSqr
    


# todo: we should replace inv(std) to invsrqt(var)
@buildingblock("batch_norm")
def batch_norm(input, running_mean, running_std, weight=None, bias=None, training=False, eps=1e-05, momentum=0.1):
    
    assert isinstance(input,Tensor) ,"Invalid input"
    
    new_sizes = [(input.value.sizes[i] if i == 1 else 1) for i in range(len(input.value.sizes))]
    if isinstance(running_mean.value, Array):
        running_mean.value = running_mean.value.reshape(new_sizes)
    if isinstance(running_std.value, Array):
        running_std.value = running_std.value.reshape(new_sizes)    
        
    if training:
        x_mean = input.mean(dim=[0,2,3], keepdim=True)
        x_std = input.std(dim=[0,2,3], keepdim=True) 
        running_mean = x_mean * momentum + running_mean * (1-momentum)
        running_std = x_std * momentum + running_std * (1-momentum)
    else:
        x_mean = running_mean
        x_std = running_std
        
    output = (input - x_mean) / (x_std + eps) 
    if weight is not None:
        output = output * weight
    if bias is not None:
        output = output + bias
    return output


# todo: we should replace inv(std) to invsrqt(var)
@buildingblock("layer_norm")
def layer_norm(input, normalized_shape, weight=None, bias=None, eps=1e-05):
    
    assert isinstance(input,Tensor) ,"Invalid input"
    
    dim = []
    for i in range(len(normalized_shape)):
        assert normalized_shape[len(normalized_shape)-1-i] == input.sizes[len(input.sizes)-1-i] ,"Invalid normalized_shape"
        dim.append(len(input.sizes)-1-i)
    dim.reverse()
    
    x_mean = input.mean(dim=dim, keepdim=True)
    x_std = input.std(dim=dim, keepdim=True) 
    
    output = (input - x_mean) / (x_std + eps) 
    if weight is not None:
        output = output * weight
    if bias is not None:
        output = output + bias
    return output


def cosine_similarity(x1, x2, dim=1, eps=1e-8):
    assert isinstance(dim, int)
    dim = [dim]
    
    x1_ = normalize(x1, 2, dim, eps)
    x2_ = normalize(x2, 2, dim, eps)
    xx = x1_ * x2_
    return xx.sum(dim=dim, keepdim=False)


def pdist(input, p=2):  # todo
    pass

@buildingblock("kl_div-forward")
def kl_div(input, target, log_target=False,reduction='mean'):
    op_id = get_opid()
    @backwardbuildingblock(get_program().globalbuildingblock[:-15]+"-kl_div-backward")
    def propagate(dl_doutputs, operation):
        input=tensors[operation.inputs[0]]
        inter=operation.intermediate
        if inter[-1]=='mean':
            dl_d[input.name][:]+=(-1/input.numel())*inter[0][:]
        elif inter[-1]=='batchmean':
            dl_d[input.name][:]+=(-1/input.sizes[0])*inter[0][:]
        else:
            dl_d[input.name][:]-=inter[0][:]
        
    prepare = get_prepare()
    if prepare:
        assert isinstance(input, Tensor) and isinstance(target, Tensor), "Invalid Input"
        assert len(input.sizes)==len(target.sizes),"Inequal dimension"
        assert reduction in ['mean','sum','batchmean'],"invalid reduction"
        if isinstance(input.value,Array):
            inter = Array(input.value.length, input.value.value_type)
        else:
            inter = MultiArray(input.value.sizes, input.value.value_type)
        new_value=Array(1, input.value.value_type)
        output = Tensor(new_value, req_grad=input.req_grad)
        if input.req_grad:
            operation = Operation(inputs=[input.name,target.name], outputs=[output.name], propagate=propagate, intermediate=[inter,reduction])
        else:
            operation = Operation(inputs=[input.name,target.name], outputs=[output.name], propagate=fake_propagate, intermediate=[inter,reduction])
        gradient_operation.append(operation)
        operation_id = len(gradient_operation) - 1
        op_id_store[op_id] = operation_id
        set_opid(op_id+1)
    else:
        operation = gradient_operation[op_id_store[op_id]]
        input = tensors[operation.inputs[0]]
        target= tensors[operation.inputs[1]]
        output = tensors[operation.outputs[0]]
        res=0
        if log_target:
            t=mpc_math.pow_fx(math.e,target.value[:])
            operation.intermediate[0].assign_vector(t)
            tmp=t*(target.value[:]-input.value[:])
            res=sum(tmp)
        else:
            tmp=mpc_math.log_fx(target.value[:],math.e)
            operation.intermediate[0].assign_vector(target.value[:])
            res=sum(target.value[:]*(tmp-input.value[:]))
        if reduction=='mean':
            output.value[0]=res/input.numel()
        elif reduction=='batchmean':
            output.value[0]=res/input.sizes[0]
        else:
            output.value[0]=res
        set_opid(op_id+1)  # record the input and output of the op
    return output



@buildingblock("l1_loss-forward")
def l1_loss(input, target,reduction='mean'):
    op_id = get_opid()
    @backwardbuildingblock(get_program().globalbuildingblock[:-16]+"-l1_loss-backward")
    def propagate(dl_doutputs, operation):
        input=tensors[operation.inputs[0]]
        if operation.intermediate[-1]=='mean':
            dl_d[operation.inputs[0]][:]+= (operation.intermediate[0][:]/input.numel())
        else:
            dl_d[operation.inputs[0]][:]+= operation.intermediate[0][:]
    prepare = get_prepare()
    if prepare:
        assert isinstance(input, Tensor) and isinstance(target, Tensor), "Invalid Input"
        assert len(input.sizes)==len(target.sizes),"Inequal dimension"
        assert reduction in ['mean','sum'],"invalid reduction"
        if isinstance(input.value,Array):
            inter = Array(input.value.length, input.value.value_type)
        else:
            inter = MultiArray(input.value.sizes, input.value.value_type)
        new_value=Array(1, input.value.value_type)
        output = Tensor(new_value, req_grad=input.req_grad)
        if input.req_grad:
            operation = Operation(inputs=[input.name,target.name], outputs=[output.name], propagate=propagate, intermediate=[inter,reduction])
        else:
            operation = Operation(inputs=[input.name,target.name], outputs=[output.name], propagate=fake_propagate, intermediate=[inter,reduction])
        gradient_operation.append(operation)
        operation_id = len(gradient_operation) - 1
        op_id_store[op_id] = operation_id
        set_opid(op_id+1)
    else:
        operation = gradient_operation[op_id_store[op_id]]
        input = tensors[operation.inputs[0]]
        target= tensors[operation.inputs[1]]
        output = tensors[operation.outputs[0]]
        
        larger = input.value[:]>target.value[:]
        less=input.value[:]<target.value[:]
        final=larger-less
        operation.intermediate[0].assign_vector(final)
        total=input.numel()
        Sum= sum( final * (input.value[:]-target.value[:]))
        if reduction=='sum':
            output.value[0]=Sum
        elif reduction=='mean' : #mean
            output.value[0]=Sum/total
        set_opid(op_id+1)  # record the input and output of the op
    return output



def nll_loss(input, target, weight=None,reduction='mean'):
    op_id = get_opid()
    # backward
    @backwardbuildingblock(get_program().globalbuildingblock[:-17]+"-mse_loss-backward")
    def propagate(dl_doutputs, operation):
        if reduction=='mean':
            dl_d[input.name].assign_vector( ( inter[:] ) /input.sizes[0] )
        else:
            dl_d[input.name].assign_vector(inter[:] )
    # forward
    prepare = get_prepare()
    if prepare:
        assert target.sizes==input.sizes,"Dimension invalid"
        new_value = Array(1, input.value.value_type)
        output = Tensor(new_value, req_grad=input.req_grad)
        if isinstance(input.value,Array):
            inter = Array(input.value.length, input.value.value_type)
        else:
            inter = MultiArray(input.value.sizes, input.value.value_type)
    
        if input.req_grad:
            operation = Operation(inputs=[input.name], outputs=[output.name], propagate=propagate,intermediate=[inter])
        else:
            operation = Operation(inputs=[input.name], outputs=[output.name], propagate=fake_propagate,intermediate=[inter])
        gradient_operation.append(operation)
        operation_id = len(gradient_operation) - 1
        op_id_store[op_id] = operation_id
        set_opid(op_id+1)  # record the input and output of the op
    else:
        operation = gradient_operation[op_id_store[op_id]]
        input = tensors[operation.inputs[0]]
        output = tensors[operation.outputs[0]]
        leq=input.value[:]>=0
        tmp=(2*leq-1)*target.value[:]
        output.value[:]=sum( input.value[:]*tmp)
        operation.intermediate[0].assign_vector(tmp)
        
        if reduction == 'mean':
            output.value[:] /= input.sizes[0]
        else:
            assert reduction == 'sum' , 'reduction should be mean or sum'
        set_opid(op_id+1)  # record the input and output of the op
    return output

    


@buildingblock("mse_loss-forward")
def mse_loss(input, target, reduction='mean'):
    # op_id = get_opid()
    # # backward
    # @backwardbuildingblock(get_program().globalbuildingblock[:-17]+"-mse_loss-backward")
    # def propagate(dl_doutputs, operation):
    #     dl_dx, = dl_doutputs
    #     dl_dself = dl_d[operation.inputs[0]]
        
    #     dx = input.value[:] - target.value[:]
    #     dl_dself[:] += 2 * dx * dl_dx[:]
        
    #     if reduction == 'mean':
    #         dl_dself[:] /= input.value.total_size()
        
    #     dl_dinputs = [dl_dself]
    #     return dl_dinputs
    # # forward
    # prepare = get_prepare()
    # if prepare:
    #     new_value = Array(1, input.value.value_type)
    #     output = Tensor(new_value, req_grad=input.req_grad)
    
    #     if input.req_grad:
    #         operation = Operation(inputs=[input.name], outputs=[output.name], propagate=propagate)
    #     else:
    #         operation = Operation(inputs=[input.name], outputs=[output.name], propagate=fake_propagate)
    #     gradient_operation.append(operation)
    #     operation_id = len(gradient_operation) - 1
    #     op_id_store[op_id] = operation_id
    #     set_opid(op_id+1)  # record the input and output of the op
    # else:
    #     operation = gradient_operation[op_id_store[op_id]]
    #     input = tensors[operation.inputs[0]]
    #     output = tensors[operation.outputs[0]]
    #     dx = input.value[:] - target.value[:]
    #     dx2 = dx * dx
    #     sumdx2 = sum(dx2)
        
<<<<<<< HEAD
        output.value[:] = sumdx2
        if reduction == 'mean':
            output.value[:] /= input.value.total_size()
        else:
            assert reduction == 'sum' , 'reduction should be mean or sum'
        set_opid(op_id+1)  # record the input and output of the op
    return output
=======
    #     output.value[:] = sumdx2
    #     if reduction == 'mean':
    #         output.value[:] /= input.value.total_size()
    #     else:
    #         assert reduction == 'sum' , 'reduction should be mean or sum'
    #     set_opid(op_id+1)  # record the input and output of the op
    # return output
    assert reduction == 'sum' or 'mean', 'reduction should be mean or sum'
    
    dx = input - target
    dx2 = dx * dx
        
    out = dx2.sum()
    if reduction == 'mean':
        out /= input.value.total_size() 
    return out



>>>>>>> 7be64c2c

def binary_cross_entropy(input, target, weight=None):
    pass


def cross_entropy(input, target, weight=None):
    tmp=log_softmax(input)
    return nll_loss(tmp,target,weight)<|MERGE_RESOLUTION|>--- conflicted
+++ resolved
@@ -1067,15 +1067,6 @@
     #     dx2 = dx * dx
     #     sumdx2 = sum(dx2)
         
-<<<<<<< HEAD
-        output.value[:] = sumdx2
-        if reduction == 'mean':
-            output.value[:] /= input.value.total_size()
-        else:
-            assert reduction == 'sum' , 'reduction should be mean or sum'
-        set_opid(op_id+1)  # record the input and output of the op
-    return output
-=======
     #     output.value[:] = sumdx2
     #     if reduction == 'mean':
     #         output.value[:] /= input.value.total_size()
@@ -1088,14 +1079,18 @@
     dx = input - target
     dx2 = dx * dx
         
-    out = dx2.sum()
-    if reduction == 'mean':
-        out /= input.value.total_size() 
-    return out
-
-
-
->>>>>>> 7be64c2c
+        output.value[:] = sumdx2
+        if reduction == 'mean':
+            output.value[:] /= input.value.total_size()
+        else:
+            assert reduction == 'sum' , 'reduction should be mean or sum'
+        set_opid(op_id+1)  # record the input and output of the op
+    return output
+
+
+
+
+
 
 def binary_cross_entropy(input, target, weight=None):
     pass
