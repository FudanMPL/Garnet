# from tensor import get_opid, Tensor, get_prepare, Operation, tensors, gradient_operation, op_id_store,fake_propagate, set_opid,dl_d
from tensor import *
from glob import glob
import math
import re
import numpy as np
# from turtle import forward, shape
from itertools import zip_longest
from Compiler import mpc_math, util
from Compiler.types import *
from Compiler.types import _unreduced_squant
from Compiler.library import *
from Compiler.util import is_zero, tree_reduce
from Compiler.comparison import CarryOutRawLE
# from Compiler.GC.types import sbitintis_train
from functools import reduce
from typing import List, NamedTuple, Callable, Dict, Optional, Union, Tuple, Any
approx = False


@buildingblock("relu-forward")
def relu(input, inplace=False):  
    # Considering that the saved memory overhead has very little impact on MPC computing performance, 
    #the inplace parameter is not considered
    op_id = get_opid()
    @backwardbuildingblock(get_program().globalbuildingblock[:-13]+"-relu-backward")
    def propagate(dl_doutputs, operation):
        dl_dy, = dl_doutputs
        dl_d[input.name]+=operation.intermediate[0][:]*dl_dy[:]        
    prepare = get_prepare()
    if prepare:
        assert isinstance(input, Tensor),"Invalid Input"
        if isinstance(input.value,Array):
            new_value=Array(input.shape[0],input.value.value_type)
            inter=Array(input.shape[0],sint)
        else:
            new_value=MultiArray(list(input.shape) ,input.value.value_type)
            inter=MultiArray(list(input.shape) ,sint)
        output = Tensor(new_value, req_grad=input.req_grad)
        if input.req_grad:
            operation = Operation(inputs=[input.name], outputs=[output.name], propagate=propagate,intermediate=[inter])
        else:
            operation = Operation(inputs=[input.name], outputs=[output.name], propagate=fake_propagate,intermediate=[inter])
        gradient_operation.append(operation)
        operation_id = len(gradient_operation) - 1
        op_id_store[op_id] = operation_id
        set_opid(op_id+1)
    else:
        operation = gradient_operation[op_id_store[op_id]]
        output = tensors[operation.outputs[0]]
        larger=0 < input.value[:]
        operation.intermediate[0].assign_vector(larger)
        output.value[:] = (larger).if_else(input.value[:], 0) 
        set_opid(op_id+1)  # record the input and output of the op
    return output

@vectorize
def approx_sigmoid(x, n=5):
    """ Piece-wise approximate sigmoid as in
    `Hong et al. <https://arxiv.org/abs/2002.04344>`_

    :param x: input
    :param n: number of pieces, 3 (default) or 5
    """
    if n == 5:
        cuts = [-5, -2.5, 2.5, 5]
        le = [0] + [x <= cut for cut in cuts] + [1]
        select = [le[i + 1] - le[i] for i in range(5)]
        outputs = [cfix(10 ** -4),
                   0.02776 * x + 0.145,
                   0.17 *x + 0.5,
                   0.02776 * x + 0.85498,
                   cfix(1 - 10 ** -4)]
        return sum(a * b for a, b in zip(select, outputs))
    else:
        a = x < -0.5
        b = x > 0.5
        return a.if_else(0, b.if_else(1, 0.5 + x))

def log_e(x):
    return mpc_math.log_fx(x, math.e)

use_mux = False
def exp(x):
    if use_mux:
        return mpc_math.mux_exp(math.e, x)
    else:
        return mpc_math.pow_fx(math.e, x)

def get_limit(x):
    exp_limit = 2 ** (x.k - x.f - 1)
    return math.log(exp_limit)

def sanitize(x, raw, lower, upper):
    limit = get_limit(x)
    res = (x > limit).if_else(upper, raw)
    return (x < -limit).if_else(lower, res)

def sigmoid_from_e_x(x,e_x):
    return sanitize(x, 1 / (1 + e_x), 0, 1)

@buildingblock("sigmoid-forward")
def sigmoid(input,approx=False): # added approx parameter to speed up the computation
    op_id = get_opid()
    @backwardbuildingblock(get_program().globalbuildingblock[:-16]+"-sigmoid-backward")
    def propagate(dl_doutputs, operation):
        dl_dy, = dl_doutputs
        input_ = tensors[operation.inputs[0]]
        output = tensors[operation.outputs[0]]
        # if input_.req_grad:
        dl_d[input_.name]+=output.value[:]*(1-output.value[:])*dl_dy[:]
            
    prepare = get_prepare()
    if prepare:
        assert isinstance(input, Tensor),"Invalid Input"
        if isinstance(input.value,Array):
            new_value=Array(input.shape[0],input.value.value_type)
        else:
            new_value=MultiArray(list(input.shape) ,input.value.value_type)
        output = Tensor(new_value, req_grad=input.req_grad)
        if input.req_grad:
            operation = Operation(inputs=[input.name], outputs=[output.name], propagate=propagate)
        else:
            operation = Operation(inputs=[input.name], outputs=[output.name], propagate=fake_propagate)
        gradient_operation.append(operation)
        operation_id = len(gradient_operation) - 1
        op_id_store[op_id] = operation_id
        set_opid(op_id+1)
    else:
        operation = gradient_operation[op_id_store[op_id]]
        input = tensors[operation.inputs[0]]
        output = tensors[operation.outputs[0]]
        if approx:
            output.value[:]=approx_sigmoid(input.value[:])
        else:
            output.value[:] =  sigmoid_from_e_x(input.value[:],exp(-input.value[:]))
        set_opid(op_id+1)  # record the input and output of the op
    return output

@buildingblock("logsigmoid-forward")
def logsigmoid(input):  # todo
    op_id = get_opid()
    @backwardbuildingblock(get_program().globalbuildingblock[:-19]+"-logsigmoid-backward")
    def propagate(dl_doutputs, operation):
        dl_dy, = dl_doutputs
        input_ = tensors[operation.inputs[0]]
        output = tensors[operation.outputs[0]]
        if input_.req_grad:
            dl_d[input_.name]+=1/(1+exp(output.value[:]))*dl_dy[:]
            
    prepare = get_prepare()
    if prepare:
        assert isinstance(input, Tensor),"Invalid Input"
        if isinstance(input.value,Array):
            new_value=Array(input.shape[0],input.value.value_type)
        else:
            new_value=MultiArray(list(input.shape) ,input.value.value_type)
        output = Tensor(new_value, req_grad=input.req_grad)
        if input.req_grad:
            operation = Operation(inputs=[input.name], outputs=[output.name], propagate=propagate)
        else:
            operation = Operation(inputs=[input.name], outputs=[output.name], propagate=fake_propagate)
        gradient_operation.append(operation)
        operation_id = len(gradient_operation) - 1
        op_id_store[op_id] = operation_id
        set_opid(op_id+1)
    else:
        operation = gradient_operation[op_id_store[op_id]]
        input = tensors[operation.inputs[0]]
        output = tensors[operation.outputs[0]]
        output.value[:] = -log_e(1+exp(-input.value[:]))
        set_opid(op_id+1)  # record the input and output of the op
    return output

@buildingblock("tanh-forward")
def tanh(input):  # todo
    op_id = get_opid()
    @backwardbuildingblock(get_program().globalbuildingblock[:-13]+"-tanh-backward")
    def propagate(dl_doutputs, operation):
        dl_dy, = dl_doutputs
        input_ = tensors[operation.inputs[0]]
        output = tensors[operation.outputs[0]]
        if input_.req_grad:
            dl_d[input_.name]+=(1-output.value[:]*output.value[:])*dl_dy[:]
            
    prepare = get_prepare()
    if prepare:
        assert isinstance(input, Tensor),"Invalid Input"
        if isinstance(input.value,Array):
            new_value=Array(input.shape[0],input.value.value_type)
        else:
            new_value=MultiArray(list(input.shape) ,input.value.value_type)
        output = Tensor(new_value, req_grad=input.req_grad)
        if input.req_grad:
            operation = Operation(inputs=[input.name], outputs=[output.name], propagate=propagate)
        else:
            operation = Operation(inputs=[input.name], outputs=[output.name], propagate=fake_propagate)
        gradient_operation.append(operation)
        operation_id = len(gradient_operation) - 1
        op_id_store[op_id] = operation_id
        set_opid(op_id+1)
    else:
        operation = gradient_operation[op_id_store[op_id]]
        input = tensors[operation.inputs[0]]
        output = tensors[operation.outputs[0]]
        x=input.value[:]
        ex=exp(x)
        e_x=exp(-x)
        output.value[:] = sanitize(x, (ex-e_x)/(ex+e_x), -1, 1)    
        set_opid(op_id+1)  # record the input and output of the op
    return output
    


def softmax(input,dim=-1):
    op_id = get_opid()
    @backwardbuildingblock(get_program().globalbuildingblock[:-13]+"-tanh-backward")
    def propagate(dl_doutputs, operation):
        dl_dy, = dl_doutputs
        output = tensors[operation.outputs[0]]
        if isinstance(input.value, MultiArray):
            # dl_dx = softmax(x)*(   dl_dy    -    (dl_dy*softmax(x)).sum(dim=-1)  )
            inter_sum=operation.intermediate[2]
            inter_inital0=operation.intermediate[3]
            inter_broadcast_sub=operation.intermediate[4]
            dl_dy.element_wise_mul(output.value,inter_inital0 )
            inter_inital0.sum(dim,res=inter_sum,keepdims=True)
            boardcasted_multiarray_sub(dl_dy, inter_sum,inter_broadcast_sub,inter_inital0)
            output.value.element_wise_mul(inter_inital0, inter_inital0)
            dl_d[operation.inputs[0]][:] += inter_inital0[:]
        else:
            res = output.value[:]*(dl_dy[:]-sum(output.value[:]*dl_dy[:]))
            dl_d[operation.inputs[0]][:] += res
            
    prepare = get_prepare()
    if prepare:
        assert isinstance(input, Tensor),"Invalid Input"
        if isinstance(input.value,Array):
            new_value=Array(input.shape[0],input.value.value_type)
            inter=[]
        else:
            new_value=MultiArray(list(input.shape) ,input.value.value_type)
            changed_size=list(input.shape)
            changed_size=input.value.tuple_permute(input.shape,get_permute(len(input.sizes), [dim])) #dim=2,input:[4,3,2,5]-->[4,3,5,2]
            inter=[MultiArray(changed_size,input.value.value_type),MultiArray(changed_size,input.value.value_type)]
        output = Tensor(new_value, req_grad=input.req_grad)
        if input.req_grad:
            if isinstance(input.value,MultiArray):
                reduced_dim=list(input.shape)
                reduced_dim[dim]=1
                inter_sum=MultiArray(reduced_dim,input.value.value_type)  
                dims, v1, _ = reconst_dims(output.value, inter_sum)
                target_size = v1.tuple_permute(output.value.sizes, get_permute(len(output.sizes), dims))        
                inter+=[inter_sum,MultiArray(list(input.shape) ,input.value.value_type)
                        ,MultiArray(target_size ,input.value.value_type)]       
            operation = Operation(inputs=[input.name], outputs=[output.name], propagate=propagate,intermediate=inter)
        else:
            operation = Operation(inputs=[input.name], outputs=[output.name], propagate=fake_propagate,intermediate=inter)
        gradient_operation.append(operation)
        operation_id = len(gradient_operation) - 1
        op_id_store[op_id] = operation_id
        set_opid(op_id+1)
    else:
        operation = gradient_operation[op_id_store[op_id]]
        input = tensors[operation.inputs[0]]
        output = tensors[operation.outputs[0]]
        if isinstance(input.value,Array):
            output.value.assign_vector(vec_softmax(input.value.get_vector()),0)
        else:
            changed_0= operation.intermediate[0]  
            changed_output_1=operation.intermediate[1]
            input.value.permute_without_malloc( changed_0 ,get_permute(len(output.sizes), [dim]))      
            times, num_per_time = reduce(operator.mul, changed_0.shape[:-1]) if len(changed_0.shape[:-1]) >= 1 else 1, changed_0.shape[-1]
            index = regint(0)
            @for_range_opt(times)
            def _(i):
                changed_output_1.assign_vector(vec_softmax(changed_0.get_vector(i*num_per_time, num_per_time)), index)
                index.update(index+num_per_time)
            break_point()
            
            changed_output_1.permute_without_malloc(output.value,get_permute(len(output.sizes), [dim]))
        
        set_opid(op_id+1)  # record the input and output of the op
    return output
    
def vec_softmax(x):
    e_x = mpc_math.exp_fx(x - util.max(x))
    return e_x / sum(e_x)



def log_softmax(input, dim=-1):  # todo
    tmp=input.softmax(dim=dim)
    return tmp.log()

@buildingblock("linear")
def linear(input, weight, bias=None):
    assert isinstance(input,Tensor),"Invalid input"
    assert isinstance(weight,Tensor),"Invalid weight"
    assert input.shape[-1]==weight.shape[0],"Invalid Dimension"
    if len(input.sizes) > len(weight.sizes):
        output=input.single_bmm(weight)
    elif len(input.sizes) == len(weight.sizes):
        output=input.mm(weight)
    else:
        raise CompilerError("the dimension of input must not smaller than the dimension of weight")
    if bias is None:
        pass
    else:
        output = bias + output
    return output


def new_squant():
        class _(sfix):
            params = None
        return _

@buildingblock("conv2d-forward")
def conv2d(input:Tensor, weight:Tensor, bias=None, stride=[1,1], padding=[0,0]):
    #input.shape:(batch_size,channel_in,H,W)
    #weight.shape:(out_channels, in_channels // groups, H,W)
    #bais:(out_channels)
    op_id = get_opid()
    @backwardbuildingblock(get_program().globalbuildingblock[:-15]+"-conv2d-backward")
    def propagate(dl_doutputs, operation):
        dl_dy, = dl_doutputs
        input = tensors[operation.inputs[0]]
        weight= tensors[operation.inputs[1]]
        output = tensors[operation.outputs[0]]
        _, _,weights_h, weights_w= weight.shape
        N,  n_channels_in,inputs_h, inputs_w = input.shape
        _,  n_channels_out,output_h, output_w = output.shape
        input_value=input.value.permute([0,2,3,1])
        weight_value=weight.value.permute([0,2,3,1])
        nabla_Y=output.grad.permute([0,2,3,1])

        stride_h, stride_w = stride
        padding_h, padding_w = padding
        
        n_threads=8 if input.numel() > 2**20 else 1
        batch=Array.create_from(regint.inc(N))
        input_size = inputs_h * inputs_w * N #why have no channel_in? 128*36
        batch_repeat = regint.Matrix(N, inputs_h * inputs_w) # 128,6*6
        batch_repeat.assign_vector(batch.get(
            regint.inc(input_size, 0, 1, 1, N)) *
                                   reduce(operator.mul, input_value.sizes[1:]))
        @for_range_opt_multithread(n_threads, [n_channels_in, n_channels_out])
        def _(i, j):
            a = regint.inc(input_size, input_value.address + i, n_channels_in, N,
                           inputs_h * inputs_w)
            inputs = sfix.load_mem(batch_repeat.get_vector() + a).v
            b = regint.inc(N * output_w * output_h, nabla_Y.address + j, n_channels_out, N)
            rep_out = regint.inc(output_h * output_w * N, 0, 1, 1, N) * \
                reduce(operator.mul, nabla_Y.sizes[1:])
            nabla_outputs = sfix.load_mem(rep_out + b).v
            res = sint(size = weights_h * weights_w)
            conv2ds(res, inputs, nabla_outputs, weights_h, weights_w, inputs_h,
                    inputs_w, output_h, output_w, -stride_h, -stride_w, N,
                    padding_h, padding_w, 1) 
            reduced = unreduced_sfix._new(res).reduce_after_mul()
            weight.grad.assign_vector_by_indices(reduced, j, i,None, None)
        
        
        nabla_X=input.grad.permute([0,2,3,1])
        
        
        reverse_weights = MultiArray(
                [n_channels_in, weights_h, weights_w, n_channels_out], sfix)
        @for_range_opt_multithread(n_threads, n_channels_in)
        def _(l):
            @for_range(weights_h)
            def _(j):
                @for_range(weights_w)
                def _(k):
                    addresses = regint.inc(n_channels_out,
                        weight_value[0][j][weights_w-k-1].get_address(l),
                        reduce(operator.mul, weight_value.sizes[1:]))
                    reverse_weights[l][weights_h-j-1][k].assign_vector(
                        weight_value.value_type.load_mem(addresses))
        padded_w = inputs_w + 2 * padding_w
        padded_h = inputs_h + 2 * padding_h
        if padding_h or padding_w:
            output = MultiArray(
                [N, padded_h, padded_w, n_channels_in], sfix)
        else:
            output = nabla_X
        @for_range_opt_multithread(n_threads,
                                    [N, n_channels_in])
        def _(i, j):
            res = sint(size = (padded_w * padded_h))
            conv2ds(res, nabla_Y[i].get_vector().v,
                    reverse_weights[j].get_vector().v,
                    padded_h, padded_w, output_h, output_w,
                    weights_h, weights_w, 1, 1, n_channels_out,
                    weights_h - 1, weights_w - 1, 1)
            input.grad.assign_vector_by_indices(
                unreduced_sfix._new(res).reduce_after_mul(),i, j,None, None)
        if padding_h or padding_w:
            @for_range_opt_multithread(n_threads, N)
            def _(i):
                @for_range(inputs_h)
                def _(j):
                    @for_range(inputs_w)
                    def _(k):
                        jj = j + padding_w
                        kk = k + padding_w
                        nabla_X[i][j][k].assign_vector(output[i][jj][kk].get_vector())
            # nable_X.print_reveal_nested()
        
        
    prepare = get_prepare()
    if prepare:
        assert isinstance(input, Tensor) and isinstance(weight, Tensor) ,"Invalid Input and weight"
        assert len(input.shape)==4 and len(weight.shape)==4,"Invalid Dimension input and weight"
        out_shape=[input.shape[0],weight.shape[0],(input.shape[2]+2*padding[0]-weight.shape[2])//stride[0]+1,
                   (input.shape[3]+2*padding[1]-weight.shape[3])//stride[1]+1] #out_shape.size:[Batch_size,out_channel,H_out,W_out]
        new_value=MultiArray(out_shape,input.value.value_type)
        output = Tensor(new_value, req_grad=input.req_grad)
        if input.req_grad:
            operation = Operation(inputs=[input.name,weight.name], outputs=[output.name], propagate=propagate)
        else:
            operation = Operation(inputs=[input.name,weight.name], outputs=[output.name], propagate=fake_propagate)
        gradient_operation.append(operation)
        operation_id = len(gradient_operation) - 1
        op_id_store[op_id] = operation_id
        set_opid(op_id+1)
    else:
        stride_h, stride_w = stride
        padding_h, padding_w = padding
        operation = gradient_operation[op_id_store[op_id]]
        output= tensors[operation.outputs[0]] 
        _, _,weights_h, weights_w= weight.shape
        N,  n_channels_in,inputs_h, inputs_w = input.shape
        _,  n_channels_out,output_h, output_w = output.shape
        input_value=input.value.permute([0,2,3,1])
        weight_value=weight.value.permute([0,2,3,1])
        output_value=output.value.permute([0,2,3,1])
        
        n_threads=8 if input.numel() > 2**20 else 1
        
        n_parts = max(1, round((n_threads or 1) / n_channels_out))
        while N % n_parts != 0:
            n_parts -= 1
        print('Convolution in %d parts' % n_parts)
        unreduced = MultiArray(output_value.sizes, sint, address=output_value.address)
        part_size =N // n_parts
        size_=part_size*reduce(operator.mul,input.shape[1:])
        @for_range_multithread(n_threads, 1, [n_parts, n_channels_out])
        def _(i, j):
            inputs = input_value.get_vector(i*size_,size_).v
            weights = weight_value.get_part_vector(j).v
            res = sint(size = output_h * output_w * part_size)
            conv2ds(res, inputs, weights, output_h, output_w,
                    inputs_h, inputs_w, weights_h, weights_w,
                    stride_h, stride_w, n_channels_in, padding_h, padding_w,
                    part_size)
            if bias:
                res += bias.value.expand_to_vector(j, res.size).v
            addresses = regint.inc(res.size,
                                    unreduced[i * part_size].address + j,
                                    n_channels_out)
            res.store_in_mem(addresses)
        n_outputs = N * reduce(operator.mul, output_value.sizes[1:])
        @multithread(n_threads, n_outputs,
                     1000 if sfix.round_nearest else 10 ** 6)                                                                                
        def _(base, n_per_thread):
            res = sfix().unreduced(sint.load_mem(unreduced.address + base,
                              size=n_per_thread),sfix).reduce_after_mul()
            res.store_in_mem(output.value.address + base)
        
        set_opid(op_id+1)  # record the input and output of the op
    return output


def conv_transpose2d(input, weight, bias=None, stride=1, padding=0, outputpadding=0):
     pass

@buildingblock("max_pool2d-forward")
def max_pool2d(input, kernel_size=2, stride=2, padding=0):
    op_id=get_opid()
    @backwardbuildingblock(get_program().globalbuildingblock[:-19]+"-max_pool2d-backward")
    def propagate(dl_doutputs, operation):
        dl_dy, = dl_doutputs
        input = tensors[operation.inputs[0]]
        output = tensors[operation.outputs[0]]
        strides=[1]+list(operation.intermediate[0])+[1]
        ksize=[1]+list(operation.intermediate[1])+[1]
        n_threads=8 if input.numel() > 2**20 else 1
        
        N,  n_channels_in,inputs_h, inputs_w = input.shape
        _,  n_channels_out,output_h, output_w = output.shape
        
        batch=Array.create_from(regint.inc(N))
        def process(pool, bi, k, i, j,comparisons,nabla_Y,nabla_X):
            for (x, h_in, w_in, h, w), c \
                in zip(pool, comparisons[bi][k][i][j]):
                hh = h * h_in
                ww = w * w_in
                res = h_in * w_in * c * nabla_Y[bi][k][i][j]
                nabla_X[bi][k][hh][ww] += res
        
        Y_sizes =[N,output_h, output_w,n_channels_out]  
        X_sizes =[N,inputs_h, inputs_w,n_channels_in]
        need_padding = [strides[i] * (Y_sizes[i] - 1) + ksize[i] >
                        X_sizes[i] for i in range(4)]
        overlap = reduce(operator.or_,
                         (x < y for x, y in zip(strides, ksize)))
        @for_range_opt_multithread(n_threads,
                                   [len(batch), n_channels_in])
        def _(l, k):
            bi = batch[l]
            @for_range_opt(output_h)
            def _(i):
                h_base = strides[1] * i
                @for_range_opt(output_w)
                def _(j):
                    if overlap:
                        break_point()
                    w_base = strides[2] * j
                    pool = []
                    for ii in range(ksize[1]):
                        h = h_base + ii
                        if need_padding[1]:
                            h_in = h < X_sizes[1]
                        else:
                            h_in = True
                        for jj in range( ksize[2]):
                            w = w_base + jj
                            if need_padding[2]:
                                w_in = w < X_sizes[2]
                            else:
                                w_in = True
                            if not is_zero(h_in * w_in):
                                pool.append([h_in * w_in * input.value[bi][k][h_in * h]
                                             [w_in * w], h_in, w_in, h, w])
                    process(pool, bi, k, i, j,operation.intermediate[3],output.grad,input.grad)

            
    prepare = get_prepare()
    if prepare:
        if isinstance(kernel_size, int):
            kernel_size = (kernel_size, kernel_size)
        if isinstance(stride, int):
            stride = (stride, stride)
        if stride == None:
            stride = kernel_size
        padding = padding.upper() if isinstance(padding, str) else padding
        
        assert isinstance(input, Tensor)  ,"Invalid Input and weight"
        assert len(input.shape)==4,"Invalid Dimension input"
        if padding == 'SAME':
            output_shape = [int(math.ceil(shape[i] / strides[i])) for i in range(4)]
        else:
            output_shape = [input.shape[0],input.shape[1],(input.shape[2]-kernel_size[0])//stride[0]+1,
                            (input.shape[3]-kernel_size[1])//stride[1]+1 ]
             #out_shape.size:[Batch_size,out_channel,H_out,W_out]
        print_ln("%s",output_shape)
        new_value=MultiArray(output_shape,input.value.value_type)
        output = Tensor(new_value, req_grad=input.req_grad)
        comparisons = MultiArray([input.shape[0],input.shape[1],
                                       output_shape[2], output_shape[3],
                                       kernel_size[0] * kernel_size[1]], sint)
        if input.req_grad:
            operation = Operation(inputs=[input.name], outputs=[output.name], propagate=propagate,
                                  intermediate=[stride, kernel_size,padding,comparisons])
        else:
            operation = Operation(inputs=[input.name], outputs=[output.name], propagate=fake_propagate,
                                  intermediate=[stride, kernel_size,padding,comparisons])
        gradient_operation.append(operation)
        operation_id = len(gradient_operation) - 1
        op_id_store[op_id] = operation_id
        set_opid(op_id+1)
    else:
        operation = gradient_operation[op_id_store[op_id]]
        input = tensors[operation.inputs[0]]
        output = tensors[operation.outputs[0]]
        strides=[1]+list(operation.intermediate[0])+[1]
        ksize=[1]+list(operation.intermediate[1])+[1]
        n_threads=8 if input.numel() > 2**20 else 1
        N,  n_channels_in,inputs_h, inputs_w = input.shape
        _,  n_channels_out,output_h, output_w = output.shape
        training=input.req_grad
        batch=Array.create_from(regint.inc(N))
        def process(pool, bi, k, i, j,comparisons,Y,training):
            def m(a, b):
                c = a[0] > b[0]
                l = [c * x for x in a[1]]
                l += [(1 - c) * x for x in b[1]]
                return c.if_else(a[0], b[0]), l
            red = util.tree_reduce(m, [(x[0], [1] if training else [])
                                       for x in pool])
            Y[bi][k][i][j]= red[0]
            for ii, x in enumerate(red[1]):
                comparisons[bi][k][i][j][ii] = x

        Y_sizes =[N,output_h, output_w,n_channels_out]  
        X_sizes =[N,inputs_h, inputs_w,n_channels_in]
        need_padding = [strides[i] * (Y_sizes[i] - 1) + ksize[i] >
                        X_sizes[i] for i in range(4)]
        overlap = reduce(operator.or_, (x < y for x, y in zip(strides, ksize)) )
        @for_range_opt_multithread(n_threads,[len(batch), n_channels_in])
        def _(l, k):
            bi = batch[l]
            @for_range_opt(output_h)
            def _(i):
                h_base = strides[1] * i
                @for_range_opt(output_w)
                def _(j):
                    if overlap:
                        break_point()
                    w_base = strides[2] * j
                    pool = []
                    for ii in range(ksize[1]):
                        h = h_base + ii
                        if need_padding[1]:
                            h_in = h < X_sizes[1]
                        else:
                            h_in = True
                        for jj in range( ksize[2]):
                            w = w_base + jj
                            if need_padding[2]:
                                w_in = w < X_sizes[2]
                            else:
                                w_in = True
                            if not is_zero(h_in * w_in):
                                pool.append([h_in * w_in * input.value[bi][k][h_in * h]
                                             [w_in * w], h_in, w_in, h, w])
                    process(pool, bi, k, i, j,operation.intermediate[3],output.value,training)
        set_opid(op_id+1)  # record the input and output of the op
    return output

    
    

@buildingblock("avg_pool2d-forward")
def avg_pool2d(input, kernel_size, stride=None, padding=0,):
    op_id = get_opid()
    @backwardbuildingblock(get_program().globalbuildingblock[:-19]+"-avg_pool2d-backward")
    def propagate(dl_doutputs, operation):
        dl_dy, = dl_doutputs
        input = tensors[operation.inputs[0]]
        output = tensors[operation.outputs[0]]
        n_threads=8 if input.numel() > 2**20 else 1
        pool_size=reduce(operator.mul, operation.intermediate[1])
        N,  n_channels_in,inputs_h, inputs_w = input.shape
        _,  n_channels_out,output_h, output_w = output.shape
        strides=operation.intermediate[0]
        ksize=operation.intermediate[1]
        padding=operation.intermediate[2]
        batch=Array.create_from(regint.inc(N))
        get_tape().start_new_basicblock(name='')
        def process(pool, bi, k, i, j,nabla_Y,nabla_X,pool_size):
            part = nabla_Y[bi][k][i][j] * (1 / pool_size)
            for x, h_in, w_in, h, w in pool:
                hh = h * h_in
                ww = w * w_in
                res = h_in * w_in * part
                # get_program().protect_memory(True)
                nabla_X[bi][k][hh][ww] += res
                # get_program().protect_memory(False)
        Y_sizes = [N, output_h, output_w, n_channels_out]
        X_sizes = [N, inputs_h, inputs_w, n_channels_in]
        need_padding = [strides[i] * (Y_sizes[i] - 1) + ksize[i] >
                        X_sizes[i] for i in range(4)]
        @for_range_opt_multithread(n_threads, [N, n_channels_in])
        def _(l, k):
            bi = batch[l]
            @for_range_opt(Y_sizes[1])
            def _(i):
                h_base = strides[1] * i - padding[1]
                hs = [h_base + jj for jj in range(ksize[1])]
                if need_padding[1]:
                    h_ins = [(h < X_sizes[1]) * (h >= 0) for h in hs]
                else:
                    h_ins = [True] * ksize[1]

                @for_range_opt(Y_sizes[2])
                def _(j):
                    w_base = strides[2] * j - padding[1]
                    pool = []
                    ws = [w_base + jj for jj in range(ksize[2])]
                    if need_padding[2]:
                        w_ins = [(w < X_sizes[2]) * (w >= 0) for w in ws]
                    else:
                        w_ins = [True] * ksize[2]
                    for ii in range(ksize[1]):
                        h = hs[ii]
                        h_in = h_ins[ii]
                        for jj in range(ksize[2]):
                            w = ws[jj]
                            w_in = w_ins[jj]
                            if not is_zero(h_in * w_in):
                                pool.append([h_in * w_in * input.value[bi][k][h_in * h][w_in * w],
                                             h_in, w_in, h, w])
                    process(pool, bi, k, i, j, output.grad,input.grad,pool_size) 
    prepare = get_prepare()
    if prepare:
        if isinstance(kernel_size, int):
            kernel_size = (1,kernel_size, kernel_size,1)
        if isinstance(stride, int):
            stride = (1,stride, stride,1)
        if stride == None:
            stride = kernel_size
        padding = padding.upper() if isinstance(padding, str) else padding
        
        assert isinstance(input, Tensor)  ,"Invalid Input and weight"
        assert len(input.shape)==4,"Invalid Dimension input"

        if padding == 'SAME':
            output_shape = [int(math.ceil(input.shape[i] / strides[i])) for i in range(4)]
            padding = [0, 0]
        else:
            if padding == 'VALID':
                padding = 0
            if isinstance(padding, int):
                padding = [padding, padding]
            output_shape = [input.shape[0],input.shape[1]] + [
                (input.shape[2] + 2 * padding[0] - kernel_size[1]) //stride [1] + 1,
                (input.shape[3] + 2 * padding[1] - kernel_size[2]) //stride [2] + 1] 
             #out_shape.size:[Batch_size,H_out,W_out,out_channel]
             
        new_value=MultiArray(output_shape,input.value.value_type)
        output = Tensor(new_value, req_grad=input.req_grad)
        if input.req_grad:
            operation = Operation(inputs=[input.name], outputs=[output.name], propagate=propagate,
                                  intermediate=[stride, kernel_size,padding])
        else:
            operation = Operation(inputs=[input.name], outputs=[output.name], propagate=fake_propagate,
                                  intermediate=[stride, kernel_size,padding])
        gradient_operation.append(operation)
        operation_id = len(gradient_operation) - 1
        op_id_store[op_id] = operation_id
        set_opid(op_id+1)
    else:
        operation = gradient_operation[op_id_store[op_id]]
        input = tensors[operation.inputs[0]]
        output = tensors[operation.outputs[0]]
        strides=operation.intermediate[0]
        ksize=operation.intermediate[1]
        padding=operation.intermediate[2]
        n_threads=8 if input.numel() > 2**20 else 1
        N,  n_channels_in,inputs_h, inputs_w = input.shape
        _,  n_channels_out,output_h, output_w = output.shape
        
        # assert n_channels_in == n_channels_out
        padding_h, padding_w = (0, 0)
        _,stride_h, stride_w,_ = operation.intermediate[0]
        _,filter_h, filter_w,_ = operation.intermediate[1]
        
        pool_size=reduce(operator.mul,operation.intermediate[1])
        
        batch=Array.create_from(regint.inc(N))
        def process(pool, bi, k, i, j,pool_size,Y):
            Y[bi][k][i][j] = sum(x[0] for x in pool) * (1 / pool_size)
        
        Y_sizes =[N,output_h, output_w,n_channels_out]  
        X_sizes =[N,inputs_h, inputs_w,n_channels_in]
        need_padding = [strides[i] * (Y_sizes[i] - 1) + ksize[i] >
                        X_sizes[i] for i in range(4)]
        @for_range_opt_multithread(n_threads,[N, n_channels_in])
        def _(l, k):
            bi = batch[l]
            @for_range_opt(Y_sizes[1])
            def _(i):
                h_base = strides[1] * i - padding[1]
                hs = [h_base + jj for jj in range(ksize[1])]
                if need_padding[1]:
                    h_ins = [(h < X_sizes[1]) * (h >= 0) for h in hs]
                else:
                    h_ins = [True] * ksize[1]
                @for_range_opt(Y_sizes[2])
                def _(j):
                    w_base = strides[2] * j - padding[1]
                    pool = []
                    ws = [w_base + jj for jj in range(ksize[2])]
                    if need_padding[2]:
                        w_ins = [(w < X_sizes[2]) * (w >= 0) for w in ws]
                    else:
                        w_ins = [True] * ksize[2]
                    for ii in range(ksize[1]):
                        h = hs[ii]
                        h_in = h_ins[ii]
                        for jj in range(ksize[2]):
                            w = ws[jj]
                            w_in = w_ins[jj]
                            if not is_zero(h_in * w_in):
                                pool.append([h_in * w_in * input.value[bi][k][h_in*h][w_in * w],
                                             h_in, w_in, h, w])
                    process(pool, bi, k, i, j,pool_size,output.value)
        set_opid(op_id+1)
    return output  

@buildingblock("dropout-forward")
def dropout(input, p=0.5, training=False, inplace=False):  # todo
    op_id = get_opid()
    @backwardbuildingblock(get_program().globalbuildingblock[:-16]+"-dropout-backward")
    def propagate(dl_doutputs, operation):
        dl_dx, = dl_doutputs
        bin_value, = operation.intermediate
        dl_dself = dl_d[operation.inputs[0]]
        dl_dself[:] += 1 / (1 - p) * bin_value[:] * dl_dx[:]
            
    prepare = get_prepare()
    if prepare:
        assert isinstance(input, Tensor), "Invalid Input"
        if isinstance(input.value,Array):
            new_value = Array(input.sizes[0], input.value.value_type)
            bin_value = Array(input.sizes[0], input.value.value_type)
        else:
            new_value = MultiArray(input.sizes, input.value.value_type)
            bin_value = MultiArray(input.sizes, input.value.value_type)
        output = Tensor(new_value, req_grad=input.req_grad)
        if input.req_grad:
            operation = Operation(inputs=[input.name], outputs=[output.name], propagate=propagate, intermediate=[bin_value])
        else:
            operation = Operation(inputs=[input.name], outputs=[output.name], propagate=fake_propagate, intermediate=[bin_value])
        gradient_operation.append(operation)
        operation_id = len(gradient_operation) - 1
        op_id_store[op_id] = operation_id
        set_opid(op_id+1)
    else:
        operation = gradient_operation[op_id_store[op_id]]
        input = tensors[operation.inputs[0]]
        output = tensors[operation.outputs[0]]
        bin_value, = operation.intermediate
        if training:
            n_bits = -math.log(p, 2)
            assert n_bits == int(n_bits)
            n_bits = int(n_bits)
            
            B = util.tree_reduce(util.or_op, 
                    (sint.get_random_bit(size=input.value.total_size())
                        for i in range(n_bits)))
            bin_value.assign_vector(B)
            
            output.value.assign_vector(1 / (1 - p) *
                input.value.get_vector() * B.get_vector())
        else:
            output.value[:] = input.value[:]
        set_opid(op_id+1)  # record the input and output of the op
    return output

#wqruan: seems useless
# def one_hot(input, num_classes=-1):
#     # i think user should specify the num_classes, if not, we should calculate the max value in input.
#     """example:
#     one_hot(torch.tensor([0, 1, 2, 3, 4]), num_classes=8)
#     tensor([[1, 0, 0, 0, 0, 0, 0, 0],
#             [0, 1, 0, 0, 0, 0, 0, 0],
#             [0, 0, 1, 0, 0, 0, 0, 0],
#             [0, 0, 0, 1, 0, 0, 0, 0],
#             [0, 0, 0, 0, 1, 0, 0, 0]])"""
#     assert isinstance(input, Tensor), "input should be Tensor"
#     assert input.value.value_type == cint, "input should be cint"
#     x = input.value
#     in_sizes = x.sizes
#     b = reduce(operator.mul, in_sizes) if len(in_sizes) >= 2 else in_sizes[0]
#     output = MultiArray([*in_sizes, num_classes], x.value_type)

#     output.view(-1, num_classes)

#     for i in range(b):
#         output[i][x.get_vector()[i]] = 1

#     output.view(*in_sizes, num_classes)
#     return Tensor(output)

@buildingblock("normalize")
def normalize(input, p=2, dim=1, eps=1e-12, out=None):
    assert p == 2  # todo
    xp = input * input
    xpsum = xp.sum(dim=dim, keepdim=True)
    xpsumSqr = xpsum.invsqrt(eps=eps)
    return input * xpsumSqr
    

@buildingblock("batch_norm")
def batch_norm(input, running_mean, running_var, weight=None, bias=None, training=False, eps=1e-05, momentum=0.1):
    
    assert isinstance(input,Tensor) ,"Invalid input"
    
    new_sizes = [(input.value.sizes[i] if i == 1 else 1) for i in range(len(input.value.sizes))]
    if isinstance(running_mean.value, Array):
        running_mean.value = running_mean.value.reshape(new_sizes)
    if isinstance(running_var.value, Array):
        running_var.value = running_var.value.reshape(new_sizes)    
        
    if training:
        x_mean = input.mean(dim=[0,2,3], keepdim=True)
        x_var = input.var(dim=[0,2,3], keepdim=True, unbiased=True) 
        running_mean = x_mean * momentum + running_mean * (1-momentum)
        running_var = x_var * momentum + running_var * (1-momentum)
    else:
        x_mean = running_mean
        x_var = running_var
    
    x_var = x_var + eps
    output = (input - x_mean) * x_var.invsqrt() 
    if weight is not None:
        output = output * weight
    if bias is not None:
        output = output + bias
    return output


@buildingblock("layer_norm")
def layer_norm(input, normalized_shape, weight=None, bias=None, eps=1e-05):
    
    assert isinstance(input,Tensor) ,"Invalid input"
    
    dim = []
    for i in range(len(normalized_shape)):
        assert normalized_shape[len(normalized_shape)-1-i] == input.sizes[len(input.sizes)-1-i] ,"Invalid normalized_shape"
        dim.append(len(input.sizes)-1-i)
    dim.reverse()
    
    x_mean = input.mean(dim=dim, keepdim=True)
    x_var = input.var(dim=dim, keepdim=True, unbiased=True) 
    
    x_var = x_var + eps
    output = (input - x_mean) * x_var.invsqrt() 
    if weight is not None:
        output = output * weight
    if bias is not None:
        output = output + bias
    return output


def cosine_similarity(x1, x2, dim=1, eps=1e-8):
    pass


def pdist(input, p=2):  # todo
    pass

@buildingblock("kl_div-forward")
def kl_div(input, target, log_target=False,reduction='mean'):
    op_id = get_opid()
    @backwardbuildingblock(get_program().globalbuildingblock[:-15]+"-kl_div-backward")
    def propagate(dl_doutputs, operation):
        input=tensors[operation.inputs[0]]
        inter=operation.intermediate
        if inter[-1]=='mean':
            dl_d[input.name][:]+=(-1/input.numel())*inter[0][:]
        elif inter[-1]=='batchmean':
            dl_d[input.name][:]+=(-1/input.sizes[0])*inter[0][:]
        else:
            dl_d[input.name][:]-=inter[0][:]
        
    prepare = get_prepare()
    if prepare:
        assert isinstance(input, Tensor) and isinstance(target, Tensor), "Invalid Input"
        assert len(input.sizes)==len(target.sizes),"Inequal dimension"
        assert reduction in ['mean','sum','batchmean'],"invalid reduction"
        if isinstance(input.value,Array):
            inter = Array(input.value.length, input.value.value_type)
        else:
            inter = MultiArray(input.value.sizes, input.value.value_type)
        new_value=Array(1, input.value.value_type)
        output = Tensor(new_value, req_grad=input.req_grad)
        if input.req_grad:
            operation = Operation(inputs=[input.name,target.name], outputs=[output.name], propagate=propagate, intermediate=[inter,reduction])
        else:
            operation = Operation(inputs=[input.name,target.name], outputs=[output.name], propagate=fake_propagate, intermediate=[inter,reduction])
        gradient_operation.append(operation)
        operation_id = len(gradient_operation) - 1
        op_id_store[op_id] = operation_id
        set_opid(op_id+1)
    else:
        operation = gradient_operation[op_id_store[op_id]]
        input = tensors[operation.inputs[0]]
        target= tensors[operation.inputs[1]]
        output = tensors[operation.outputs[0]]
        res=0
        if log_target:
            t=mpc_math.pow_fx(math.e,target.value[:])
            operation.intermediate[0].assign_vector(t)
            tmp=t*(target.value[:]-input.value[:])
            res=sum(tmp)
        else:
            tmp=mpc_math.log_fx(target.value[:],math.e)
            operation.intermediate[0].assign_vector(target.value[:])
            res=sum(target.value[:]*(tmp-input.value[:]))
        if reduction=='mean':
            output.value[0]=res/input.numel()
        elif reduction=='batchmean':
            output.value[0]=res/input.sizes[0]
        else:
            output.value[0]=res
        set_opid(op_id+1)  # record the input and output of the op
    return output



@buildingblock("l1_loss-forward")
def l1_loss(input, target,reduction='mean'):
    op_id = get_opid()
    @backwardbuildingblock(get_program().globalbuildingblock[:-16]+"-l1_loss-backward")
    def propagate(dl_doutputs, operation):
        input=tensors[operation.inputs[0]]
        if operation.intermediate[-1]=='mean':
            dl_d[operation.inputs[0]][:]+= (operation.intermediate[0][:]/input.numel())
        else:
            dl_d[operation.inputs[0]][:]+= operation.intermediate[0][:]
    prepare = get_prepare()
    if prepare:
        assert isinstance(input, Tensor) and isinstance(target, Tensor), "Invalid Input"
        assert len(input.sizes)==len(target.sizes),"Inequal dimension"
        assert reduction in ['mean','sum'],"invalid reduction"
        if isinstance(input.value,Array):
            inter = Array(input.value.length, input.value.value_type)
        else:
            inter = MultiArray(input.value.sizes, input.value.value_type)
        new_value=Array(1, input.value.value_type)
        output = Tensor(new_value, req_grad=input.req_grad)
        if input.req_grad:
            operation = Operation(inputs=[input.name,target.name], outputs=[output.name], propagate=propagate, intermediate=[inter,reduction])
        else:
            operation = Operation(inputs=[input.name,target.name], outputs=[output.name], propagate=fake_propagate, intermediate=[inter,reduction])
        gradient_operation.append(operation)
        operation_id = len(gradient_operation) - 1
        op_id_store[op_id] = operation_id
        set_opid(op_id+1)
    else:
        operation = gradient_operation[op_id_store[op_id]]
        input = tensors[operation.inputs[0]]
        target= tensors[operation.inputs[1]]
        output = tensors[operation.outputs[0]]
        
        larger = input.value[:]>target.value[:]
        less=input.value[:]<target.value[:]
        final=larger-less
        operation.intermediate[0].assign_vector(final)
        total=input.numel()
        Sum= sum( final * (input.value[:]-target.value[:]))
        if reduction=='sum':
            output.value[0]=Sum
        elif reduction=='mean' : #mean
            output.value[0]=Sum/total
        set_opid(op_id+1)  # record the input and output of the op
    return output


@buildingblock("nll_loss-forward")
def nll_loss(input, target, weight=None,reduction='mean'):
    op_id = get_opid()
    # backward
    @backwardbuildingblock(get_program().globalbuildingblock[:-17]+"-nll_loss-backward")
    def propagate(dl_doutputs, operation):
        if reduction=='mean':
            dl_d[input.name].assign_vector( ( inter[:] ) /input.sizes[0] )
        else:
            dl_d[input.name].assign_vector(inter[:] )
    # forward
    prepare = get_prepare()
    if prepare:
        assert target.sizes==input.sizes,"Dimension invalid"
        new_value = Array(1, input.value.value_type)
        output = Tensor(new_value, req_grad=input.req_grad)
        if isinstance(input.value,Array):
            inter = Array(input.value.length, input.value.value_type)
        else:
            inter = MultiArray(input.value.sizes, input.value.value_type)
    
        if input.req_grad:
            operation = Operation(inputs=[input.name], outputs=[output.name], propagate=propagate,intermediate=[inter])
        else:
            operation = Operation(inputs=[input.name], outputs=[output.name], propagate=fake_propagate,intermediate=[inter])
        gradient_operation.append(operation)
        operation_id = len(gradient_operation) - 1
        op_id_store[op_id] = operation_id
        set_opid(op_id+1)  # record the input and output of the op
    else:
        operation = gradient_operation[op_id_store[op_id]]
        input = tensors[operation.inputs[0]]
        output = tensors[operation.outputs[0]]
        leq=input.value[:]>=0
        tmp=(2*leq-1)*target.value[:]
        output.value[:]=sum( input.value[:]*tmp)
        operation.intermediate[0].assign_vector(tmp)
        
        if reduction == 'mean':
            output.value[:] *= 1 / input.sizes[0]
        else:
            assert reduction == 'sum' , 'reduction should be mean or sum'
        set_opid(op_id+1)  # record the input and output of the op
    return output

    


@buildingblock("mse_loss-forward")
def mse_loss(input, target, reduction='mean'):
    op_id = get_opid()
    # backward
    @backwardbuildingblock(get_program().globalbuildingblock[:-17]+"-mse_loss-backward")
    def propagate(dl_doutputs, operation):
        dl_dx, = dl_doutputs
        dl_dself = dl_d[operation.inputs[0]]
        
        dx = input.value[:] - target.value[:]
        dl_dself[:] += 2 * dx * dl_dx[:]
        
        if reduction == 'mean':
            dl_dself[:] /= input.value.total_size()
        
<<<<<<< HEAD
        dl_dinputs = [dl_dself]
        return dl_dinputs
    # forward
    prepare = get_prepare()
    if prepare:
        new_value = Array(1, input.value.value_type)
        output = Tensor(new_value, req_grad=input.req_grad)
    
        if input.req_grad:
            operation = Operation(inputs=[input.name], outputs=[output.name], propagate=propagate)
        else:
            operation = Operation(inputs=[input.name], outputs=[output.name], propagate=fake_propagate)
        gradient_operation.append(operation)
        operation_id = len(gradient_operation) - 1
        op_id_store[op_id] = operation_id
        set_opid(op_id+1)  # record the input and output of the op
    else:
        operation = gradient_operation[op_id_store[op_id]]
        input = tensors[operation.inputs[0]]
        output = tensors[operation.outputs[0]]
        dx = input.value[:] - target.value[:]
        dx2 = dx * dx
        sumdx2 = sum(dx2)
        
        output.value[:] = sumdx2
        if reduction == 'mean':
            output.value[:] /= input.value.total_size()
        else:
            assert reduction == 'sum' , 'reduction should be mean or sum'
        set_opid(op_id+1)  # record the input and output of the op
    return output
=======
    #     output.value[:] = sumdx2
    #     if reduction == 'mean':
    #         print(type(input.value.total_size()))
    #         output.value[:] *= 1 / input.value.total_size()
    #     else:
    #         assert reduction == 'sum' , 'reduction should be mean or sum'
    #     set_opid(op_id+1)  # record the input and output of the op
    # return output
    assert reduction == 'sum' or 'mean', 'reduction should be mean or sum'
    
    dx = input - target
    dx2 = dx * dx
    out = dx2.sum()
   
    if reduction == 'mean':
        out /= input.value.total_size()
    return out
>>>>>>> bded584e

def binary_cross_entropy(input, target, weight=None):
    pass


def cross_entropy(input, target, weight=None, reduction = 'mean'):
    tmp=log_softmax(input)
    return nll_loss(tmp,target,weight)

def gelu(input, approximate='none'):
    assert approximate == 'tanh', 'approximate of gelu must be tanh'
    factor = input + input * input * input * 0.044715
    factor *= np.sqrt(2.0/np.pi)
    factor = factor.tanh()
    factor += 1
    return factor * input * 0.5<|MERGE_RESOLUTION|>--- conflicted
+++ resolved
@@ -1102,42 +1102,33 @@
         dx = input.value[:] - target.value[:]
         dl_dself[:] += 2 * dx * dl_dx[:]
         
-        if reduction == 'mean':
-            dl_dself[:] /= input.value.total_size()
-        
-<<<<<<< HEAD
-        dl_dinputs = [dl_dself]
-        return dl_dinputs
-    # forward
-    prepare = get_prepare()
-    if prepare:
-        new_value = Array(1, input.value.value_type)
-        output = Tensor(new_value, req_grad=input.req_grad)
-    
-        if input.req_grad:
-            operation = Operation(inputs=[input.name], outputs=[output.name], propagate=propagate)
-        else:
-            operation = Operation(inputs=[input.name], outputs=[output.name], propagate=fake_propagate)
-        gradient_operation.append(operation)
-        operation_id = len(gradient_operation) - 1
-        op_id_store[op_id] = operation_id
-        set_opid(op_id+1)  # record the input and output of the op
-    else:
-        operation = gradient_operation[op_id_store[op_id]]
-        input = tensors[operation.inputs[0]]
-        output = tensors[operation.outputs[0]]
-        dx = input.value[:] - target.value[:]
-        dx2 = dx * dx
-        sumdx2 = sum(dx2)
-        
-        output.value[:] = sumdx2
-        if reduction == 'mean':
-            output.value[:] /= input.value.total_size()
-        else:
-            assert reduction == 'sum' , 'reduction should be mean or sum'
-        set_opid(op_id+1)  # record the input and output of the op
-    return output
-=======
+    #     if reduction == 'mean':
+    #         dl_dself[:] /= input.value.total_size()
+        
+    #     dl_dinputs = [dl_dself]
+    #     return dl_dinputs
+    # # forward
+    # prepare = get_prepare()
+    # if prepare:
+    #     new_value = Array(1, input.value.value_type)
+    #     output = Tensor(new_value, req_grad=input.req_grad)
+    
+    #     if input.req_grad:
+    #         operation = Operation(inputs=[input.name], outputs=[output.name], propagate=propagate)
+    #     else:
+    #         operation = Operation(inputs=[input.name], outputs=[output.name], propagate=fake_propagate)
+    #     gradient_operation.append(operation)
+    #     operation_id = len(gradient_operation) - 1
+    #     op_id_store[op_id] = operation_id
+    #     set_opid(op_id+1)  # record the input and output of the op
+    # else:
+    #     operation = gradient_operation[op_id_store[op_id]]
+    #     input = tensors[operation.inputs[0]]
+    #     output = tensors[operation.outputs[0]]
+    #     dx = input.value[:] - target.value[:]
+    #     dx2 = dx * dx
+    #     sumdx2 = sum(dx2)
+        
     #     output.value[:] = sumdx2
     #     if reduction == 'mean':
     #         print(type(input.value.total_size()))
@@ -1155,7 +1146,11 @@
     if reduction == 'mean':
         out /= input.value.total_size()
     return out
->>>>>>> bded584e
+
+
+
+
+
 
 def binary_cross_entropy(input, target, weight=None):
     pass
