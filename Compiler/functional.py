# from tensor import get_opid, Tensor, get_prepare, Operation, tensors, gradient_operation, op_id_store,fake_propagate, set_opid,dl_d
from tensor import *
from glob import glob
import math
import re
import numpy as np
# from turtle import forward, shape
from itertools import zip_longest
from Compiler import mpc_math, util
from Compiler.types import *
from Compiler.types import _unreduced_squant
from Compiler.library import *
from Compiler.util import is_zero, tree_reduce
from Compiler.comparison import CarryOutRawLE
# from Compiler.GC.types import sbitintis_train
from functools import reduce
from typing import List, NamedTuple, Callable, Dict, Optional, Union, Tuple, Any
approx = False


@buildingblock("relu-forward")
def relu(input, inplace=False):  # todo
    op_id = get_opid()
    @backwardbuildingblock(get_program().globalbuildingblock[:-13]+"-relu-backward")
    def propagate(dl_doutputs, operation):
        dl_dy, = dl_doutputs
        input_ = tensors[operation.inputs[0]]
        output = tensors[operation.outputs[0]]
        if input_.req_grad:
            dl_d[input_.name]+=(input_.value[:]>=0)*dl_dy[:]
            
    prepare = get_prepare()
    if prepare:
        assert isinstance(input, Tensor),"Invalid Input"
        if isinstance(input.value,Array):
            new_value=Array(input.shape[0],input.value.value_type)
        else:
            new_value=MultiArray(list(input.shape) ,input.value.value_type)
        output = Tensor(new_value, req_grad=input.req_grad)
        if input.req_grad:
            operation = Operation(inputs=[input.name], outputs=[output.name], propagate=propagate)
        else:
            operation = Operation(inputs=[input.name], outputs=[output.name], propagate=fake_propagate)
        gradient_operation.append(operation)
        operation_id = len(gradient_operation) - 1
        op_id_store[op_id] = operation_id
        set_opid(op_id+1)
    else:
        operation = gradient_operation[op_id_store[op_id]]
        input = tensors[operation.inputs[0]]
        output = tensors[operation.outputs[0]]
        output.value[:] = (0 < input.value[:]).if_else(input.value[:], 0) 
        set_opid(op_id+1)  # record the input and output of the op
    return output

@vectorize
def approx_sigmoid(x, n=5):
    """ Piece-wise approximate sigmoid as in
    `Hong et al. <https://arxiv.org/abs/2002.04344>`_

    :param x: input
    :param n: number of pieces, 3 (default) or 5
    """
    if n == 5:
        cuts = [-5, -2.5, 2.5, 5]
        le = [0] + [x <= cut for cut in cuts] + [1]
        select = [le[i + 1] - le[i] for i in range(5)]
        outputs = [cfix(10 ** -4),
                   0.02776 * x + 0.145,
                   0.17 *x + 0.5,
                   0.02776 * x + 0.85498,
                   cfix(1 - 10 ** -4)]
        return sum(a * b for a, b in zip(select, outputs))
    else:
        a = x < -0.5
        b = x > 0.5
        return a.if_else(0, b.if_else(1, 0.5 + x))

def gelu(input):  # todo low priority
    pass

def log_e(x):
    return mpc_math.log_fx(x, math.e)

use_mux = False
def exp(x):
    if use_mux:
        return mpc_math.mux_exp(math.e, x)
    else:
        return mpc_math.pow_fx(math.e, x)

def get_limit(x):
    exp_limit = 2 ** (x.k - x.f - 1)
    return math.log(exp_limit)

def sanitize(x, raw, lower, upper):
    limit = get_limit(x)
    res = (x > limit).if_else(upper, raw)
    return (x < -limit).if_else(lower, res)

def sigmoid_from_e_x(x,e_x):
    return sanitize(x, 1 / (1 + e_x), 0, 1)

@buildingblock("sigmoid-forward")
def sigmoid(input): #todo
    op_id = get_opid()
    @backwardbuildingblock(get_program().globalbuildingblock[:-16]+"-sigmoid-backward")
    def propagate(dl_doutputs, operation):
        dl_dy, = dl_doutputs
        input_ = tensors[operation.inputs[0]]
        output = tensors[operation.outputs[0]]
        # if input_.req_grad:
        dl_d[input_.name]+=output.value[:]*(1-output.value[:])*dl_dy[:]
            
    prepare = get_prepare()
    if prepare:
        assert isinstance(input, Tensor),"Invalid Input"
        if isinstance(input.value,Array):
            new_value=Array(input.shape[0],input.value.value_type)
        else:
            new_value=MultiArray(list(input.shape) ,input.value.value_type)
        output = Tensor(new_value, req_grad=input.req_grad)
        if input.req_grad:
            operation = Operation(inputs=[input.name], outputs=[output.name], propagate=propagate)
        else:
            operation = Operation(inputs=[input.name], outputs=[output.name], propagate=fake_propagate)
        gradient_operation.append(operation)
        operation_id = len(gradient_operation) - 1
        op_id_store[op_id] = operation_id
        set_opid(op_id+1)
    else:
        operation = gradient_operation[op_id_store[op_id]]
        input = tensors[operation.inputs[0]]
        output = tensors[operation.outputs[0]]
        if approx:
            output.value[:]=approx_sigmoid(input.value[:])
        else:
            output.value[:] =  sigmoid_from_e_x(input.value[:],exp(-input.value[:]))
        set_opid(op_id+1)  # record the input and output of the op
    return output

@buildingblock("logsigmoid-forward")
def logsigmoid(input):  # todo
    op_id = get_opid()
    @backwardbuildingblock(get_program().globalbuildingblock[:-19]+"-logsigmoid-backward")
    def propagate(dl_doutputs, operation):
        dl_dy, = dl_doutputs
        input_ = tensors[operation.inputs[0]]
        output = tensors[operation.outputs[0]]
        if input_.req_grad:
            dl_d[input_.name]+=1/(1+exp(output.value[:]))*dl_dy[:]
            
    prepare = get_prepare()
    if prepare:
        assert isinstance(input, Tensor),"Invalid Input"
        if isinstance(input.value,Array):
            new_value=Array(input.shape[0],input.value.value_type)
        else:
            new_value=MultiArray(list(input.shape) ,input.value.value_type)
        output = Tensor(new_value, req_grad=input.req_grad)
        if input.req_grad:
            operation = Operation(inputs=[input.name], outputs=[output.name], propagate=propagate)
        else:
            operation = Operation(inputs=[input.name], outputs=[output.name], propagate=fake_propagate)
        gradient_operation.append(operation)
        operation_id = len(gradient_operation) - 1
        op_id_store[op_id] = operation_id
        set_opid(op_id+1)
    else:
        operation = gradient_operation[op_id_store[op_id]]
        input = tensors[operation.inputs[0]]
        output = tensors[operation.outputs[0]]
        output.value[:] = -log_e(1+exp(-input.value[:]))
        set_opid(op_id+1)  # record the input and output of the op
    return output

@buildingblock("tanh-forward")
def tanh(input):  # todo
    op_id = get_opid()
    @backwardbuildingblock(get_program().globalbuildingblock[:-13]+"-tanh-backward")
    def propagate(dl_doutputs, operation):
        dl_dy, = dl_doutputs
        input_ = tensors[operation.inputs[0]]
        output = tensors[operation.outputs[0]]
        if input_.req_grad:
            dl_d[input_.name]+=(1-output.value[:]*output.value[:])*dl_dy[:]
            
    prepare = get_prepare()
    if prepare:
        assert isinstance(input, Tensor),"Invalid Input"
        if isinstance(input.value,Array):
            new_value=Array(input.shape[0],input.value.value_type)
        else:
            new_value=MultiArray(list(input.shape) ,input.value.value_type)
        output = Tensor(new_value, req_grad=input.req_grad)
        if input.req_grad:
            operation = Operation(inputs=[input.name], outputs=[output.name], propagate=propagate)
        else:
            operation = Operation(inputs=[input.name], outputs=[output.name], propagate=fake_propagate)
        gradient_operation.append(operation)
        operation_id = len(gradient_operation) - 1
        op_id_store[op_id] = operation_id
        set_opid(op_id+1)
    else:
        operation = gradient_operation[op_id_store[op_id]]
        input = tensors[operation.inputs[0]]
        output = tensors[operation.outputs[0]]
        x=input.value[:]
        ex=exp(x)
        e_x=exp(-x)
        output.value[:] = sanitize(x, (ex-e_x)/(ex+e_x), -1, 1)    
        set_opid(op_id+1)  # record the input and output of the op
    return output
    




def log_softmax(input, dim=-1):  # todo
    tmp=input.softmax(dim=dim)
    return tmp.log()

@buildingblock("linear")
def linear(input, weight, bias=None):
    assert isinstance(input,Tensor),"Invalid input"
    assert isinstance(weight,Tensor),"Invalid weight"
    assert input.shape[-1]==weight.shape[0],"Invalid Dimension"
    if len(input.sizes) > len(weight.sizes):
        output=input.single_bmm(weight)
    elif len(input.sizes) == len(weight.sizes):
        output=input.mm(weight)
    else:
        raise CompilerError("the dimension of input must not smaller than the dimension of weight")
    if bias is None:
        pass
    else:
        output = bias + output
    return output


def new_squant():
        class _(sfix):
            params = None
        return _

@buildingblock("conv2d-forward")
def conv2d(input:Tensor, weight:Tensor, bias=None, stride=[1,1], padding=[0,0]):
    #input.shape:(batch_size,channel_in,H,W)
    #weight.shape:(out_channels, in_channels // groups, H,W)
    #bais:(out_channels)
    op_id = get_opid()
    @backwardbuildingblock(get_program().globalbuildingblock[:-15]+"-conv2d-backward")
    def propagate(dl_doutputs, operation):
        dl_dy, = dl_doutputs
        input = tensors[operation.inputs[0]]
        weight= tensors[operation.inputs[1]]
        output = tensors[operation.outputs[0]]
        _, _,weights_h, weights_w= weight.shape
        N,  n_channels_in,inputs_h, inputs_w = input.shape
        _,  n_channels_out,output_h, output_w = output.shape
        input_value=input.value.permute([0,2,3,1])
        weight_value=weight.value.permute([0,2,3,1])
        nabla_Y=output.grad.permute([0,2,3,1])

        stride_h, stride_w = stride
        padding_h, padding_w = padding
        
        n_threads=8 if input.numel() > 2**20 else 1
        batch=Array.create_from(regint.inc(N))
        input_size = inputs_h * inputs_w * N #why have no channel_in? 128*36
        batch_repeat = regint.Matrix(N, inputs_h * inputs_w) # 128,6*6
        batch_repeat.assign_vector(batch.get(
            regint.inc(input_size, 0, 1, 1, N)) *
                                   reduce(operator.mul, input_value.sizes[1:]))
        @for_range_opt_multithread(n_threads, [n_channels_in, n_channels_out])
        def _(i, j):
            a = regint.inc(input_size, input_value.address + i, n_channels_in, N,
                           inputs_h * inputs_w)
            inputs = sfix.load_mem(batch_repeat.get_vector() + a).v
            b = regint.inc(N * output_w * output_h, nabla_Y.address + j, n_channels_out, N)
            rep_out = regint.inc(output_h * output_w * N, 0, 1, 1, N) * \
                reduce(operator.mul, nabla_Y.sizes[1:])
            nabla_outputs = sfix.load_mem(rep_out + b).v
            res = sint(size = weights_h * weights_w)
            conv2ds(res, inputs, nabla_outputs, weights_h, weights_w, inputs_h,
                    inputs_w, output_h, output_w, -stride_h, -stride_w, N,
                    padding_h, padding_w, 1) 
            reduced = unreduced_sfix._new(res).reduce_after_mul()
            weight.grad.assign_vector_by_indices(reduced, j, i,None, None)
        
        
        nabla_X=input.grad.permute([0,2,3,1])
        
        
        reverse_weights = MultiArray(
                [n_channels_in, weights_h, weights_w, n_channels_out], sfix)
        @for_range_opt_multithread(n_threads, n_channels_in)
        def _(l):
            @for_range(weights_h)
            def _(j):
                @for_range(weights_w)
                def _(k):
                    addresses = regint.inc(n_channels_out,
                        weight_value[0][j][weights_w-k-1].get_address(l),
                        reduce(operator.mul, weight_value.sizes[1:]))
                    reverse_weights[l][weights_h-j-1][k].assign_vector(
                        weight_value.value_type.load_mem(addresses))
        padded_w = inputs_w + 2 * padding_w
        padded_h = inputs_h + 2 * padding_h
        if padding_h or padding_w:
            output = MultiArray(
                [N, padded_h, padded_w, n_channels_in], sfix)
        else:
            output = nabla_X
        @for_range_opt_multithread(n_threads,
                                    [N, n_channels_in])
        def _(i, j):
            res = sint(size = (padded_w * padded_h))
            conv2ds(res, nabla_Y[i].get_vector().v,
                    reverse_weights[j].get_vector().v,
                    padded_h, padded_w, output_h, output_w,
                    weights_h, weights_w, 1, 1, n_channels_out,
                    weights_h - 1, weights_w - 1, 1)
            input.grad.assign_vector_by_indices(
                unreduced_sfix._new(res).reduce_after_mul(),i, j,None, None)
        if padding_h or padding_w:
            @for_range_opt_multithread(n_threads, N)
            def _(i):
                @for_range(inputs_h)
                def _(j):
                    @for_range(inputs_w)
                    def _(k):
                        jj = j + padding_w
                        kk = k + padding_w
                        nabla_X[i][j][k].assign_vector(output[i][jj][kk].get_vector())
            # nable_X.print_reveal_nested()
        
        
    prepare = get_prepare()
    if prepare:
        assert isinstance(input, Tensor) and isinstance(weight, Tensor) ,"Invalid Input and weight"
        assert len(input.shape)==4 and len(weight.shape)==4,"Invalid Dimension input and weight"
        out_shape=[input.shape[0],weight.shape[0],(input.shape[2]+2*padding[0]-weight.shape[2])//stride[0]+1,
                   (input.shape[3]+2*padding[1]-weight.shape[3])//stride[1]+1] #out_shape.size:[Batch_size,out_channel,H_out,W_out]
        new_value=MultiArray(out_shape,input.value.value_type)
        output = Tensor(new_value, req_grad=input.req_grad)
        if input.req_grad:
            operation = Operation(inputs=[input.name,weight.name], outputs=[output.name], propagate=propagate)
        else:
            operation = Operation(inputs=[input.name,weight.name], outputs=[output.name], propagate=fake_propagate)
        gradient_operation.append(operation)
        operation_id = len(gradient_operation) - 1
        op_id_store[op_id] = operation_id
        set_opid(op_id+1)
    else:
        stride_h, stride_w = stride
        padding_h, padding_w = padding
        operation = gradient_operation[op_id_store[op_id]]
        output= tensors[operation.outputs[0]] 
        _, _,weights_h, weights_w= weight.shape
        N,  n_channels_in,inputs_h, inputs_w = input.shape
        _,  n_channels_out,output_h, output_w = output.shape
        input_value=input.value.permute([0,2,3,1])
        weight_value=weight.value.permute([0,2,3,1])
        output_value=output.value.permute([0,2,3,1])
        
        n_threads=8 if input.numel() > 2**20 else 1
        
        n_parts = max(1, round((n_threads or 1) / n_channels_out))
        while N % n_parts != 0:
            n_parts -= 1
        print('Convolution in %d parts' % n_parts)
        unreduced = MultiArray(output_value.sizes, sint, address=output_value.address)
        part_size =N // n_parts
        size_=part_size*reduce(operator.mul,input.shape[1:])
        @for_range_multithread(n_threads, 1, [n_parts, n_channels_out])
        def _(i, j):
            inputs = input_value.get_vector(i*size_,size_).v
            weights = weight_value.get_part_vector(j).v
            res = sint(size = output_h * output_w * part_size)
            conv2ds(res, inputs, weights, output_h, output_w,
                    inputs_h, inputs_w, weights_h, weights_w,
                    stride_h, stride_w, n_channels_in, padding_h, padding_w,
                    part_size)
            if bias:
                res += bias.value.expand_to_vector(j, res.size).v
            addresses = regint.inc(res.size,
                                    unreduced[i * part_size].address + j,
                                    n_channels_out)
            res.store_in_mem(addresses)
        n_outputs = N * reduce(operator.mul, output_value.sizes[1:])
        @multithread(n_threads, n_outputs,
                     1000 if sfix.round_nearest else 10 ** 6)                                                                                
        def _(base, n_per_thread):
            res = sfix().unreduced(sint.load_mem(unreduced.address + base,
                              size=n_per_thread),sfix).reduce_after_mul()
            res.store_in_mem(output.value.address + base)
        
        set_opid(op_id+1)  # record the input and output of the op
    return output


def conv_transpose2d(input, weight, bias=None, stride=1, padding=0, outputpadding=0):
     pass

@buildingblock("max_pool2d-forward")
def max_pool2d(input, kernel_size=2, stride=2, padding=0):
    op_id=get_opid()
    @backwardbuildingblock(get_program().globalbuildingblock[:-19]+"-max_pool2d-backward")
    def propagate(dl_doutputs, operation):
        dl_dy, = dl_doutputs
        input = tensors[operation.inputs[0]]
        output = tensors[operation.outputs[0]]
        strides=[1]+list(operation.intermediate[0])+[1]
        ksize=[1]+list(operation.intermediate[1])+[1]
        n_threads=8 if input.numel() > 2**20 else 1
        
        N,  n_channels_in,inputs_h, inputs_w = input.shape
        _,  n_channels_out,output_h, output_w = output.shape
        
        batch=Array.create_from(regint.inc(N))
        def process(pool, bi, k, i, j,comparisons,nabla_Y,nabla_X):
            for (x, h_in, w_in, h, w), c \
                in zip(pool, comparisons[bi][k][i][j]):
                hh = h * h_in
                ww = w * w_in
                res = h_in * w_in * c * nabla_Y[bi][k][i][j]
                nabla_X[bi][k][hh][ww] += res
        
        Y_sizes =[N,output_h, output_w,n_channels_out]  
        X_sizes =[N,inputs_h, inputs_w,n_channels_in]
        need_padding = [strides[i] * (Y_sizes[i] - 1) + ksize[i] >
                        X_sizes[i] for i in range(4)]
        overlap = reduce(operator.or_,
                         (x < y for x, y in zip(strides, ksize)))
        @for_range_opt_multithread(n_threads,
                                   [len(batch), n_channels_in])
        def _(l, k):
            bi = batch[l]
            @for_range_opt(output_h)
            def _(i):
                h_base = strides[1] * i
                @for_range_opt(output_w)
                def _(j):
                    if overlap:
                        break_point()
                    w_base = strides[2] * j
                    pool = []
                    for ii in range(ksize[1]):
                        h = h_base + ii
                        if need_padding[1]:
                            h_in = h < X_sizes[1]
                        else:
                            h_in = True
                        for jj in range( ksize[2]):
                            w = w_base + jj
                            if need_padding[2]:
                                w_in = w < X_sizes[2]
                            else:
                                w_in = True
                            if not is_zero(h_in * w_in):
                                pool.append([h_in * w_in * input.value[bi][k][h_in * h]
                                             [w_in * w], h_in, w_in, h, w])
                    process(pool, bi, k, i, j,operation.intermediate[3],output.grad,input.grad)

            
    prepare = get_prepare()
    if prepare:
        if isinstance(kernel_size, int):
            kernel_size = (kernel_size, kernel_size)
        if isinstance(stride, int):
            stride = (stride, stride)
        if stride == None:
            stride = kernel_size
        padding = padding.upper() if isinstance(padding, str) else padding
        
        assert isinstance(input, Tensor)  ,"Invalid Input and weight"
        assert len(input.shape)==4,"Invalid Dimension input"
        if padding == 'SAME':
            output_shape = [int(math.ceil(shape[i] / strides[i])) for i in range(4)]
        else:
            output_shape = [input.shape[0],input.shape[1],(input.shape[2]-kernel_size[0])//stride[0]+1,
                            (input.shape[3]-kernel_size[1])//stride[1]+1 ]
             #out_shape.size:[Batch_size,out_channel,H_out,W_out]
        print_ln("%s",output_shape)
        new_value=MultiArray(output_shape,input.value.value_type)
        output = Tensor(new_value, req_grad=input.req_grad)
        comparisons = MultiArray([input.shape[0],input.shape[1],
                                       output_shape[2], output_shape[3],
                                       kernel_size[0] * kernel_size[1]], sint)
        if input.req_grad:
            operation = Operation(inputs=[input.name], outputs=[output.name], propagate=propagate,
                                  intermediate=[stride, kernel_size,padding,comparisons])
        else:
            operation = Operation(inputs=[input.name], outputs=[output.name], propagate=fake_propagate,
                                  intermediate=[stride, kernel_size,padding,comparisons])
        gradient_operation.append(operation)
        operation_id = len(gradient_operation) - 1
        op_id_store[op_id] = operation_id
        set_opid(op_id+1)
    else:
        operation = gradient_operation[op_id_store[op_id]]
        input = tensors[operation.inputs[0]]
        output = tensors[operation.outputs[0]]
        strides=[1]+list(operation.intermediate[0])+[1]
        ksize=[1]+list(operation.intermediate[1])+[1]
        n_threads=8 if input.numel() > 2**20 else 1
        N,  n_channels_in,inputs_h, inputs_w = input.shape
        _,  n_channels_out,output_h, output_w = output.shape
        training=input.req_grad
        batch=Array.create_from(regint.inc(N))
        def process(pool, bi, k, i, j,comparisons,Y,training):
            def m(a, b):
                c = a[0] > b[0]
                l = [c * x for x in a[1]]
                l += [(1 - c) * x for x in b[1]]
                return c.if_else(a[0], b[0]), l
            red = util.tree_reduce(m, [(x[0], [1] if training else [])
                                       for x in pool])
            Y[bi][k][i][j]= red[0]
            for ii, x in enumerate(red[1]):
                comparisons[bi][k][i][j][ii] = x

        Y_sizes =[N,output_h, output_w,n_channels_out]  
        X_sizes =[N,inputs_h, inputs_w,n_channels_in]
        need_padding = [strides[i] * (Y_sizes[i] - 1) + ksize[i] >
                        X_sizes[i] for i in range(4)]
        overlap = reduce(operator.or_, (x < y for x, y in zip(strides, ksize)) )
        @for_range_opt_multithread(n_threads,[len(batch), n_channels_in])
        def _(l, k):
            bi = batch[l]
            @for_range_opt(output_h)
            def _(i):
                h_base = strides[1] * i
                @for_range_opt(output_w)
                def _(j):
                    if overlap:
                        break_point()
                    w_base = strides[2] * j
                    pool = []
                    for ii in range(ksize[1]):
                        h = h_base + ii
                        if need_padding[1]:
                            h_in = h < X_sizes[1]
                        else:
                            h_in = True
                        for jj in range( ksize[2]):
                            w = w_base + jj
                            if need_padding[2]:
                                w_in = w < X_sizes[2]
                            else:
                                w_in = True
                            if not is_zero(h_in * w_in):
                                pool.append([h_in * w_in * input.value[bi][k][h_in * h]
                                             [w_in * w], h_in, w_in, h, w])
                    process(pool, bi, k, i, j,operation.intermediate[3],output.value,training)
        set_opid(op_id+1)  # record the input and output of the op
    return output

    
    

@buildingblock("avg_pool2d-forward")
def avg_pool2d(input, kernel_size, stride=None, padding=0,):
    op_id = get_opid()
    @backwardbuildingblock(get_program().globalbuildingblock[:-19]+"-avg_pool2d-backward")
    def propagate(dl_doutputs, operation):
        dl_dy, = dl_doutputs
        input = tensors[operation.inputs[0]]
        output = tensors[operation.outputs[0]]
        n_threads=8 if input.numel() > 2**20 else 1
        pool_size=reduce(operator.mul, operation.intermediate[1])
        N,  n_channels_in,inputs_h, inputs_w = input.shape
        _,  n_channels_out,output_h, output_w = output.shape
        strides=operation.intermediate[0]
        ksize=operation.intermediate[1]
        padding=operation.intermediate[2]
        batch=Array.create_from(regint.inc(N))
        get_tape().start_new_basicblock(name='')
        def process(pool, bi, k, i, j,nabla_Y,nabla_X,pool_size):
            part = nabla_Y[bi][k][i][j] * (1 / pool_size)
            for x, h_in, w_in, h, w in pool:
                hh = h * h_in
                ww = w * w_in
                res = h_in * w_in * part
                # get_program().protect_memory(True)
                nabla_X[bi][k][hh][ww] += res
                # get_program().protect_memory(False)
        Y_sizes = [N, output_h, output_w, n_channels_out]
        X_sizes = [N, inputs_h, inputs_w, n_channels_in]
        need_padding = [strides[i] * (Y_sizes[i] - 1) + ksize[i] >
                        X_sizes[i] for i in range(4)]
        @for_range_opt_multithread(n_threads, [N, n_channels_in])
        def _(l, k):
            bi = batch[l]
            @for_range_opt(Y_sizes[1])
            def _(i):
                h_base = strides[1] * i - padding[1]
                hs = [h_base + jj for jj in range(ksize[1])]
                if need_padding[1]:
                    h_ins = [(h < X_sizes[1]) * (h >= 0) for h in hs]
                else:
                    h_ins = [True] * ksize[1]

                @for_range_opt(Y_sizes[2])
                def _(j):
                    w_base = strides[2] * j - padding[1]
                    pool = []
                    ws = [w_base + jj for jj in range(ksize[2])]
                    if need_padding[2]:
                        w_ins = [(w < X_sizes[2]) * (w >= 0) for w in ws]
                    else:
                        w_ins = [True] * ksize[2]
                    for ii in range(ksize[1]):
                        h = hs[ii]
                        h_in = h_ins[ii]
                        for jj in range(ksize[2]):
                            w = ws[jj]
                            w_in = w_ins[jj]
                            if not is_zero(h_in * w_in):
                                pool.append([h_in * w_in * input.value[bi][k][h_in * h][w_in * w],
                                             h_in, w_in, h, w])
                    process(pool, bi, k, i, j, output.grad,input.grad,pool_size) 
    prepare = get_prepare()
    if prepare:
        if isinstance(kernel_size, int):
            kernel_size = (1,kernel_size, kernel_size,1)
        if isinstance(stride, int):
            stride = (1,stride, stride,1)
        if stride == None:
            stride = kernel_size
        padding = padding.upper() if isinstance(padding, str) else padding
        
        assert isinstance(input, Tensor)  ,"Invalid Input and weight"
        assert len(input.shape)==4,"Invalid Dimension input"

        if padding == 'SAME':
            output_shape = [int(math.ceil(input.shape[i] / strides[i])) for i in range(4)]
            padding = [0, 0]
        else:
            if padding == 'VALID':
                padding = 0
            if isinstance(padding, int):
                padding = [padding, padding]
            output_shape = [input.shape[0],input.shape[1]] + [
                (input.shape[2] + 2 * padding[0] - kernel_size[1]) //stride [1] + 1,
                (input.shape[3] + 2 * padding[1] - kernel_size[2]) //stride [2] + 1] 
             #out_shape.size:[Batch_size,H_out,W_out,out_channel]
             
        new_value=MultiArray(output_shape,input.value.value_type)
        output = Tensor(new_value, req_grad=input.req_grad)
        if input.req_grad:
            operation = Operation(inputs=[input.name], outputs=[output.name], propagate=propagate,
                                  intermediate=[stride, kernel_size,padding])
        else:
            operation = Operation(inputs=[input.name], outputs=[output.name], propagate=fake_propagate,
                                  intermediate=[stride, kernel_size,padding])
        gradient_operation.append(operation)
        operation_id = len(gradient_operation) - 1
        op_id_store[op_id] = operation_id
        set_opid(op_id+1)
    else:
        operation = gradient_operation[op_id_store[op_id]]
        input = tensors[operation.inputs[0]]
        output = tensors[operation.outputs[0]]
        strides=operation.intermediate[0]
        ksize=operation.intermediate[1]
        padding=operation.intermediate[2]
        n_threads=8 if input.numel() > 2**20 else 1
        N,  n_channels_in,inputs_h, inputs_w = input.shape
        _,  n_channels_out,output_h, output_w = output.shape
        
        # assert n_channels_in == n_channels_out
        padding_h, padding_w = (0, 0)
        _,stride_h, stride_w,_ = operation.intermediate[0]
        _,filter_h, filter_w,_ = operation.intermediate[1]
        
        pool_size=reduce(operator.mul,operation.intermediate[1])
        
        batch=Array.create_from(regint.inc(N))
        def process(pool, bi, k, i, j,pool_size,Y):
            Y[bi][k][i][j] = sum(x[0] for x in pool) * (1 / pool_size)
        
        Y_sizes =[N,output_h, output_w,n_channels_out]  
        X_sizes =[N,inputs_h, inputs_w,n_channels_in]
        need_padding = [strides[i] * (Y_sizes[i] - 1) + ksize[i] >
                        X_sizes[i] for i in range(4)]
        @for_range_opt_multithread(n_threads,[N, n_channels_in])
        def _(l, k):
            bi = batch[l]
            @for_range_opt(Y_sizes[1])
            def _(i):
                h_base = strides[1] * i - padding[1]
                hs = [h_base + jj for jj in range(ksize[1])]
                if need_padding[1]:
                    h_ins = [(h < X_sizes[1]) * (h >= 0) for h in hs]
                else:
                    h_ins = [True] * ksize[1]
                @for_range_opt(Y_sizes[2])
                def _(j):
                    w_base = strides[2] * j - padding[1]
                    pool = []
                    ws = [w_base + jj for jj in range(ksize[2])]
                    if need_padding[2]:
                        w_ins = [(w < X_sizes[2]) * (w >= 0) for w in ws]
                    else:
                        w_ins = [True] * ksize[2]
                    for ii in range(ksize[1]):
                        h = hs[ii]
                        h_in = h_ins[ii]
                        for jj in range(ksize[2]):
                            w = ws[jj]
                            w_in = w_ins[jj]
                            if not is_zero(h_in * w_in):
                                pool.append([h_in * w_in * input.value[bi][k][h_in*h][w_in * w],
                                             h_in, w_in, h, w])
                    process(pool, bi, k, i, j,pool_size,output.value)
        set_opid(op_id+1)
    return output  

@buildingblock("dropout-forward")
def dropout(input, p=0.5, training=False, inplace=False):  # todo
    op_id = get_opid()
    @backwardbuildingblock(get_program().globalbuildingblock[:-16]+"-dropout-backward")
    def propagate(dl_doutputs, operation):
        dl_dx, = dl_doutputs
        bin_value, = operation.intermediate
        dl_dself = dl_d[operation.inputs[0]]
        dl_dself[:] += 1 / (1 - p) * bin_value[:] * dl_dx[:]
            
    prepare = get_prepare()
    if prepare:
        assert isinstance(input, Tensor), "Invalid Input"
        if isinstance(input.value,Array):
            new_value = Array(input.sizes[0], input.value.value_type)
            bin_value = Array(input.sizes[0], input.value.value_type)
        else:
            new_value = MultiArray(input.sizes, input.value.value_type)
            bin_value = MultiArray(input.sizes, input.value.value_type)
        output = Tensor(new_value, req_grad=input.req_grad)
        if input.req_grad:
            operation = Operation(inputs=[input.name], outputs=[output.name], propagate=propagate, intermediate=[bin_value])
        else:
            operation = Operation(inputs=[input.name], outputs=[output.name], propagate=fake_propagate, intermediate=[bin_value])
        gradient_operation.append(operation)
        operation_id = len(gradient_operation) - 1
        op_id_store[op_id] = operation_id
        set_opid(op_id+1)
    else:
        operation = gradient_operation[op_id_store[op_id]]
        input = tensors[operation.inputs[0]]
        output = tensors[operation.outputs[0]]
        bin_value, = operation.intermediate
        if training:
            n_bits = -math.log(p, 2)
            assert n_bits == int(n_bits)
            n_bits = int(n_bits)
            
            B = util.tree_reduce(util.or_op, 
                    (sint.get_random_bit(size=input.value.total_size())
                        for i in range(n_bits)))
            bin_value.assign_vector(B)
            
            output.value.assign_vector(1 / (1 - p) *
                input.value.get_vector() * B.get_vector())
        else:
            output.value[:] = input.value[:]
        set_opid(op_id+1)  # record the input and output of the op
    return output

#wqruan: seems useless
# def one_hot(input, num_classes=-1):
#     # i think user should specify the num_classes, if not, we should calculate the max value in input.
#     """example:
#     one_hot(torch.tensor([0, 1, 2, 3, 4]), num_classes=8)
#     tensor([[1, 0, 0, 0, 0, 0, 0, 0],
#             [0, 1, 0, 0, 0, 0, 0, 0],
#             [0, 0, 1, 0, 0, 0, 0, 0],
#             [0, 0, 0, 1, 0, 0, 0, 0],
#             [0, 0, 0, 0, 1, 0, 0, 0]])"""
#     assert isinstance(input, Tensor), "input should be Tensor"
#     assert input.value.value_type == cint, "input should be cint"
#     x = input.value
#     in_sizes = x.sizes
#     b = reduce(operator.mul, in_sizes) if len(in_sizes) >= 2 else in_sizes[0]
#     output = MultiArray([*in_sizes, num_classes], x.value_type)

#     output.view(-1, num_classes)

#     for i in range(b):
#         output[i][x.get_vector()[i]] = 1

#     output.view(*in_sizes, num_classes)
#     return Tensor(output)

@buildingblock("normalize")
def normalize(input, p=2, dim=1, eps=1e-12, out=None):
    assert p == 2  # todo
    assert isinstance(dim, (int, list))
    if isinstance(dim, int):
        dim = [dim]
    
    xp = input * input
    xpsum = xp.sum(dim=dim, keepdim=True)
    xpsumSqr = xpsum.invsqrt(eps=eps)
    return input * xpsumSqr
    

@buildingblock("batch_norm")
def batch_norm(input, running_mean, running_var, weight=None, bias=None, training=False, eps=1e-05, momentum=0.1):
    
    assert isinstance(input,Tensor) ,"Invalid input"
    
    new_sizes = [(input.value.sizes[i] if i == 1 else 1) for i in range(len(input.value.sizes))]
    if isinstance(running_mean.value, Array):
        running_mean.value = running_mean.value.reshape(new_sizes)
    if isinstance(running_var.value, Array):
        running_var.value = running_var.value.reshape(new_sizes)    
        
    if training:
        x_mean = input.mean(dim=[0,2,3], keepdim=True)
        x_var = input.var(dim=[0,2,3], keepdim=True, unbiased=True) 
        running_mean = x_mean * momentum + running_mean * (1-momentum)
        running_var = x_var * momentum + running_var * (1-momentum)
    else:
        x_mean = running_mean
        x_var = running_var
    
    x_var = x_var + eps
    output = (input - x_mean) * x_var.invsqrt() 
    if weight is not None:
        output = output * weight
    if bias is not None:
        output = output + bias
    return output


@buildingblock("layer_norm")
def layer_norm(input, normalized_shape, weight=None, bias=None, eps=1e-05):
    
    assert isinstance(input,Tensor) ,"Invalid input"
    
    dim = []
    for i in range(len(normalized_shape)):
        assert normalized_shape[len(normalized_shape)-1-i] == input.sizes[len(input.sizes)-1-i] ,"Invalid normalized_shape"
        dim.append(len(input.sizes)-1-i)
    dim.reverse()
    
    x_mean = input.mean(dim=dim, keepdim=True)
    x_var = input.var(dim=dim, keepdim=True, unbiased=True) 
    
    x_var = x_var + eps
    output = (input - x_mean) * x_var.invsqrt() 
    if weight is not None:
        output = output * weight
    if bias is not None:
        output = output + bias
    return output


def cosine_similarity(x1, x2, dim=1, eps=1e-8):
    assert isinstance(dim, int)
    dim = [dim]
    
    x1_ = normalize(x1, 2, dim, eps)
    x2_ = normalize(x2, 2, dim, eps)
    xx = x1_ * x2_
    return xx.sum(dim=dim, keepdim=False)


def pdist(input, p=2):  # todo
    pass

@buildingblock("kl_div-forward")
def kl_div(input, target, log_target=False,reduction='mean'):
    op_id = get_opid()
    @backwardbuildingblock(get_program().globalbuildingblock[:-15]+"-kl_div-backward")
    def propagate(dl_doutputs, operation):
        input=tensors[operation.inputs[0]]
        inter=operation.intermediate
        if inter[-1]=='mean':
            dl_d[input.name][:]+=(-1/input.numel())*inter[0][:]
        elif inter[-1]=='batchmean':
            dl_d[input.name][:]+=(-1/input.sizes[0])*inter[0][:]
        else:
            dl_d[input.name][:]-=inter[0][:]
        
    prepare = get_prepare()
    if prepare:
        assert isinstance(input, Tensor) and isinstance(target, Tensor), "Invalid Input"
        assert len(input.sizes)==len(target.sizes),"Inequal dimension"
        assert reduction in ['mean','sum','batchmean'],"invalid reduction"
        if isinstance(input.value,Array):
            inter = Array(input.value.length, input.value.value_type)
        else:
            inter = MultiArray(input.value.sizes, input.value.value_type)
        new_value=Array(1, input.value.value_type)
        output = Tensor(new_value, req_grad=input.req_grad)
        if input.req_grad:
            operation = Operation(inputs=[input.name,target.name], outputs=[output.name], propagate=propagate, intermediate=[inter,reduction])
        else:
            operation = Operation(inputs=[input.name,target.name], outputs=[output.name], propagate=fake_propagate, intermediate=[inter,reduction])
        gradient_operation.append(operation)
        operation_id = len(gradient_operation) - 1
        op_id_store[op_id] = operation_id
        set_opid(op_id+1)
    else:
        operation = gradient_operation[op_id_store[op_id]]
        input = tensors[operation.inputs[0]]
        target= tensors[operation.inputs[1]]
        output = tensors[operation.outputs[0]]
        res=0
        if log_target:
            t=mpc_math.pow_fx(math.e,target.value[:])
            operation.intermediate[0].assign_vector(t)
            tmp=t*(target.value[:]-input.value[:])
            res=sum(tmp)
        else:
            tmp=mpc_math.log_fx(target.value[:],math.e)
            operation.intermediate[0].assign_vector(target.value[:])
            res=sum(target.value[:]*(tmp-input.value[:]))
        if reduction=='mean':
            output.value[0]=res/input.numel()
        elif reduction=='batchmean':
            output.value[0]=res/input.sizes[0]
        else:
            output.value[0]=res
        set_opid(op_id+1)  # record the input and output of the op
    return output



@buildingblock("l1_loss-forward")
def l1_loss(input, target,reduction='mean'):
    op_id = get_opid()
    @backwardbuildingblock(get_program().globalbuildingblock[:-16]+"-l1_loss-backward")
    def propagate(dl_doutputs, operation):
        input=tensors[operation.inputs[0]]
        if operation.intermediate[-1]=='mean':
            dl_d[operation.inputs[0]][:]+= (operation.intermediate[0][:]/input.numel())
        else:
            dl_d[operation.inputs[0]][:]+= operation.intermediate[0][:]
    prepare = get_prepare()
    if prepare:
        assert isinstance(input, Tensor) and isinstance(target, Tensor), "Invalid Input"
        assert len(input.sizes)==len(target.sizes),"Inequal dimension"
        assert reduction in ['mean','sum'],"invalid reduction"
        if isinstance(input.value,Array):
            inter = Array(input.value.length, input.value.value_type)
        else:
            inter = MultiArray(input.value.sizes, input.value.value_type)
        new_value=Array(1, input.value.value_type)
        output = Tensor(new_value, req_grad=input.req_grad)
        if input.req_grad:
            operation = Operation(inputs=[input.name,target.name], outputs=[output.name], propagate=propagate, intermediate=[inter,reduction])
        else:
            operation = Operation(inputs=[input.name,target.name], outputs=[output.name], propagate=fake_propagate, intermediate=[inter,reduction])
        gradient_operation.append(operation)
        operation_id = len(gradient_operation) - 1
        op_id_store[op_id] = operation_id
        set_opid(op_id+1)
    else:
        operation = gradient_operation[op_id_store[op_id]]
        input = tensors[operation.inputs[0]]
        target= tensors[operation.inputs[1]]
        output = tensors[operation.outputs[0]]
        
        larger = input.value[:]>target.value[:]
        less=input.value[:]<target.value[:]
        final=larger-less
        operation.intermediate[0].assign_vector(final)
        total=input.numel()
        Sum= sum( final * (input.value[:]-target.value[:]))
        if reduction=='sum':
            output.value[0]=Sum
        elif reduction=='mean' : #mean
            output.value[0]=Sum/total
        set_opid(op_id+1)  # record the input and output of the op
    return output


@buildingblock("nll_loss-forward")
def nll_loss(input, target, weight=None,reduction='mean'):
    op_id = get_opid()
    # backward
    @backwardbuildingblock(get_program().globalbuildingblock[:-17]+"-nll_loss-backward")
    def propagate(dl_doutputs, operation):
        if reduction=='mean':
            dl_d[input.name].assign_vector( ( inter[:] ) /input.sizes[0] )
        else:
            dl_d[input.name].assign_vector(inter[:] )
    # forward
    prepare = get_prepare()
    if prepare:
        assert target.sizes==input.sizes,"Dimension invalid"
        new_value = Array(1, input.value.value_type)
        output = Tensor(new_value, req_grad=input.req_grad)
        if isinstance(input.value,Array):
            inter = Array(input.value.length, input.value.value_type)
        else:
            inter = MultiArray(input.value.sizes, input.value.value_type)
    
        if input.req_grad:
            operation = Operation(inputs=[input.name], outputs=[output.name], propagate=propagate,intermediate=[inter])
        else:
            operation = Operation(inputs=[input.name], outputs=[output.name], propagate=fake_propagate,intermediate=[inter])
        gradient_operation.append(operation)
        operation_id = len(gradient_operation) - 1
        op_id_store[op_id] = operation_id
        set_opid(op_id+1)  # record the input and output of the op
    else:
        operation = gradient_operation[op_id_store[op_id]]
        input = tensors[operation.inputs[0]]
        output = tensors[operation.outputs[0]]
        leq=input.value[:]>=0
        tmp=(2*leq-1)*target.value[:]
        output.value[:]=sum( input.value[:]*tmp)
        operation.intermediate[0].assign_vector(tmp)
        
        if reduction == 'mean':
            output.value[:] *= 1 / input.sizes[0]
        else:
            assert reduction == 'sum' , 'reduction should be mean or sum'
        set_opid(op_id+1)  # record the input and output of the op
    return output

    


@buildingblock("mse_loss-forward")
def mse_loss(input, target, reduction='mean'):
    # op_id = get_opid()
    # # backward
    # @backwardbuildingblock(get_program().globalbuildingblock[:-17]+"-mse_loss-backward")
    # def propagate(dl_doutputs, operation):
    #     dl_dx, = dl_doutputs
    #     dl_dself = dl_d[operation.inputs[0]]
        
    #     dx = input.value[:] - target.value[:]
    #     dl_dself[:] += 2 * dx * dl_dx[:]
        
    #     if reduction == 'mean':
    #         dl_dself[:] /= input.value.total_size()
        
    #     dl_dinputs = [dl_dself]
    #     return dl_dinputs
    # # forward
    # prepare = get_prepare()
    # if prepare:
    #     new_value = Array(1, input.value.value_type)
    #     output = Tensor(new_value, req_grad=input.req_grad)
    
    #     if input.req_grad:
    #         operation = Operation(inputs=[input.name], outputs=[output.name], propagate=propagate)
    #     else:
    #         operation = Operation(inputs=[input.name], outputs=[output.name], propagate=fake_propagate)
    #     gradient_operation.append(operation)
    #     operation_id = len(gradient_operation) - 1
    #     op_id_store[op_id] = operation_id
    #     set_opid(op_id+1)  # record the input and output of the op
    # else:
    #     operation = gradient_operation[op_id_store[op_id]]
    #     input = tensors[operation.inputs[0]]
    #     output = tensors[operation.outputs[0]]
    #     dx = input.value[:] - target.value[:]
    #     dx2 = dx * dx
    #     sumdx2 = sum(dx2)
        
    #     output.value[:] = sumdx2
    #     if reduction == 'mean':
    #         print(type(input.value.total_size()))
    #         output.value[:] *= 1 / input.value.total_size()
    #     else:
    #         assert reduction == 'sum' , 'reduction should be mean or sum'
    #     set_opid(op_id+1)  # record the input and output of the op
    # return output
    assert reduction == 'sum' or 'mean', 'reduction should be mean or sum'
    
    dx = input - target
    dx2 = dx * dx
    out = dx2.sum()
   
    if reduction == 'mean':
        out /= input.value.total_size()
    return out






def binary_cross_entropy(input, target, weight=None):
    pass


def cross_entropy(input, target, weight=None, reduction = 'mean'):
    tmp=log_softmax(input)
<<<<<<< HEAD
    return nll_loss(tmp, target, weight,  reduction=reduction)
=======
    return nll_loss(tmp,target,weight)

def gelu(input, approximate='none'):
    assert approximate == 'tanh', 'approximate of gelu must be tanh'
    factor = input + input * input * input * 0.044715
    factor *= np.sqrt(2.0/np.pi)
    factor = factor.tanh()
    factor += 1
    return factor * input * 0.5
>>>>>>> 3f34ac9c
<|MERGE_RESOLUTION|>--- conflicted
+++ resolved
@@ -1095,9 +1095,6 @@
 
 def cross_entropy(input, target, weight=None, reduction = 'mean'):
     tmp=log_softmax(input)
-<<<<<<< HEAD
-    return nll_loss(tmp, target, weight,  reduction=reduction)
-=======
     return nll_loss(tmp,target,weight)
 
 def gelu(input, approximate='none'):
@@ -1106,5 +1103,4 @@
     factor *= np.sqrt(2.0/np.pi)
     factor = factor.tanh()
     factor += 1
-    return factor * input * 0.5
->>>>>>> 3f34ac9c
+    return factor * input * 0.5