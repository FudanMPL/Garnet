# from tensor import get_opid, Tensor, get_prepare, Operation, tensors, gradient_operation, op_id_store,fake_propagate, set_opid,dl_d
from tensor import *
from glob import glob
import math
import re
import numpy as np
# from turtle import forward, shape
from itertools import zip_longest
from Compiler import mpc_math, util
from Compiler.types import *
from Compiler.types import _unreduced_squant
from Compiler.library import *
from Compiler.util import is_zero, tree_reduce
from Compiler.comparison import CarryOutRawLE
# from Compiler.GC.types import sbitintis_train
from functools import reduce
from typing import List, NamedTuple, Callable, Dict, Optional, Union, Tuple, Any
approx = False


@buildingblock("relu-forward")
def relu(input, inplace=False):  
    # Considering that the saved memory overhead has very little impact on MPC computing performance, 
    #the inplace parameter is not considered
    op_id = get_opid()
    @backwardbuildingblock(get_program().globalbuildingblock[:-13]+"-relu-backward")
    def propagate(dl_doutputs, operation):
        dl_dy, = dl_doutputs
        dl_d[input.name]+=operation.intermediate[0][:]*dl_dy[:]        
    prepare = get_prepare()
    if prepare:
        assert isinstance(input, Tensor),"Invalid Input"
        if isinstance(input.value,Array):
            new_value=Array(input.shape[0],input.value.value_type)
            inter=Array(input.shape[0],sint)
        else:
            new_value=MultiArray(list(input.shape) ,input.value.value_type)
            inter=MultiArray(list(input.shape) ,sint)
        output = Tensor(new_value, req_grad=input.req_grad)
        if input.req_grad:
            operation = Operation(inputs=[input.name], outputs=[output.name], propagate=propagate,intermediate=[inter])
        else:
            operation = Operation(inputs=[input.name], outputs=[output.name], propagate=fake_propagate,intermediate=[inter])
        gradient_operation.append(operation)
        operation_id = len(gradient_operation) - 1
        op_id_store[op_id] = operation_id
        set_opid(op_id+1)
    else:
        operation = gradient_operation[op_id_store[op_id]]
        output = tensors[operation.outputs[0]]
        larger=0 < input.value[:]
        operation.intermediate[0].assign_vector(larger)
        output.value[:] = (larger).if_else(input.value[:], 0) 
        set_opid(op_id+1)  # record the input and output of the op
    return output

@vectorize
def approx_sigmoid(x, n=5):
    """ Piece-wise approximate sigmoid as in
    `Hong et al. <https://arxiv.org/abs/2002.04344>`_

    :param x: input
    :param n: number of pieces, 3 (default) or 5
    """
    if n == 5:
        cuts = [-5, -2.5, 2.5, 5]
        le = [0] + [x <= cut for cut in cuts] + [1]
        select = [le[i + 1] - le[i] for i in range(5)]
        outputs = [cfix(10 ** -4),
                   0.02776 * x + 0.145,
                   0.17 *x + 0.5,
                   0.02776 * x + 0.85498,
                   cfix(1 - 10 ** -4)]
        return sum(a * b for a, b in zip(select, outputs))
    else:
        a = x < -0.5
        b = x > 0.5
        return a.if_else(0, b.if_else(1, 0.5 + x))

def log_e(x):
    return mpc_math.log_fx(x, math.e)

use_mux = False
def exp(x):
    if use_mux:
        return mpc_math.mux_exp(math.e, x)
    else:
        return mpc_math.pow_fx(math.e, x)

def get_limit(x):
    exp_limit = 2 ** (x.k - x.f - 1)
    return math.log(exp_limit)

def sanitize(x, raw, lower, upper):
    limit = get_limit(x)
    res = (x > limit).if_else(upper, raw)
    return (x < -limit).if_else(lower, res)

def sigmoid_from_e_x(x,e_x):
    return sanitize(x, 1 / (1 + e_x), 0, 1)

@buildingblock("sigmoid-forward")
def sigmoid(input,approx=False): # added approx parameter to speed up the computation
    op_id = get_opid()
    @backwardbuildingblock(get_program().globalbuildingblock[:-16]+"-sigmoid-backward")
    def propagate(dl_doutputs, operation):
        dl_dy, = dl_doutputs
        input_ = tensors[operation.inputs[0]]
        output = tensors[operation.outputs[0]]
        # if input_.req_grad:
        dl_d[input_.name]+=output.value[:]*(1-output.value[:])*dl_dy[:]
            
    prepare = get_prepare()
    if prepare:
        assert isinstance(input, Tensor),"Invalid Input"
        if isinstance(input.value,Array):
            new_value=Array(input.shape[0],input.value.value_type)
        else:
            new_value=MultiArray(list(input.shape) ,input.value.value_type)
        output = Tensor(new_value, req_grad=input.req_grad)
        if input.req_grad:
            operation = Operation(inputs=[input.name], outputs=[output.name], propagate=propagate)
        else:
            operation = Operation(inputs=[input.name], outputs=[output.name], propagate=fake_propagate)
        gradient_operation.append(operation)
        operation_id = len(gradient_operation) - 1
        op_id_store[op_id] = operation_id
        set_opid(op_id+1)
    else:
        operation = gradient_operation[op_id_store[op_id]]
        input = tensors[operation.inputs[0]]
        output = tensors[operation.outputs[0]]
        if approx:
            output.value[:]=approx_sigmoid(input.value[:])
        else:
            output.value[:] =  sigmoid_from_e_x(input.value[:],exp(-input.value[:]))
        set_opid(op_id+1)  # record the input and output of the op
    return output

@buildingblock("logsigmoid-forward")
def logsigmoid(input):  # todo
    op_id = get_opid()
    @backwardbuildingblock(get_program().globalbuildingblock[:-19]+"-logsigmoid-backward")
    def propagate(dl_doutputs, operation):
        dl_dy, = dl_doutputs
        input_ = tensors[operation.inputs[0]]
        output = tensors[operation.outputs[0]]
        if input_.req_grad:
            dl_d[input_.name]+=1/(1+exp(output.value[:]))*dl_dy[:]
            
    prepare = get_prepare()
    if prepare:
        assert isinstance(input, Tensor),"Invalid Input"
        if isinstance(input.value,Array):
            new_value=Array(input.shape[0],input.value.value_type)
        else:
            new_value=MultiArray(list(input.shape) ,input.value.value_type)
        output = Tensor(new_value, req_grad=input.req_grad)
        if input.req_grad:
            operation = Operation(inputs=[input.name], outputs=[output.name], propagate=propagate)
        else:
            operation = Operation(inputs=[input.name], outputs=[output.name], propagate=fake_propagate)
        gradient_operation.append(operation)
        operation_id = len(gradient_operation) - 1
        op_id_store[op_id] = operation_id
        set_opid(op_id+1)
    else:
        operation = gradient_operation[op_id_store[op_id]]
        input = tensors[operation.inputs[0]]
        output = tensors[operation.outputs[0]]
        output.value[:] = -log_e(1+exp(-input.value[:]))
        set_opid(op_id+1)  # record the input and output of the op
    return output

@buildingblock("tanh-forward")
def tanh(input):  # todo
    return input.tanh()
    # op_id = get_opid()
    # @backwardbuildingblock(get_program().globalbuildingblock[:-13]+"-tanh-backward")
    # def propagate(dl_doutputs, operation):
    #     dl_dy, = dl_doutputs
    #     input_ = tensors[operation.inputs[0]]
    #     output = tensors[operation.outputs[0]]
    #     dl_d[input_.name]+=(1-output.value[:]*output.value[:])*dl_dy[:]
            
    # prepare = get_prepare()
    # if prepare:
    #     assert isinstance(input, Tensor),"Invalid Input"
    #     if isinstance(input.value,Array):
    #         new_value=Array(input.shape[0],input.value.value_type)
    #     else:
    #         new_value=MultiArray(list(input.shape) ,input.value.value_type)
    #     output = Tensor(new_value, req_grad=input.req_grad)
    #     if input.req_grad:
    #         operation = Operation(inputs=[input.name], outputs=[output.name], propagate=propagate)
    #     else:
    #         operation = Operation(inputs=[input.name], outputs=[output.name], propagate=fake_propagate)
    #     gradient_operation.append(operation)
    #     operation_id = len(gradient_operation) - 1
    #     op_id_store[op_id] = operation_id
    #     set_opid(op_id+1)
    # else:
    #     operation = gradient_operation[op_id_store[op_id]]
    #     input = tensors[operation.inputs[0]]
    #     output = tensors[operation.outputs[0]]
    #     x=input.value[:]
    #     ex=exp(x)
    #     e_x=exp(-x)
    #     output.value[:] = sanitize(x, (ex-e_x)/(ex+e_x), -1, 1)    
    #     set_opid(op_id+1)  # record the input and output of the op
    # return output
    


def softmax(input,dim=-1):
    op_id = get_opid()
    @backwardbuildingblock(get_program().globalbuildingblock[:-13]+"-tanh-backward")
    def propagate(dl_doutputs, operation):
        dl_dy, = dl_doutputs
        output = tensors[operation.outputs[0]]
        output.value.print_reveal_nested()
        if isinstance(input.value, MultiArray):
            # dl_dx = softmax(x)*(   dl_dy    -    (dl_dy*softmax(x)).sum(dim=-1)  )
            inter_sum=operation.intermediate[2]
            inter_inital0=operation.intermediate[3]
            inter_broadcast_sub=operation.intermediate[4]
            dl_dy.element_wise_mul(output.value,inter_inital0 )
            inter_inital0.sum(dim,res=inter_sum,keepdims=True)
            boardcasted_multiarray_sub(dl_dy, inter_sum,inter_broadcast_sub,inter_inital0)
            output.value.element_wise_mul(inter_inital0, inter_inital0)
            # print_ln('softmax backward:end:')
            # inter_inital0.print_reveal_nested()
            dl_d[operation.inputs[0]][:] += inter_inital0[:]
        else:
            res = output.value[:]*(dl_dy[:]-sum(output.value[:]*dl_dy[:]))
            dl_d[operation.inputs[0]][:] += res
            
    prepare = get_prepare()
    if prepare:
        assert isinstance(input, Tensor),"Invalid Input"
        if isinstance(input.value,Array):
            new_value=Array(input.shape[0],input.value.value_type)
            inter=[]
        else:
            new_value=MultiArray(list(input.shape) ,input.value.value_type)
            changed_size=list(input.shape)
            changed_size=input.value.tuple_permute(input.shape,get_permute(len(input.sizes), [dim])) #dim=2,input:[4,3,2,5]-->[4,3,5,2]
            inter=[MultiArray(changed_size,input.value.value_type),MultiArray(changed_size,input.value.value_type)]
        output = Tensor(new_value, req_grad=input.req_grad)
        if input.req_grad:
            if isinstance(input.value,MultiArray):
                reduced_dim=list(input.shape)
                reduced_dim[dim]=1
                inter_sum=MultiArray(reduced_dim,input.value.value_type)  
                dims, v1, _ = reconst_dims(output.value, inter_sum)
                target_size = v1.tuple_permute(output.value.sizes, get_permute(len(output.sizes), dims))        
                inter+=[inter_sum,MultiArray(list(input.shape) ,input.value.value_type)
                        ,MultiArray(target_size ,input.value.value_type)]       
            operation = Operation(inputs=[input.name], outputs=[output.name], propagate=propagate,intermediate=inter)
        else:
            operation = Operation(inputs=[input.name], outputs=[output.name], propagate=fake_propagate,intermediate=inter)
        gradient_operation.append(operation)
        operation_id = len(gradient_operation) - 1
        op_id_store[op_id] = operation_id
        set_opid(op_id+1)
    else:
        operation = gradient_operation[op_id_store[op_id]]
        input = tensors[operation.inputs[0]]
        output = tensors[operation.outputs[0]]
        if isinstance(input.value,Array):
            output.value.assign_vector(vec_softmax(input.value.get_vector()),0)
        else:
            changed_0= operation.intermediate[0]  
            changed_output_1=operation.intermediate[1]
            input.value.permute_without_malloc( changed_0 ,get_permute(len(output.sizes), [dim]))      
            times, num_per_time = reduce(operator.mul, changed_0.shape[:-1]) if len(changed_0.shape[:-1]) >= 1 else 1, changed_0.shape[-1]
            @for_range_opt(times)
            def _(i):
                changed_output_1.assign_vector(vec_softmax(changed_0.get_vector(i*num_per_time, num_per_time)), i*num_per_time)
            break_point()
            
            changed_output_1.permute_without_malloc(output.value,get_permute(len(output.sizes), [dim]))
        
        set_opid(op_id+1)  # record the input and output of the op
    return output
    
def vec_softmax(x):
    e_x = mpc_math.exp_fx(x - util.max(x))
    return e_x / sum(e_x)


def log_softmax(input, dim=-1):  # todo
    tmp=softmax(input=input,dim=dim)
    return tmp.log()


# def log_softmax(input, dim=-1):  # todo
#     op_id = get_opid()
#     @backwardbuildingblock(get_program().globalbuildingblock[:-13]+"-tanh-backward")
#     def propagate(dl_doutputs, operation):
#         dl_dy, = dl_doutputs
#         output = tensors[operation.outputs[0]]
#         softmax_value=operation.intermediate[0]
#         # softmax_value.print_reveal_nested()
#         if isinstance(input.value, MultiArray):
#             # dl_dx = ( dl_dy  -  dl_dy*softmax(x)).sum( dim=-1 ) )
#             inter_sum=operation.intermediate[4]
#             inter_inital0=operation.intermediate[5]
#             inter_broadcast_sub=operation.intermediate[6]
            
#             # inter_inital0[:]=1-mpc_math.exp_fx(output.value[:])
#             # dl_dy.element_wise_mul(inter_inital0,inter_inital0 )
#             dl_dy.sum(dim,res=inter_sum,keepdims=True)
#             # boardcasted_multiarray_sub(dl_dy, inter_sum,inter_broadcast_sub,inter_inital0)
#             # softmax_value.element_wise_mul(inter_inital0, inter_inital0)
#             # print_ln('log_softmax backward:end:')
#             # inter_inital0.print_reveal_nested()
#             dl_d[operation.inputs[0]][:] += inter_inital0[:]
#         else:
#             n=input.shape[0]
#             res = dl_dy[:]-(sum(dl_dy)*n*softmax_value[:])
#             dl_d[operation.inputs[0]][:] += res     

#     prepare = get_prepare()
#     if prepare:
#         assert isinstance(input, Tensor),"Invalid Input"
#         assert isinstance(dim, int) , "dim is not int"
#         if isinstance(input.value,Array):
#             new_value=Array(input.shape[0],input.value.value_type)
#             inter=[Array(input.shape[0],input.value.value_type)]
#         else:
#             new_value=MultiArray(list(input.shape) ,input.value.value_type)
#             changed_size=list(input.shape)
#             changed_size=input.value.tuple_permute(input.shape,get_permute(len(input.sizes), [dim])) #dim=2,input:[4,3,2,5]-->[4,3,5,2]
#             inter=[MultiArray(list(input.shape) ,input.value.value_type),MultiArray(changed_size,input.value.value_type),
#                    MultiArray(changed_size,input.value.value_type),MultiArray(changed_size,input.value.value_type)] 
#             #softmax,changed_0,changed_output_0,changed_output_2
#         output = Tensor(new_value, req_grad=input.req_grad)
#         if input.req_grad:
#             if isinstance(input.value,MultiArray):
#                 reduced_dim=list(input.shape)
#                 reduced_dim[dim]=1
#                 inter_sum=MultiArray(reduced_dim,input.value.value_type)  
#                 dims, v1, _ = reconst_dims(output.value, inter_sum)
#                 target_size = v1.tuple_permute(output.value.sizes, get_permute(len(output.sizes), dims))      
#                 inter+=[inter_sum,MultiArray(list(input.shape) ,input.value.value_type)
#                         ,MultiArray(target_size ,input.value.value_type)]       
#             operation = Operation(inputs=[input.name], outputs=[output.name], propagate=propagate,intermediate=inter)
#         else:
#             operation = Operation(inputs=[input.name], outputs=[output.name], propagate=fake_propagate,intermediate=inter)
#         gradient_operation.append(operation)
#         operation_id = len(gradient_operation) - 1
#         op_id_store[op_id] = operation_id
#         set_opid(op_id+1)
#     else:
#         operation = gradient_operation[op_id_store[op_id]]
#         input = tensors[operation.inputs[0]]
#         output = tensors[operation.outputs[0]]
#         softmax_value=operation.intermediate[0]
        
#         if isinstance(input.value,Array):
#             logsoftmax_sfix,softmax_sfix=vec_logsoftmax_softmax(input.value.get_vector())
#             output.value.assign_vector(logsoftmax_sfix,0)
#             softmax_value.assign_vector(softmax_sfix)
#         else:
#             changed_0= operation.intermediate[1]  #store permuted input value
#             changed_output_1=operation.intermediate[2] #store permuted logsoftmax
#             changed_output_2=operation.intermediate[3] #store permuted softmax
   
#             input.value.permute_without_malloc( changed_0 ,get_permute(len(output.sizes), [dim]))      
#             times, num_per_time = reduce(operator.mul, changed_0.shape[:-1]) if len(changed_0.shape[:-1]) >= 1 else 1, changed_0.shape[-1]
#             @for_range_opt(times)
#             def _(i):
#                 logsoftmax_sfix,softmax_sfix=vec_logsoftmax_softmax(changed_0.get_vector(i*num_per_time, num_per_time))
#                 changed_output_1.assign_vector(logsoftmax_sfix, i*num_per_time)
#                 changed_output_2.assign_vector(softmax_sfix, i*num_per_time)
#             break_point()
            
#             changed_output_1.permute_without_malloc(output.value,get_permute(len(output.sizes), [dim]))
#             changed_output_2.permute_without_malloc(operation.intermediate[0],get_permute(len(output.sizes), [dim]))
        
#         set_opid(op_id+1)  # record the input and output of the op
#     return output
 
def vec_logsoftmax_softmax(x):
    x_minus_max=x - util.max(x)
    e_x = mpc_math.exp_fx(x_minus_max)
    sumex=sum(e_x)
    logsum=mpc_math.log_fx(sumex,math.e)
    return x_minus_max-logsum , e_x / sumex


@buildingblock("linear")
def linear(input, weight, bias=None):
    assert isinstance(input,Tensor),"Invalid input"
    assert isinstance(weight,Tensor),"Invalid weight"
    assert input.shape[-1]==weight.shape[0],"Invalid Dimension"
    if len(input.sizes) > len(weight.sizes):
        output=input.single_bmm(weight)
    elif len(input.sizes) == len(weight.sizes):
        output=input.mm(weight)
    else:
        raise CompilerError("the dimension of input must not smaller than the dimension of weight")
    if bias is None:
        pass
    else:
        output = bias + output
    return output


def new_squant():
        class _(sfix):
            params = None
        return _

@buildingblock("conv2d-forward")
def conv2d(input:Tensor, weight:Tensor, bias=None, stride=[1,1], padding=[0,0]):
    #input.shape:(batch_size,channel_in,H,W)
    #weight.shape:(out_channels, in_channels // groups, H,W)
    #bais:(out_channels)
    op_id = get_opid()
    @backwardbuildingblock(get_program().globalbuildingblock[:-15]+"-conv2d-backward")
    def propagate(dl_doutputs, operation):
        # dl_dy, = dl_doutputs
        input = tensors[operation.inputs[0]]
        weight= tensors[operation.inputs[1]]
        output = tensors[operation.outputs[0]]
        _, _,weights_h, weights_w= weight.shape
        N,  n_channels_in,inputs_h, inputs_w = input.shape
        _,  n_channels_out,output_h, output_w = output.shape
        input_value=input.value.permute([0,2,3,1])
        weight_value=weight.value.permute([0,2,3,1])
        nabla_Y=output.grad.permute([0,2,3,1])

        stride_h, stride_w = stride
        padding_h, padding_w = padding
        print("padding:",padding)
        
        n_threads=8 if input.numel() > 2**20 else 1
        batch=Array.create_from(regint.inc(N))
        input_size = inputs_h * inputs_w * N #why have no channel_in? 128*36
        batch_repeat = regint.Matrix(N, inputs_h * inputs_w) # 128,6*6
        batch_repeat.assign_vector( batch.get(
            regint.inc(input_size, 0, 1, 1, N)) * reduce(operator.mul, input_value.sizes[1:]) )
        @for_range_opt_multithread(n_threads, [n_channels_in, n_channels_out])
        def _(i, j):
            a = regint.inc(input_size, input_value.address + i, n_channels_in, N,
                           inputs_h * inputs_w)
            inputs = sfix.load_mem(batch_repeat.get_vector() + a).v
            b = regint.inc(N * output_w * output_h, nabla_Y.address + j, n_channels_out, N)
            rep_out = regint.inc(output_h * output_w * N, 0, 1, 1, N) * \
                reduce(operator.mul, nabla_Y.sizes[1:])
            nabla_outputs = sfix.load_mem(rep_out + b).v
            res = sint(size = weights_h * weights_w)
            conv2ds(res, inputs, nabla_outputs, weights_h, weights_w, inputs_h,
                    inputs_w, output_h, output_w, -stride_h, -stride_w, N,
                    padding_h, padding_w, 1) 
            reduced = unreduced_sfix._new(res).reduce_after_mul()
            weight.grad.assign_vector_by_indices(reduced, j, i,None, None)  
        
        print("\nbackward for X start:\n")
        print(weights_h,weights_w,inputs_h, inputs_w,output_h, output_w)
        
        nabla_X=input.grad.permute([0,2,3,1])
        reverse_weights = MultiArray(
                [n_channels_in, weights_h, weights_w, n_channels_out], sfix)
        @for_range_opt_multithread(n_threads, n_channels_in)
        def _(l):
            @for_range(weights_h)
            def _(j):
                @for_range(weights_w)
                def _(k):
                    addresses = regint.inc(n_channels_out,
                        weight_value[0][j][weights_w-k-1].get_address(l),
                        reduce(operator.mul, weight_value.sizes[1:]))
                    reverse_weights[l][weights_h-j-1][k].assign_vector(
                        weight_value.value_type.load_mem(addresses))
        padded_w = inputs_w + 2 * padding_w
        padded_h = inputs_h + 2 * padding_h
        if padding_h or padding_w:
            output = MultiArray(
                [N, padded_h, padded_w, n_channels_in], sfix)
        else:
            output = nabla_X
        @for_range_opt_multithread(n_threads,
                                    [N, n_channels_in])
        def _(i, j):
            res = sint(size = (padded_w * padded_h))
            conv2ds(res, nabla_Y[i].get_vector().v,
                    reverse_weights[j].get_vector().v,
                    padded_h, padded_w, output_h, output_w,
                    weights_h, weights_w, 1, 1, n_channels_out,
                    weights_h - 1, weights_w - 1, 1)
<<<<<<< HEAD
            output.assign_vector_by_indices(
                unreduced_sfix._new(res).reduce_after_mul(),i, None, None, j)
            
=======
            input.grad.assign_vector_by_indices(
                unreduced_sfix._new(res).reduce_after_mul(), i  , j, None, None)
>>>>>>> eba099c3
        if padding_h or padding_w:
            @for_range_opt_multithread(n_threads, N)
            def _(i):
                @for_range(inputs_h)
                def _(j):
                    @for_range(inputs_w)
                    def _(k):
                        jj = j + padding_w
                        kk = k + padding_w
                        nabla_X[i][j][k].assign_vector(
                                output[i][jj][kk].get_vector())
        nabla_X.permute_without_malloc(input.grad,[0,3,1,2])
        
        
    prepare = get_prepare()
    if prepare:
        assert isinstance(input, Tensor) and isinstance(weight, Tensor) ,"Invalid Input and weight"
        assert len(input.shape)==4 and len(weight.shape)==4,"Invalid Dimension input and weight"
        out_shape=[input.shape[0],weight.shape[0],(input.shape[2]+2*padding[0]-weight.shape[2])//stride[0]+1,
                   (input.shape[3]+2*padding[1]-weight.shape[3])//stride[1]+1] #out_shape.size:[Batch_size,out_channel,H_out,W_out]
        new_value=MultiArray(out_shape,input.value.value_type)
        output = Tensor(new_value, req_grad=input.req_grad)
        if input.req_grad:
            operation = Operation(inputs=[input.name,weight.name], outputs=[output.name], propagate=propagate)
        else:
            operation = Operation(inputs=[input.name,weight.name], outputs=[output.name], propagate=fake_propagate)
        gradient_operation.append(operation)
        operation_id = len(gradient_operation) - 1
        op_id_store[op_id] = operation_id
        set_opid(op_id+1)
    else:
        stride_h, stride_w = stride
        padding_h, padding_w = padding
        operation = gradient_operation[op_id_store[op_id]]
        output= tensors[operation.outputs[0]] 
        _, _,weights_h, weights_w= weight.shape
        N,  n_channels_in,inputs_h, inputs_w = input.shape
        _,  n_channels_out,output_h, output_w = output.shape
        input_value=input.value.permute([0,2,3,1])
        weight_value=weight.value.permute([0,2,3,1])
        output_value=output.value.permute([0,2,3,1])
        
        n_threads=8 if input.numel() > 2**20 else 1
        
        n_parts = max(1, round((n_threads or 1) / n_channels_out))
        while N % n_parts != 0:
            n_parts -= 1
        # print('Convolution in %d parts' % n_parts)
        unreduced = MultiArray(output_value.sizes, sint, address=output_value.address)
        part_size =N // n_parts
        size_=part_size*reduce(operator.mul,input.shape[1:])
        @for_range_multithread(n_threads, 1, [n_parts, n_channels_out])
        def _(i, j):
            inputs = input_value.get_vector(i*size_,size_).v
            weights = weight_value.get_part_vector(j).v
            res = sint(size = output_h * output_w * part_size)
            conv2ds(res, inputs, weights, output_h, output_w,
                    inputs_h, inputs_w, weights_h, weights_w,
                    stride_h, stride_w, n_channels_in, padding_h, padding_w,
                    part_size)
            if bias:
                res += bias.value.expand_to_vector(j, res.size).v
            addresses = regint.inc(res.size,
                                    unreduced[i * part_size].address + j,
                                    n_channels_out)
            res.store_in_mem(addresses)
        n_outputs = N * reduce(operator.mul, output_value.sizes[1:])
        @multithread(n_threads, n_outputs,
                     1000 if sfix.round_nearest else 10 ** 6)                                                                                
        def _(base, n_per_thread):
            res = sfix().unreduced(sint.load_mem(unreduced.address + base,
                              size=n_per_thread),sfix).reduce_after_mul()
            res.store_in_mem(output.value.address + base)
        
        set_opid(op_id+1)  # record the input and output of the op
    return output


def conv_transpose2d(input, weight, bias=None, stride=1, padding=0, outputpadding=0):
     pass

@buildingblock("max_pool2d-forward")
def max_pool2d(input, kernel_size=2, stride=2, padding=0):
    op_id=get_opid()
    @backwardbuildingblock(get_program().globalbuildingblock[:-19]+"-max_pool2d-backward")
    def propagate(dl_doutputs, operation):
        dl_dy, = dl_doutputs
        input = tensors[operation.inputs[0]]
        output = tensors[operation.outputs[0]]
        strides=[1]+list(operation.intermediate[0])+[1]
        ksize=[1]+list(operation.intermediate[1])+[1]
        n_threads=8 if input.numel() > 2**20 else 1
        
        N,  n_channels_in,inputs_h, inputs_w = input.shape
        _,  n_channels_out,output_h, output_w = output.shape
        
        batch=Array.create_from(regint.inc(N))
        def process(pool, bi, k, i, j,comparisons,nabla_Y,nabla_X):
            for (x, h_in, w_in, h, w), c \
                in zip(pool, comparisons[bi][k][i][j]):
                hh = h * h_in
                ww = w * w_in
                res = h_in * w_in * c * nabla_Y[bi][k][i][j]
                nabla_X[bi][k][hh][ww] += res
        
        Y_sizes =[N,output_h, output_w,n_channels_out]  
        X_sizes =[N,inputs_h, inputs_w,n_channels_in]
        need_padding = [strides[i] * (Y_sizes[i] - 1) + ksize[i] >
                        X_sizes[i] for i in range(4)]
        overlap = reduce(operator.or_,
                         (x < y for x, y in zip(strides, ksize)))
        @for_range_opt_multithread(n_threads,
                                   [len(batch), n_channels_in])
        def _(l, k):
            bi = batch[l]
            @for_range_opt(output_h)
            def _(i):
                h_base = strides[1] * i
                @for_range_opt(output_w)
                def _(j):
                    if overlap:
                        break_point()
                    w_base = strides[2] * j
                    pool = []
                    for ii in range(ksize[1]):
                        h = h_base + ii
                        if need_padding[1]:
                            h_in = h < X_sizes[1]
                        else:
                            h_in = True
                        for jj in range( ksize[2]):
                            w = w_base + jj
                            if need_padding[2]:
                                w_in = w < X_sizes[2]
                            else:
                                w_in = True
                            if not is_zero(h_in * w_in):
                                pool.append([h_in * w_in * input.value[bi][k][h_in * h]
                                             [w_in * w], h_in, w_in, h, w])
                    process(pool, bi, k, i, j,operation.intermediate[3],output.grad,input.grad)

            
    prepare = get_prepare()
    if prepare:
        if isinstance(kernel_size, int):
            kernel_size = (kernel_size, kernel_size)
        if isinstance(stride, int):
            stride = (stride, stride)
        if stride == None:
            stride = kernel_size
        padding = padding.upper() if isinstance(padding, str) else padding
        
        assert isinstance(input, Tensor)  ,"Invalid Input and weight"
        assert len(input.shape)==4,"Invalid Dimension input"
        if padding == 'SAME':
            output_shape = [int(math.ceil(shape[i] / strides[i])) for i in range(4)]
        else:
            output_shape = [input.shape[0],input.shape[1],(input.shape[2]-kernel_size[0])//stride[0]+1,
                            (input.shape[3]-kernel_size[1])//stride[1]+1 ]
             #out_shape.size:[Batch_size,out_channel,H_out,W_out]
        print_ln("%s",output_shape)
        new_value=MultiArray(output_shape,input.value.value_type)
        output = Tensor(new_value, req_grad=input.req_grad)
        comparisons = MultiArray([input.shape[0],input.shape[1],
                                       output_shape[2], output_shape[3],
                                       kernel_size[0] * kernel_size[1]], sint)
        if input.req_grad:
            operation = Operation(inputs=[input.name], outputs=[output.name], propagate=propagate,
                                  intermediate=[stride, kernel_size,padding,comparisons])
        else:
            operation = Operation(inputs=[input.name], outputs=[output.name], propagate=fake_propagate,
                                  intermediate=[stride, kernel_size,padding,comparisons])
        gradient_operation.append(operation)
        operation_id = len(gradient_operation) - 1
        op_id_store[op_id] = operation_id
        set_opid(op_id+1)
    else:
        operation = gradient_operation[op_id_store[op_id]]
        input = tensors[operation.inputs[0]]
        output = tensors[operation.outputs[0]]
        strides=[1]+list(operation.intermediate[0])+[1]
        ksize=[1]+list(operation.intermediate[1])+[1]
        n_threads=8 if input.numel() > 2**20 else 1
        N,  n_channels_in,inputs_h, inputs_w = input.shape
        _,  n_channels_out,output_h, output_w = output.shape
        training=input.req_grad
        batch=Array.create_from(regint.inc(N))
        def process(pool, bi, k, i, j,comparisons,Y,training):
            def m(a, b):
                c = a[0] > b[0]
                l = [c * x for x in a[1]]
                l += [(1 - c) * x for x in b[1]]
                return c.if_else(a[0], b[0]), l
            red = util.tree_reduce(m, [(x[0], [1] if training else [])
                                       for x in pool])
            Y[bi][k][i][j]= red[0]
            for ii, x in enumerate(red[1]):
                comparisons[bi][k][i][j][ii] = x

        Y_sizes =[N,output_h, output_w,n_channels_out]  
        X_sizes =[N,inputs_h, inputs_w,n_channels_in]
        need_padding = [strides[i] * (Y_sizes[i] - 1) + ksize[i] >
                        X_sizes[i] for i in range(4)]
        overlap = reduce(operator.or_, (x < y for x, y in zip(strides, ksize)) )
        @for_range_opt_multithread(n_threads,[len(batch), n_channels_in])
        def _(l, k):
            bi = batch[l]
            @for_range_opt(output_h)
            def _(i):
                h_base = strides[1] * i
                @for_range_opt(output_w)
                def _(j):
                    if overlap:
                        break_point()
                    w_base = strides[2] * j
                    pool = []
                    for ii in range(ksize[1]):
                        h = h_base + ii
                        if need_padding[1]:
                            h_in = h < X_sizes[1]
                        else:
                            h_in = True
                        for jj in range( ksize[2]):
                            w = w_base + jj
                            if need_padding[2]:
                                w_in = w < X_sizes[2]
                            else:
                                w_in = True
                            if not is_zero(h_in * w_in):
                                pool.append([h_in * w_in * input.value[bi][k][h_in * h]
                                             [w_in * w], h_in, w_in, h, w])
                    process(pool, bi, k, i, j,operation.intermediate[3],output.value,training)
        set_opid(op_id+1)  # record the input and output of the op
    return output

    
    

@buildingblock("avg_pool2d-forward")
def avg_pool2d(input, kernel_size, stride=None, padding=0,):
    op_id = get_opid()
    @backwardbuildingblock(get_program().globalbuildingblock[:-19]+"-avg_pool2d-backward")
    def propagate(dl_doutputs, operation):
        dl_dy, = dl_doutputs
        input = tensors[operation.inputs[0]]
        output = tensors[operation.outputs[0]]
        n_threads=8 if input.numel() > 2**20 else 1
        pool_size=reduce(operator.mul, operation.intermediate[1])
        N,  n_channels_in,inputs_h, inputs_w = input.shape
        _,  n_channels_out,output_h, output_w = output.shape
        strides=operation.intermediate[0]
        ksize=operation.intermediate[1]
        padding=operation.intermediate[2]
        batch=Array.create_from(regint.inc(N))
        get_tape().start_new_basicblock(name='')
        def process(pool, bi, k, i, j,nabla_Y,nabla_X,pool_size):
            part = nabla_Y[bi][k][i][j] * (1 / pool_size)
            for x, h_in, w_in, h, w in pool:
                hh = h * h_in
                ww = w * w_in
                res = h_in * w_in * part
                # get_program().protect_memory(True)
                nabla_X[bi][k][hh][ww] += res
                # get_program().protect_memory(False)
        Y_sizes = [N, output_h, output_w, n_channels_out]
        X_sizes = [N, inputs_h, inputs_w, n_channels_in]
        need_padding = [strides[i] * (Y_sizes[i] - 1) + ksize[i] >
                        X_sizes[i] for i in range(4)]
        @for_range_opt_multithread(n_threads, [N, n_channels_in])
        def _(l, k):
            bi = batch[l]
            @for_range_opt(Y_sizes[1])
            def _(i):
                h_base = strides[1] * i - padding[1]
                hs = [h_base + jj for jj in range(ksize[1])]
                if need_padding[1]:
                    h_ins = [(h < X_sizes[1]) * (h >= 0) for h in hs]
                else:
                    h_ins = [True] * ksize[1]

                @for_range_opt(Y_sizes[2])
                def _(j):
                    w_base = strides[2] * j - padding[1]
                    pool = []
                    ws = [w_base + jj for jj in range(ksize[2])]
                    if need_padding[2]:
                        w_ins = [(w < X_sizes[2]) * (w >= 0) for w in ws]
                    else:
                        w_ins = [True] * ksize[2]
                    for ii in range(ksize[1]):
                        h = hs[ii]
                        h_in = h_ins[ii]
                        for jj in range(ksize[2]):
                            w = ws[jj]
                            w_in = w_ins[jj]
                            if not is_zero(h_in * w_in):
                                pool.append([h_in * w_in * input.value[bi][k][h_in * h][w_in * w],
                                             h_in, w_in, h, w])
                    process(pool, bi, k, i, j, output.grad,input.grad,pool_size) 
    prepare = get_prepare()
    if prepare:
        if isinstance(kernel_size, int):
            kernel_size = (1,kernel_size, kernel_size,1)
        if isinstance(stride, int):
            stride = (1,stride, stride,1)
        if stride == None:
            stride = kernel_size
        padding = padding.upper() if isinstance(padding, str) else padding
        
        assert isinstance(input, Tensor)  ,"Invalid Input and weight"
        assert len(input.shape)==4,"Invalid Dimension input"

        if padding == 'SAME':
            output_shape = [int(math.ceil(input.shape[i] / strides[i])) for i in range(4)]
            padding = [0, 0]
        else:
            if padding == 'VALID':
                padding = 0
            if isinstance(padding, int):
                padding = [padding, padding]
            output_shape = [input.shape[0],input.shape[1]] + [
                (input.shape[2] + 2 * padding[0] - kernel_size[1]) //stride [1] + 1,
                (input.shape[3] + 2 * padding[1] - kernel_size[2]) //stride [2] + 1] 
             #out_shape.size:[Batch_size,H_out,W_out,out_channel]
             
        new_value=MultiArray(output_shape,input.value.value_type)
        output = Tensor(new_value, req_grad=input.req_grad)
        if input.req_grad:
            operation = Operation(inputs=[input.name], outputs=[output.name], propagate=propagate,
                                  intermediate=[stride, kernel_size,padding])
        else:
            operation = Operation(inputs=[input.name], outputs=[output.name], propagate=fake_propagate,
                                  intermediate=[stride, kernel_size,padding])
        gradient_operation.append(operation)
        operation_id = len(gradient_operation) - 1
        op_id_store[op_id] = operation_id
        set_opid(op_id+1)
    else:
        operation = gradient_operation[op_id_store[op_id]]
        input = tensors[operation.inputs[0]]
        output = tensors[operation.outputs[0]]
        strides=operation.intermediate[0]
        ksize=operation.intermediate[1]
        padding=operation.intermediate[2]
        n_threads=8 if input.numel() > 2**20 else 1
        N,  n_channels_in,inputs_h, inputs_w = input.shape
        _,  n_channels_out,output_h, output_w = output.shape
        
        # assert n_channels_in == n_channels_out
        padding_h, padding_w = (0, 0)
        _,stride_h, stride_w,_ = operation.intermediate[0]
        _,filter_h, filter_w,_ = operation.intermediate[1]
        
        pool_size=reduce(operator.mul,operation.intermediate[1])
        
        batch=Array.create_from(regint.inc(N))
        def process(pool, bi, k, i, j,pool_size,Y):
            Y[bi][k][i][j] = sum(x[0] for x in pool) * (1 / pool_size)
        
        Y_sizes =[N,output_h, output_w,n_channels_out]  
        X_sizes =[N,inputs_h, inputs_w,n_channels_in]
        need_padding = [strides[i] * (Y_sizes[i] - 1) + ksize[i] >
                        X_sizes[i] for i in range(4)]
        @for_range_opt_multithread(n_threads,[N, n_channels_in])
        def _(l, k):
            bi = batch[l]
            @for_range_opt(Y_sizes[1])
            def _(i):
                h_base = strides[1] * i - padding[1]
                hs = [h_base + jj for jj in range(ksize[1])]
                if need_padding[1]:
                    h_ins = [(h < X_sizes[1]) * (h >= 0) for h in hs]
                else:
                    h_ins = [True] * ksize[1]
                @for_range_opt(Y_sizes[2])
                def _(j):
                    w_base = strides[2] * j - padding[1]
                    pool = []
                    ws = [w_base + jj for jj in range(ksize[2])]
                    if need_padding[2]:
                        w_ins = [(w < X_sizes[2]) * (w >= 0) for w in ws]
                    else:
                        w_ins = [True] * ksize[2]
                    for ii in range(ksize[1]):
                        h = hs[ii]
                        h_in = h_ins[ii]
                        for jj in range(ksize[2]):
                            w = ws[jj]
                            w_in = w_ins[jj]
                            if not is_zero(h_in * w_in):
                                pool.append([h_in * w_in * input.value[bi][k][h_in*h][w_in * w],
                                             h_in, w_in, h, w])
                    process(pool, bi, k, i, j,pool_size,output.value)
        set_opid(op_id+1)
    return output  

@buildingblock("dropout-forward")
def dropout(input, p=0.5, training=False, inplace=False):  # todo
    op_id = get_opid()
    @backwardbuildingblock(get_program().globalbuildingblock[:-16]+"-dropout-backward")
    def propagate(dl_doutputs, operation):
        dl_dx, = dl_doutputs
        bin_value, = operation.intermediate
        dl_dself = dl_d[operation.inputs[0]]
        dl_dself[:] += 1 / (1 - p) * bin_value[:] * dl_dx[:]
            
    prepare = get_prepare()
    if prepare:
        assert isinstance(input, Tensor), "Invalid Input"
        if isinstance(input.value,Array):
            new_value = Array(input.sizes[0], input.value.value_type)
            bin_value = Array(input.sizes[0], input.value.value_type)
        else:
            new_value = MultiArray(input.sizes, input.value.value_type)
            bin_value = MultiArray(input.sizes, input.value.value_type)
        output = Tensor(new_value, req_grad=input.req_grad)
        if input.req_grad:
            operation = Operation(inputs=[input.name], outputs=[output.name], propagate=propagate, intermediate=[bin_value])
        else:
            operation = Operation(inputs=[input.name], outputs=[output.name], propagate=fake_propagate, intermediate=[bin_value])
        gradient_operation.append(operation)
        operation_id = len(gradient_operation) - 1
        op_id_store[op_id] = operation_id
        set_opid(op_id+1)
    else:
        operation = gradient_operation[op_id_store[op_id]]
        input = tensors[operation.inputs[0]]
        output = tensors[operation.outputs[0]]
        bin_value, = operation.intermediate
        if training:
            n_bits = -math.log(p, 2)
            assert n_bits == int(n_bits)
            n_bits = int(n_bits)
            
            B = util.tree_reduce(util.or_op, 
                    (sint.get_random_bit(size=input.value.total_size())
                        for i in range(n_bits)))
            bin_value.assign_vector(B)
            
            output.value.assign_vector(1 / (1 - p) *
                input.value.get_vector() * B.get_vector())
        else:
            output.value[:] = input.value[:]
        set_opid(op_id+1)  # record the input and output of the op
    return output

#wqruan: seems useless
# def one_hot(input, num_classes=-1):
#     # i think user should specify the num_classes, if not, we should calculate the max value in input.
#     """example:
#     one_hot(torch.tensor([0, 1, 2, 3, 4]), num_classes=8)
#     tensor([[1, 0, 0, 0, 0, 0, 0, 0],
#             [0, 1, 0, 0, 0, 0, 0, 0],
#             [0, 0, 1, 0, 0, 0, 0, 0],
#             [0, 0, 0, 1, 0, 0, 0, 0],
#             [0, 0, 0, 0, 1, 0, 0, 0]])"""
#     assert isinstance(input, Tensor), "input should be Tensor"
#     assert input.value.value_type == cint, "input should be cint"
#     x = input.value
#     in_sizes = x.sizes
#     b = reduce(operator.mul, in_sizes) if len(in_sizes) >= 2 else in_sizes[0]
#     output = MultiArray([*in_sizes, num_classes], x.value_type)

#     output.view(-1, num_classes)

#     for i in range(b):
#         output[i][x.get_vector()[i]] = 1

#     output.view(*in_sizes, num_classes)
#     return Tensor(output)

@buildingblock("normalize")
def normalize(input, p=2, dim=1, eps=1e-12, out=None):
    assert p == 2  # todo
    assert isinstance(dim, (int, list))
    if isinstance(dim, int):
        dim = [dim]
        
    xp = input * input
    xpsum = xp.sum(dim=dim, keepdim=True)
    xpsumSqr = xpsum.invsqrt(eps=eps)
    return input * xpsumSqr
    

@buildingblock("batch_norm")
def batch_norm(input, running_mean, running_var, weight=None, bias=None, training=False, eps=1e-05, momentum=0.1):
    
    assert isinstance(input,Tensor) ,"Invalid input"
    # assert input.value.sizes[1] == running_mean.value.sizes[1], "Invalid input"
    # assert input.value.sizes[1] == running_var.value.sizes[1], "Invalid input"
    # assert input.value.sizes[1] == weight.value.sizes[1], "Invalid input"
    # assert input.value.sizes[1] == bias.value.sizes[1], "Invalid input"
    
    new_sizes = [(input.value.sizes[i] if i == 1 else 1) for i in range(len(input.value.sizes))]
    if isinstance(running_mean.value, Array):
        running_mean.value = running_mean.value.reshape(new_sizes)
    if isinstance(running_var.value, Array):
        running_var.value = running_var.value.reshape(new_sizes)
    if isinstance(weight.value, Array):
        weight.value = weight.value.reshape(new_sizes)
        weight.grad = weight.grad.reshape(new_sizes)
    if isinstance(bias.value, Array):
        bias.value = bias.value.reshape(new_sizes)
        bias.grad = bias.grad.reshape(new_sizes)
    
    if training:
        x_mean = input.mean(dim=[0,2,3], keepdim=True)
        x_var = input.var(dim=[0,2,3], keepdim=True, unbiased=True) #5s
        running_mean.value[:] = x_mean.value[:] * momentum + running_mean.value[:] * (1-momentum)
        running_var.value[:] = x_var.value[:] * momentum + running_var.value[:] * (1-momentum)
    else:
        x_mean = running_mean
        x_var = running_var
    x_var = x_var + eps # todo
    output = (input - x_mean) * x_var.invsqrt() #9s 5s 4s
    if weight is not None:
        output = output * weight
    if bias is not None:
        output = output + bias
    return output


@buildingblock("layer_norm")
def layer_norm(input, normalized_shape, weight=None, bias=None, eps=1e-05):
    
    assert isinstance(input,Tensor) ,"Invalid input"
    
    dim = []
    for i in range(len(normalized_shape)):
        assert normalized_shape[len(normalized_shape)-1-i] == input.sizes[len(input.sizes)-1-i] ,"Invalid normalized_shape"
        dim.append(len(input.sizes)-1-i)
    dim.reverse()
    
    x_mean = input.mean(dim=dim, keepdim=True)
    x_var = input.var(dim=dim, keepdim=True, unbiased=True) 
    
    x_var = x_var + eps
    output = (input - x_mean) * x_var.invsqrt() 
    if weight is not None:
        output = output * weight
    if bias is not None:
        output = output + bias
    return output


def cosine_similarity(x1, x2, dim=1, eps=1e-8):
    pass


def pdist(input, p=2):  # todo
    pass

@buildingblock("kl_div-forward")
def kl_div(input, target, log_target=False,reduction='mean'):
    op_id = get_opid()
    @backwardbuildingblock(get_program().globalbuildingblock[:-15]+"-kl_div-backward")
    def propagate(dl_doutputs, operation):
        input=tensors[operation.inputs[0]]
        inter=operation.intermediate
        if inter[-1]=='mean':
            dl_d[input.name][:]+=(-1/input.numel())*inter[0][:]
        elif inter[-1]=='batchmean':
            dl_d[input.name][:]+=(-1/input.sizes[0])*inter[0][:]
        else:
            dl_d[input.name][:]-=inter[0][:]
        
    prepare = get_prepare()
    if prepare:
        assert isinstance(input, Tensor) and isinstance(target, Tensor), "Invalid Input"
        assert len(input.sizes)==len(target.sizes),"Inequal dimension"
        assert reduction in ['mean','sum','batchmean'],"invalid reduction"
        if isinstance(input.value,Array):
            inter = Array(input.value.length, input.value.value_type)
        else:
            inter = MultiArray(input.value.sizes, input.value.value_type)
        new_value=Array(1, input.value.value_type)
        output = Tensor(new_value, req_grad=input.req_grad)
        if input.req_grad:
            operation = Operation(inputs=[input.name,target.name], outputs=[output.name], propagate=propagate, intermediate=[inter,reduction])
        else:
            operation = Operation(inputs=[input.name,target.name], outputs=[output.name], propagate=fake_propagate, intermediate=[inter,reduction])
        gradient_operation.append(operation)
        operation_id = len(gradient_operation) - 1
        op_id_store[op_id] = operation_id
        set_opid(op_id+1)
    else:
        operation = gradient_operation[op_id_store[op_id]]
        input = tensors[operation.inputs[0]]
        target= tensors[operation.inputs[1]]
        output = tensors[operation.outputs[0]]
        res=0
        if log_target:
            t=mpc_math.pow_fx(math.e,target.value[:])
            operation.intermediate[0].assign_vector(t)
            tmp=t*(target.value[:]-input.value[:])
            res=sum(tmp)
        else:
            tmp=mpc_math.log_fx(target.value[:],math.e)
            operation.intermediate[0].assign_vector(target.value[:])
            res=sum(target.value[:]*(tmp-input.value[:]))
        if reduction=='mean':
            output.value[0]=res/input.numel()
        elif reduction=='batchmean':
            output.value[0]=res/input.sizes[0]
        else:
            output.value[0]=res
        set_opid(op_id+1)  # record the input and output of the op
    return output



@buildingblock("l1_loss-forward")
def l1_loss(input, target,reduction='mean'):
    op_id = get_opid()
    @backwardbuildingblock(get_program().globalbuildingblock[:-16]+"-l1_loss-backward")
    def propagate(dl_doutputs, operation):
        input=tensors[operation.inputs[0]]
        if operation.intermediate[-1]=='mean':
            dl_d[operation.inputs[0]][:]+= (operation.intermediate[0][:]/input.numel())
        else:
            dl_d[operation.inputs[0]][:]+= operation.intermediate[0][:]
    prepare = get_prepare()
    if prepare:
        assert isinstance(input, Tensor) and isinstance(target, Tensor), "Invalid Input"
        assert len(input.sizes)==len(target.sizes),"Inequal dimension"
        assert reduction in ['mean','sum'],"invalid reduction"
        if isinstance(input.value,Array):
            inter = Array(input.value.length, input.value.value_type)
        else:
            inter = MultiArray(input.value.sizes, input.value.value_type)
        new_value=Array(1, input.value.value_type)
        output = Tensor(new_value, req_grad=input.req_grad)
        if input.req_grad:
            operation = Operation(inputs=[input.name,target.name], outputs=[output.name], propagate=propagate, intermediate=[inter,reduction])
        else:
            operation = Operation(inputs=[input.name,target.name], outputs=[output.name], propagate=fake_propagate, intermediate=[inter,reduction])
        gradient_operation.append(operation)
        operation_id = len(gradient_operation) - 1
        op_id_store[op_id] = operation_id
        set_opid(op_id+1)
    else:
        operation = gradient_operation[op_id_store[op_id]]
        input = tensors[operation.inputs[0]]
        target= tensors[operation.inputs[1]]
        output = tensors[operation.outputs[0]]
        
        larger = input.value[:]>target.value[:]
        less=input.value[:]<target.value[:]
        final=larger-less
        operation.intermediate[0].assign_vector(final)
        total=input.numel()
        Sum= sum( final * (input.value[:]-target.value[:]))
        if reduction=='sum':
            output.value[0]=Sum
        elif reduction=='mean' : #mean
            output.value[0]=Sum/total
        set_opid(op_id+1)  # record the input and output of the op
    return output


@buildingblock("nll_loss-forward")
def nll_loss(input, target, weight=None,reduction='mean'):
    op_id = get_opid()
    # backward
    @backwardbuildingblock(get_program().globalbuildingblock[:-17]+"-nll_loss-backward")
    def propagate(dl_doutputs, operation):
        if reduction=='mean':
            dl_d[input.name].assign_vector( ( inter[:] ) /input.sizes[0] )
        else:
            dl_d[input.name].assign_vector(inter[:] )
    # forward
    prepare = get_prepare()
    if prepare:
        assert target.sizes==input.sizes,"Dimension invalid"
        new_value = Array(1, input.value.value_type)
        output = Tensor(new_value, req_grad=input.req_grad)
        if isinstance(input.value,Array):
            inter = Array(input.value.length, input.value.value_type)
        else:
            inter = MultiArray(input.value.sizes, input.value.value_type)
    
        if input.req_grad:
            operation = Operation(inputs=[input.name], outputs=[output.name], propagate=propagate,intermediate=[inter])
        else:
            operation = Operation(inputs=[input.name], outputs=[output.name], propagate=fake_propagate,intermediate=[inter])
        gradient_operation.append(operation)
        operation_id = len(gradient_operation) - 1
        op_id_store[op_id] = operation_id
        set_opid(op_id+1)  # record the input and output of the op
    else:
        operation = gradient_operation[op_id_store[op_id]]
        input = tensors[operation.inputs[0]]
        output = tensors[operation.outputs[0]]
        leq=input.value[:]>=0
        tmp=(2*leq-1)*target.value[:]
        output.value[:]=sum( input.value[:]*tmp)
        operation.intermediate[0].assign_vector(tmp)
        
        if reduction == 'mean':
            output.value[:] *= 1 / input.sizes[0]
        else:
            assert reduction == 'sum' , 'reduction should be mean or sum'
        set_opid(op_id+1)  # record the input and output of the op
    return output

    


@buildingblock("mse_loss-forward")
def mse_loss(input, target, reduction='mean'):
    # op_id = get_opid()
    # backward
    # @backwardbuildingblock(get_program().globalbuildingblock[:-17]+"-mse_loss-backward")
    # def propagate(dl_doutputs, operation):
    #     dl_dx, = dl_doutputs
    #     dl_dself = dl_d[operation.inputs[0]]
        
    #     dx = input.value[:] - target.value[:]
    #     dl_dself[:] += 2 * dx * dl_dx[:]
        
    #     if reduction == 'mean':
    #         dl_dself[:] /= input.value.total_size()
        
    #     dl_dinputs = [dl_dself]
    #     return dl_dinputs
    # # forward
    # prepare = get_prepare()
    # if prepare:
    #     new_value = Array(1, input.value.value_type)
    #     output = Tensor(new_value, req_grad=input.req_grad)
    
    #     if input.req_grad:
    #         operation = Operation(inputs=[input.name], outputs=[output.name], propagate=propagate)
    #     else:
    #         operation = Operation(inputs=[input.name], outputs=[output.name], propagate=fake_propagate)
    #     gradient_operation.append(operation)
    #     operation_id = len(gradient_operation) - 1
    #     op_id_store[op_id] = operation_id
    #     set_opid(op_id+1)  # record the input and output of the op
    # else:
    #     operation = gradient_operation[op_id_store[op_id]]
    #     input = tensors[operation.inputs[0]]
    #     output = tensors[operation.outputs[0]]
    #     dx = input.value[:] - target.value[:]
    #     dx2 = dx * dx
    #     sumdx2 = sum(dx2)
        
    #     output.value[:] = sumdx2
    #     if reduction == 'mean':
    #         print(type(input.value.total_size()))
    #         output.value[:] *= 1 / input.value.total_size()
    #     else:
    #         assert reduction == 'sum' , 'reduction should be mean or sum'
    #     set_opid(op_id+1)  # record the input and output of the op
    # return output
    assert reduction == 'sum' or 'mean', 'reduction should be mean or sum'
    
    dx = input - target
    dx2 = dx * dx
    out = dx2.sum()
   
    if reduction == 'mean':
        out /= input.value.total_size()
    return out






def binary_cross_entropy(input, target, weight=None):
    pass


def cross_entropy(input, target, weight=None, reduction = 'mean'):
    tmp=log_softmax(input)
    return nll_loss(tmp,target,weight)

def gelu(input, approximate='none'):
    assert approximate == 'tanh', 'approximate of gelu must be tanh'
    factor = input + input * input * input * 0.044715
    factor *= np.sqrt(2.0/np.pi)
    factor = factor.tanh()
    factor += 1
    return factor * input * 0.5<|MERGE_RESOLUTION|>--- conflicted
+++ resolved
@@ -491,14 +491,9 @@
                     padded_h, padded_w, output_h, output_w,
                     weights_h, weights_w, 1, 1, n_channels_out,
                     weights_h - 1, weights_w - 1, 1)
-<<<<<<< HEAD
             output.assign_vector_by_indices(
                 unreduced_sfix._new(res).reduce_after_mul(),i, None, None, j)
             
-=======
-            input.grad.assign_vector_by_indices(
-                unreduced_sfix._new(res).reduce_after_mul(), i  , j, None, None)
->>>>>>> eba099c3
         if padding_h or padding_w:
             @for_range_opt_multithread(n_threads, N)
             def _(i):
