# from tensor import get_opid, Tensor, get_prepare, Operation, tensors, gradient_operation, op_id_store,fake_propagate, set_opid,dl_d
from tensor import *
from glob import glob
import math
import re
import numpy as np
# from turtle import forward, shape
from itertools import zip_longest
from Compiler import mpc_math, util
from Compiler.types import *
from Compiler.types import _unreduced_squant
from Compiler.library import *
from Compiler.util import is_zero, tree_reduce
from Compiler.comparison import CarryOutRawLE
# from Compiler.GC.types import sbitintis_train
from functools import reduce
from typing import List, NamedTuple, Callable, Dict, Optional, Union, Tuple, Any
approx = False


@buildingblock("relu-forward")
def relu(input, inplace=False):  
    # Considering that the saved memory overhead has very little impact on MPC computing performance, 
    #the inplace parameter is not considered
    op_id = get_opid()
    @backwardbuildingblock(get_program().globalbuildingblock[:-13]+"-relu-backward")
    def propagate(dl_doutputs, operation):
        dl_dy, = dl_doutputs
        dl_d[input.name]+=operation.intermediate[0][:]*dl_dy[:]        
    prepare = get_prepare()
    if prepare:
        assert isinstance(input, Tensor),"Invalid Input"
        if isinstance(input.value,Array):
            new_value=Array(input.shape[0],input.value.value_type)
            inter=Array(input.shape[0],sint)
        else:
            new_value=MultiArray(list(input.shape) ,input.value.value_type)
            inter=MultiArray(list(input.shape) ,sint)
        output = Tensor(new_value, req_grad=input.req_grad)
        if input.req_grad:
            operation = Operation(inputs=[input.name], outputs=[output.name], propagate=propagate,intermediate=[inter])
        else:
            operation = Operation(inputs=[input.name], outputs=[output.name], propagate=fake_propagate,intermediate=[inter])
        gradient_operation.append(operation)
        operation_id = len(gradient_operation) - 1
        op_id_store[op_id] = operation_id
        set_opid(op_id+1)
    else:
        operation = gradient_operation[op_id_store[op_id]]
        output = tensors[operation.outputs[0]]
        larger=0 < input.value[:]
        operation.intermediate[0].assign_vector(larger)
        output.value[:] = (larger).if_else(input.value[:], 0) 
        set_opid(op_id+1)  # record the input and output of the op
    return output

@vectorize
def approx_sigmoid(x, n=5):
    """ Piece-wise approximate sigmoid as in
    `Hong et al. <https://arxiv.org/abs/2002.04344>`_

    :param x: input
    :param n: number of pieces, 3 (default) or 5
    """
    if n == 5:
        cuts = [-5, -2.5, 2.5, 5]
        le = [0] + [x <= cut for cut in cuts] + [1]
        select = [le[i + 1] - le[i] for i in range(5)]
        outputs = [cfix(10 ** -4),
                   0.02776 * x + 0.145,
                   0.17 *x + 0.5,
                   0.02776 * x + 0.85498,
                   cfix(1 - 10 ** -4)]
        return sum(a * b for a, b in zip(select, outputs))
    else:
        a = x < -0.5
        b = x > 0.5
        return a.if_else(0, b.if_else(1, 0.5 + x))

def log_e(x):
    return mpc_math.log_fx(x, math.e)

use_mux = False
def exp(x):
    if use_mux:
        return mpc_math.mux_exp(math.e, x)
    else:
        return mpc_math.pow_fx(math.e, x)

def get_limit(x):
    exp_limit = 2 ** (x.k - x.f - 1)
    return math.log(exp_limit)

def sanitize(x, raw, lower, upper):
    limit = get_limit(x)
    res = (x > limit).if_else(upper, raw)
    return (x < -limit).if_else(lower, res)

def sigmoid_from_e_x(x,e_x):
    return sanitize(x, 1 / (1 + e_x), 0, 1)

@buildingblock("sigmoid-forward")
def sigmoid(input,approx=False): # added approx parameter to speed up the computation
    op_id = get_opid()
    @backwardbuildingblock(get_program().globalbuildingblock[:-16]+"-sigmoid-backward")
    def propagate(dl_doutputs, operation):
        dl_dy, = dl_doutputs
        input_ = tensors[operation.inputs[0]]
        output = tensors[operation.outputs[0]]
        # if input_.req_grad:
        dl_d[input_.name]+=output.value[:]*(1-output.value[:])*dl_dy[:]
            
    prepare = get_prepare()
    if prepare:
        assert isinstance(input, Tensor),"Invalid Input"
        if isinstance(input.value,Array):
            new_value=Array(input.shape[0],input.value.value_type)
        else:
            new_value=MultiArray(list(input.shape) ,input.value.value_type)
        output = Tensor(new_value, req_grad=input.req_grad)
        if input.req_grad:
            operation = Operation(inputs=[input.name], outputs=[output.name], propagate=propagate)
        else:
            operation = Operation(inputs=[input.name], outputs=[output.name], propagate=fake_propagate)
        gradient_operation.append(operation)
        operation_id = len(gradient_operation) - 1
        op_id_store[op_id] = operation_id
        set_opid(op_id+1)
    else:
        operation = gradient_operation[op_id_store[op_id]]
        input = tensors[operation.inputs[0]]
        output = tensors[operation.outputs[0]]
        if approx:
            output.value[:]=approx_sigmoid(input.value[:])
        else:
            output.value[:] =  sigmoid_from_e_x(input.value[:],exp(-input.value[:]))
        set_opid(op_id+1)  # record the input and output of the op
    return output

@buildingblock("logsigmoid-forward")
def logsigmoid(input):  # todo
    op_id = get_opid()
    @backwardbuildingblock(get_program().globalbuildingblock[:-19]+"-logsigmoid-backward")
    def propagate(dl_doutputs, operation):
        dl_dy, = dl_doutputs
        input_ = tensors[operation.inputs[0]]
        output = tensors[operation.outputs[0]]
        if input_.req_grad:
            dl_d[input_.name]+=1/(1+exp(output.value[:]))*dl_dy[:]
            
    prepare = get_prepare()
    if prepare:
        assert isinstance(input, Tensor),"Invalid Input"
        if isinstance(input.value,Array):
            new_value=Array(input.shape[0],input.value.value_type)
        else:
            new_value=MultiArray(list(input.shape) ,input.value.value_type)
        output = Tensor(new_value, req_grad=input.req_grad)
        if input.req_grad:
            operation = Operation(inputs=[input.name], outputs=[output.name], propagate=propagate)
        else:
            operation = Operation(inputs=[input.name], outputs=[output.name], propagate=fake_propagate)
        gradient_operation.append(operation)
        operation_id = len(gradient_operation) - 1
        op_id_store[op_id] = operation_id
        set_opid(op_id+1)
    else:
        operation = gradient_operation[op_id_store[op_id]]
        input = tensors[operation.inputs[0]]
        output = tensors[operation.outputs[0]]
        output.value[:] = -log_e(1+exp(-input.value[:]))
        set_opid(op_id+1)  # record the input and output of the op
    return output

@buildingblock("tanh-forward")
def tanh(input):  # todo
    return input.tanh()
    # op_id = get_opid()
    # @backwardbuildingblock(get_program().globalbuildingblock[:-13]+"-tanh-backward")
    # def propagate(dl_doutputs, operation):
    #     dl_dy, = dl_doutputs
    #     input_ = tensors[operation.inputs[0]]
    #     output = tensors[operation.outputs[0]]
    #     dl_d[input_.name]+=(1-output.value[:]*output.value[:])*dl_dy[:]
            
    # prepare = get_prepare()
    # if prepare:
    #     assert isinstance(input, Tensor),"Invalid Input"
    #     if isinstance(input.value,Array):
    #         new_value=Array(input.shape[0],input.value.value_type)
    #     else:
    #         new_value=MultiArray(list(input.shape) ,input.value.value_type)
    #     output = Tensor(new_value, req_grad=input.req_grad)
    #     if input.req_grad:
    #         operation = Operation(inputs=[input.name], outputs=[output.name], propagate=propagate)
    #     else:
    #         operation = Operation(inputs=[input.name], outputs=[output.name], propagate=fake_propagate)
    #     gradient_operation.append(operation)
    #     operation_id = len(gradient_operation) - 1
    #     op_id_store[op_id] = operation_id
    #     set_opid(op_id+1)
    # else:
    #     operation = gradient_operation[op_id_store[op_id]]
    #     input = tensors[operation.inputs[0]]
    #     output = tensors[operation.outputs[0]]
    #     x=input.value[:]
    #     ex=exp(x)
    #     e_x=exp(-x)
    #     output.value[:] = sanitize(x, (ex-e_x)/(ex+e_x), -1, 1)    
    #     set_opid(op_id+1)  # record the input and output of the op
    # return output
    


def softmax(input,dim=-1):
    op_id = get_opid()
    @backwardbuildingblock(get_program().globalbuildingblock[:-13]+"-tanh-backward")
    def propagate(dl_doutputs, operation):
        dl_dy, = dl_doutputs
        output = tensors[operation.outputs[0]]
        output.value.print_reveal_nested()
        if isinstance(input.value, MultiArray):
            # dl_dx = softmax(x)*(   dl_dy    -    (dl_dy*softmax(x)).sum(dim=-1)  )
            inter_sum=operation.intermediate[2]
            inter_inital0=operation.intermediate[3]
            inter_broadcast_sub=operation.intermediate[4]
            dl_dy.element_wise_mul(output.value,inter_inital0 )
            inter_inital0.sum(dim,res=inter_sum,keepdims=True)
            boardcasted_multiarray_sub(dl_dy, inter_sum,inter_broadcast_sub,inter_inital0)
            output.value.element_wise_mul(inter_inital0, inter_inital0)
            # print_ln('softmax backward:end:')
            # inter_inital0.print_reveal_nested()
            dl_d[operation.inputs[0]][:] += inter_inital0[:]
        else:
            res = output.value[:]*(dl_dy[:]-sum(output.value[:]*dl_dy[:]))
            dl_d[operation.inputs[0]][:] += res
            
    prepare = get_prepare()
    if prepare:
        assert isinstance(input, Tensor),"Invalid Input"
        if isinstance(input.value,Array):
            new_value=Array(input.shape[0],input.value.value_type)
            inter=[]
        else:
            new_value=MultiArray(list(input.shape) ,input.value.value_type)
            changed_size=list(input.shape)
            changed_size=input.value.tuple_permute(input.shape,get_permute(len(input.sizes), [dim])) #dim=2,input:[4,3,2,5]-->[4,3,5,2]
            inter=[MultiArray(changed_size,input.value.value_type),MultiArray(changed_size,input.value.value_type)]
        output = Tensor(new_value, req_grad=input.req_grad)
        if input.req_grad:
            if isinstance(input.value,MultiArray):
                reduced_dim=list(input.shape)
                reduced_dim[dim]=1
                inter_sum=MultiArray(reduced_dim,input.value.value_type)  
                dims, v1, _ = reconst_dims(output.value, inter_sum)
                target_size = v1.tuple_permute(output.value.sizes, get_permute(len(output.sizes), dims))        
                inter+=[inter_sum,MultiArray(list(input.shape) ,input.value.value_type)
                        ,MultiArray(target_size ,input.value.value_type)]       
            operation = Operation(inputs=[input.name], outputs=[output.name], propagate=propagate,intermediate=inter)
        else:
            operation = Operation(inputs=[input.name], outputs=[output.name], propagate=fake_propagate,intermediate=inter)
        gradient_operation.append(operation)
        operation_id = len(gradient_operation) - 1
        op_id_store[op_id] = operation_id
        set_opid(op_id+1)
    else:
        operation = gradient_operation[op_id_store[op_id]]
        input = tensors[operation.inputs[0]]
        output = tensors[operation.outputs[0]]
        if isinstance(input.value,Array):
            output.value.assign_vector(vec_softmax(input.value.get_vector()),0)
        else:
            changed_0= operation.intermediate[0]  
            changed_output_1=operation.intermediate[1]
            input.value.permute_without_malloc( changed_0 ,get_permute(len(output.sizes), [dim]))      
            times, num_per_time = reduce(operator.mul, changed_0.shape[:-1]) if len(changed_0.shape[:-1]) >= 1 else 1, changed_0.shape[-1]
            @for_range_opt(times)
            def _(i):
                changed_output_1.assign_vector(vec_softmax(changed_0.get_vector(i*num_per_time, num_per_time)), i*num_per_time)
            break_point()
            
            changed_output_1.permute_without_malloc(output.value,get_permute(len(output.sizes), [dim]))
        
        set_opid(op_id+1)  # record the input and output of the op
    return output
    
def vec_softmax(x):
    e_x = mpc_math.exp_fx(x - util.max(x))
    return e_x / sum(e_x)



def log_softmax(input, dim=-1):  # todo
    op_id = get_opid()
    @backwardbuildingblock(get_program().globalbuildingblock[:-13]+"-tanh-backward")
    def propagate(dl_doutputs, operation):
        dl_dy, = dl_doutputs
        output = tensors[operation.outputs[0]]
        softmax_value=operation.intermediate[0]
        # softmax_value.print_reveal_nested()
        if isinstance(input.value, MultiArray):
            # dl_dx = ( dl_dy  -  dl_dy*softmax(x)).sum( dim=-1 ) )
            inter_sum=operation.intermediate[4]
            inter_inital0=operation.intermediate[5]
            inter_broadcast_sub=operation.intermediate[6]
            
            # inter_inital0[:]=1-mpc_math.exp_fx(output.value[:])
            # dl_dy.element_wise_mul(inter_inital0,inter_inital0 )
            dl_dy.sum(dim,res=inter_sum,keepdims=True)
            # boardcasted_multiarray_sub(dl_dy, inter_sum,inter_broadcast_sub,inter_inital0)
            # softmax_value.element_wise_mul(inter_inital0, inter_inital0)
            # print_ln('log_softmax backward:end:')
            # inter_inital0.print_reveal_nested()
            dl_d[operation.inputs[0]][:] += inter_inital0[:]
        else:
            n=input.shape[0]
            res = dl_dy[:]-(sum(dl_dy)*n*softmax_value[:])
            dl_d[operation.inputs[0]][:] += res     

    prepare = get_prepare()
    if prepare:
        assert isinstance(input, Tensor),"Invalid Input"
        assert isinstance(dim, int) , "dim is not int"
        if isinstance(input.value,Array):
            new_value=Array(input.shape[0],input.value.value_type)
            inter=[Array(input.shape[0],input.value.value_type)]
        else:
            new_value=MultiArray(list(input.shape) ,input.value.value_type)
            changed_size=list(input.shape)
            changed_size=input.value.tuple_permute(input.shape,get_permute(len(input.sizes), [dim])) #dim=2,input:[4,3,2,5]-->[4,3,5,2]
            inter=[MultiArray(list(input.shape) ,input.value.value_type),MultiArray(changed_size,input.value.value_type),
                   MultiArray(changed_size,input.value.value_type),MultiArray(changed_size,input.value.value_type)] 
            #softmax,changed_0,changed_output_0,changed_output_2
        output = Tensor(new_value, req_grad=input.req_grad)
        if input.req_grad:
            if isinstance(input.value,MultiArray):
                reduced_dim=list(input.shape)
                reduced_dim[dim]=1
                inter_sum=MultiArray(reduced_dim,input.value.value_type)  
                dims, v1, _ = reconst_dims(output.value, inter_sum)
                target_size = v1.tuple_permute(output.value.sizes, get_permute(len(output.sizes), dims))      
                inter+=[inter_sum,MultiArray(list(input.shape) ,input.value.value_type)
                        ,MultiArray(target_size ,input.value.value_type)]       
            operation = Operation(inputs=[input.name], outputs=[output.name], propagate=propagate,intermediate=inter)
        else:
            operation = Operation(inputs=[input.name], outputs=[output.name], propagate=fake_propagate,intermediate=inter)
        gradient_operation.append(operation)
        operation_id = len(gradient_operation) - 1
        op_id_store[op_id] = operation_id
        set_opid(op_id+1)
    else:
        operation = gradient_operation[op_id_store[op_id]]
        input = tensors[operation.inputs[0]]
        output = tensors[operation.outputs[0]]
        softmax_value=operation.intermediate[0]
        
        if isinstance(input.value,Array):
            logsoftmax_sfix,softmax_sfix=vec_logsoftmax_softmax(input.value.get_vector())
            output.value.assign_vector(logsoftmax_sfix,0)
            softmax_value.assign_vector(softmax_sfix)
        else:
            changed_0= operation.intermediate[1]  #store permuted input value
            changed_output_1=operation.intermediate[2] #store permuted logsoftmax
            changed_output_2=operation.intermediate[3] #store permuted softmax
   
            input.value.permute_without_malloc( changed_0 ,get_permute(len(output.sizes), [dim]))      
            times, num_per_time = reduce(operator.mul, changed_0.shape[:-1]) if len(changed_0.shape[:-1]) >= 1 else 1, changed_0.shape[-1]
            @for_range_opt(times)
            def _(i):
                logsoftmax_sfix,softmax_sfix=vec_logsoftmax_softmax(changed_0.get_vector(i*num_per_time, num_per_time))
                changed_output_1.assign_vector(logsoftmax_sfix, i*num_per_time)
                changed_output_2.assign_vector(softmax_sfix, i*num_per_time)
            break_point()
            
            changed_output_1.permute_without_malloc(output.value,get_permute(len(output.sizes), [dim]))
            changed_output_2.permute_without_malloc(operation.intermediate[0],get_permute(len(output.sizes), [dim]))
        
        set_opid(op_id+1)  # record the input and output of the op
    return output
 
def vec_logsoftmax_softmax(x):
    x_minus_max=x - util.max(x)
    e_x = mpc_math.exp_fx(x_minus_max)
    sumex=sum(e_x)
    logsum=mpc_math.log_fx(sumex,math.e)
    return x_minus_max-logsum , e_x / sumex


@buildingblock("linear")
def linear(input, weight, bias=None):
    assert isinstance(input,Tensor),"Invalid input"
    assert isinstance(weight,Tensor),"Invalid weight"
    assert input.shape[-1]==weight.shape[0],"Invalid Dimension"
    if len(input.sizes) > len(weight.sizes):
        output=input.single_bmm(weight)
    elif len(input.sizes) == len(weight.sizes):
        output=input.mm(weight)
    else:
        raise CompilerError("the dimension of input must not smaller than the dimension of weight")
    if bias is None:
        pass
    else:
        output = bias + output
    return output


def new_squant():
        class _(sfix):
            params = None
        return _

@buildingblock("conv2d-forward")
def conv2d(input:Tensor, weight:Tensor, bias=None, stride=[1,1], padding=[0,0]):
    #input.shape:(batch_size,channel_in,H,W)
    #weight.shape:(out_channels, in_channels // groups, H,W)
    #bais:(out_channels)
    op_id = get_opid()
    @backwardbuildingblock(get_program().globalbuildingblock[:-15]+"-conv2d-backward")
    def propagate(dl_doutputs, operation):
        # dl_dy, = dl_doutputs
        input = tensors[operation.inputs[0]]
        weight= tensors[operation.inputs[1]]
        output = tensors[operation.outputs[0]]
        _, _,weights_h, weights_w= weight.shape
        N,  n_channels_in,inputs_h, inputs_w = input.shape
        _,  n_channels_out,output_h, output_w = output.shape
        input_value=input.value.permute([0,2,3,1])
        weight_value=weight.value.permute([0,2,3,1])
        nabla_Y=output.grad.permute([0,2,3,1])

        stride_h, stride_w = stride
        padding_h, padding_w = padding
        
        n_threads=8 if input.numel() > 2**20 else 1
        batch=Array.create_from(regint.inc(N))
        input_size = inputs_h * inputs_w * N #why have no channel_in? 128*36
        batch_repeat = regint.Matrix(N, inputs_h * inputs_w) # 128,6*6
        batch_repeat.assign_vector(batch.get(
            regint.inc(input_size, 0, 1, 1, N)) *
                                   reduce(operator.mul, input_value.sizes[1:]))
        @for_range_opt_multithread(n_threads, [n_channels_in, n_channels_out])
        def _(i, j):
            a = regint.inc(input_size, input_value.address + i, n_channels_in, N,
                           inputs_h * inputs_w)
            inputs = sfix.load_mem(batch_repeat.get_vector() + a).v
            b = regint.inc(N * output_w * output_h, nabla_Y.address + j, n_channels_out, N)
            rep_out = regint.inc(output_h * output_w * N, 0, 1, 1, N) * \
                reduce(operator.mul, nabla_Y.sizes[1:])
            nabla_outputs = sfix.load_mem(rep_out + b).v
            res = sint(size = weights_h * weights_w)
            conv2ds(res, inputs, nabla_outputs, weights_h, weights_w, inputs_h,
                    inputs_w, output_h, output_w, -stride_h, -stride_w, N,
                    padding_h, padding_w, 1) 
            reduced = unreduced_sfix._new(res).reduce_after_mul()
            weight.grad.assign_vector_by_indices(reduced, j, i,None, None)
        
        
        nabla_X=input.grad.permute([0,2,3,1])
        
        
        reverse_weights = MultiArray(
                [n_channels_in, weights_h, weights_w, n_channels_out], sfix)
        @for_range_opt_multithread(n_threads, n_channels_in)
        def _(l):
            @for_range(weights_h)
            def _(j):
                @for_range(weights_w)
                def _(k):
                    addresses = regint.inc(n_channels_out,
                        weight_value[0][j][weights_w-k-1].get_address(l),
                        reduce(operator.mul, weight_value.sizes[1:]))
                    reverse_weights[l][weights_h-j-1][k].assign_vector(
                        weight_value.value_type.load_mem(addresses))
        padded_w = inputs_w + 2 * padding_w
        padded_h = inputs_h + 2 * padding_h
        if padding_h or padding_w:
            output = MultiArray(
                [N, padded_h, padded_w, n_channels_in], sfix)
        else:
            output = nabla_X
        @for_range_opt_multithread(n_threads,
                                    [N, n_channels_in])
        def _(i, j):
            res = sint(size = (padded_w * padded_h))
            conv2ds(res, nabla_Y[i].get_vector().v,
                    reverse_weights[j].get_vector().v,
                    padded_h, padded_w, output_h, output_w,
                    weights_h, weights_w, 1, 1, n_channels_out,
                    weights_h - 1, weights_w - 1, 1)
            input.grad.assign_vector_by_indices(
                unreduced_sfix._new(res).reduce_after_mul(), i  , j, None, None)
        if padding_h or padding_w:
            @for_range_opt_multithread(n_threads, N)
            def _(i):
                @for_range(inputs_h)
                def _(j):
                    @for_range(inputs_w)
                    def _(k):
                        jj = j + padding_w
                        kk = k + padding_w
                        nabla_X[i][j][k].assign_vector(output[i][jj][kk].get_vector())
            # nable_X.print_reveal_nested()
        
        
    prepare = get_prepare()
    if prepare:
        assert isinstance(input, Tensor) and isinstance(weight, Tensor) ,"Invalid Input and weight"
        assert len(input.shape)==4 and len(weight.shape)==4,"Invalid Dimension input and weight"
        out_shape=[input.shape[0],weight.shape[0],(input.shape[2]+2*padding[0]-weight.shape[2])//stride[0]+1,
                   (input.shape[3]+2*padding[1]-weight.shape[3])//stride[1]+1] #out_shape.size:[Batch_size,out_channel,H_out,W_out]
        new_value=MultiArray(out_shape,input.value.value_type)
        output = Tensor(new_value, req_grad=input.req_grad)
        if input.req_grad:
            operation = Operation(inputs=[input.name,weight.name], outputs=[output.name], propagate=propagate)
        else:
            operation = Operation(inputs=[input.name,weight.name], outputs=[output.name], propagate=fake_propagate)
        gradient_operation.append(operation)
        operation_id = len(gradient_operation) - 1
        op_id_store[op_id] = operation_id
        set_opid(op_id+1)
    else:
        stride_h, stride_w = stride
        padding_h, padding_w = padding
        operation = gradient_operation[op_id_store[op_id]]
        output= tensors[operation.outputs[0]] 
        _, _,weights_h, weights_w= weight.shape
        N,  n_channels_in,inputs_h, inputs_w = input.shape
        _,  n_channels_out,output_h, output_w = output.shape
        input_value=input.value.permute([0,2,3,1])
        weight_value=weight.value.permute([0,2,3,1])
        output_value=output.value.permute([0,2,3,1])
        
        n_threads=8 if input.numel() > 2**20 else 1
        
        n_parts = max(1, round((n_threads or 1) / n_channels_out))
        while N % n_parts != 0:
            n_parts -= 1
        # print('Convolution in %d parts' % n_parts)
        unreduced = MultiArray(output_value.sizes, sint, address=output_value.address)
        part_size =N // n_parts
        size_=part_size*reduce(operator.mul,input.shape[1:])
        @for_range_multithread(n_threads, 1, [n_parts, n_channels_out])
        def _(i, j):
            inputs = input_value.get_vector(i*size_,size_).v
            weights = weight_value.get_part_vector(j).v
            res = sint(size = output_h * output_w * part_size)
            conv2ds(res, inputs, weights, output_h, output_w,
                    inputs_h, inputs_w, weights_h, weights_w,
                    stride_h, stride_w, n_channels_in, padding_h, padding_w,
                    part_size)
            if bias:
                res += bias.value.expand_to_vector(j, res.size).v
            addresses = regint.inc(res.size,
                                    unreduced[i * part_size].address + j,
                                    n_channels_out)
            res.store_in_mem(addresses)
        n_outputs = N * reduce(operator.mul, output_value.sizes[1:])
        @multithread(n_threads, n_outputs,
                     1000 if sfix.round_nearest else 10 ** 6)                                                                                
        def _(base, n_per_thread):
            res = sfix().unreduced(sint.load_mem(unreduced.address + base,
                              size=n_per_thread),sfix).reduce_after_mul()
            res.store_in_mem(output.value.address + base)
        
        set_opid(op_id+1)  # record the input and output of the op
    return output


def conv_transpose2d(input, weight, bias=None, stride=1, padding=0, outputpadding=0):
     pass

@buildingblock("max_pool2d-forward")
def max_pool2d(input, kernel_size=2, stride=2, padding=0):
    op_id=get_opid()
    @backwardbuildingblock(get_program().globalbuildingblock[:-19]+"-max_pool2d-backward")
    def propagate(dl_doutputs, operation):
        dl_dy, = dl_doutputs
        input = tensors[operation.inputs[0]]
        output = tensors[operation.outputs[0]]
        strides=[1]+list(operation.intermediate[0])+[1]
        ksize=[1]+list(operation.intermediate[1])+[1]
        n_threads=8 if input.numel() > 2**20 else 1
        
        N,  n_channels_in,inputs_h, inputs_w = input.shape
        _,  n_channels_out,output_h, output_w = output.shape
        
        batch=Array.create_from(regint.inc(N))
        def process(pool, bi, k, i, j,comparisons,nabla_Y,nabla_X):
            for (x, h_in, w_in, h, w), c \
                in zip(pool, comparisons[bi][k][i][j]):
                hh = h * h_in
                ww = w * w_in
                res = h_in * w_in * c * nabla_Y[bi][k][i][j]
                nabla_X[bi][k][hh][ww] += res
        
        Y_sizes =[N,output_h, output_w,n_channels_out]  
        X_sizes =[N,inputs_h, inputs_w,n_channels_in]
        need_padding = [strides[i] * (Y_sizes[i] - 1) + ksize[i] >
                        X_sizes[i] for i in range(4)]
        overlap = reduce(operator.or_,
                         (x < y for x, y in zip(strides, ksize)))
        @for_range_opt_multithread(n_threads,
                                   [len(batch), n_channels_in])
        def _(l, k):
            bi = batch[l]
            @for_range_opt(output_h)
            def _(i):
                h_base = strides[1] * i
                @for_range_opt(output_w)
                def _(j):
                    if overlap:
                        break_point()
                    w_base = strides[2] * j
                    pool = []
                    for ii in range(ksize[1]):
                        h = h_base + ii
                        if need_padding[1]:
                            h_in = h < X_sizes[1]
                        else:
                            h_in = True
                        for jj in range( ksize[2]):
                            w = w_base + jj
                            if need_padding[2]:
                                w_in = w < X_sizes[2]
                            else:
                                w_in = True
                            if not is_zero(h_in * w_in):
                                pool.append([h_in * w_in * input.value[bi][k][h_in * h]
                                             [w_in * w], h_in, w_in, h, w])
                    process(pool, bi, k, i, j,operation.intermediate[3],output.grad,input.grad)

            
    prepare = get_prepare()
    if prepare:
        if isinstance(kernel_size, int):
            kernel_size = (kernel_size, kernel_size)
        if isinstance(stride, int):
            stride = (stride, stride)
        if stride == None:
            stride = kernel_size
        padding = padding.upper() if isinstance(padding, str) else padding
        
        assert isinstance(input, Tensor)  ,"Invalid Input and weight"
        assert len(input.shape)==4,"Invalid Dimension input"
        if padding == 'SAME':
            output_shape = [int(math.ceil(shape[i] / strides[i])) for i in range(4)]
        else:
            output_shape = [input.shape[0],input.shape[1],(input.shape[2]-kernel_size[0])//stride[0]+1,
                            (input.shape[3]-kernel_size[1])//stride[1]+1 ]
             #out_shape.size:[Batch_size,out_channel,H_out,W_out]
        print_ln("%s",output_shape)
        new_value=MultiArray(output_shape,input.value.value_type)
        output = Tensor(new_value, req_grad=input.req_grad)
        comparisons = MultiArray([input.shape[0],input.shape[1],
                                       output_shape[2], output_shape[3],
                                       kernel_size[0] * kernel_size[1]], sint)
        if input.req_grad:
            operation = Operation(inputs=[input.name], outputs=[output.name], propagate=propagate,
                                  intermediate=[stride, kernel_size,padding,comparisons])
        else:
            operation = Operation(inputs=[input.name], outputs=[output.name], propagate=fake_propagate,
                                  intermediate=[stride, kernel_size,padding,comparisons])
        gradient_operation.append(operation)
        operation_id = len(gradient_operation) - 1
        op_id_store[op_id] = operation_id
        set_opid(op_id+1)
    else:
        operation = gradient_operation[op_id_store[op_id]]
        input = tensors[operation.inputs[0]]
        output = tensors[operation.outputs[0]]
        strides=[1]+list(operation.intermediate[0])+[1]
        ksize=[1]+list(operation.intermediate[1])+[1]
        n_threads=8 if input.numel() > 2**20 else 1
        N,  n_channels_in,inputs_h, inputs_w = input.shape
        _,  n_channels_out,output_h, output_w = output.shape
        training=input.req_grad
        batch=Array.create_from(regint.inc(N))
        def process(pool, bi, k, i, j,comparisons,Y,training):
            def m(a, b):
                c = a[0] > b[0]
                l = [c * x for x in a[1]]
                l += [(1 - c) * x for x in b[1]]
                return c.if_else(a[0], b[0]), l
            red = util.tree_reduce(m, [(x[0], [1] if training else [])
                                       for x in pool])
            Y[bi][k][i][j]= red[0]
            for ii, x in enumerate(red[1]):
                comparisons[bi][k][i][j][ii] = x

        Y_sizes =[N,output_h, output_w,n_channels_out]  
        X_sizes =[N,inputs_h, inputs_w,n_channels_in]
        need_padding = [strides[i] * (Y_sizes[i] - 1) + ksize[i] >
                        X_sizes[i] for i in range(4)]
        overlap = reduce(operator.or_, (x < y for x, y in zip(strides, ksize)) )
        @for_range_opt_multithread(n_threads,[len(batch), n_channels_in])
        def _(l, k):
            bi = batch[l]
            @for_range_opt(output_h)
            def _(i):
                h_base = strides[1] * i
                @for_range_opt(output_w)
                def _(j):
                    if overlap:
                        break_point()
                    w_base = strides[2] * j
                    pool = []
                    for ii in range(ksize[1]):
                        h = h_base + ii
                        if need_padding[1]:
                            h_in = h < X_sizes[1]
                        else:
                            h_in = True
                        for jj in range( ksize[2]):
                            w = w_base + jj
                            if need_padding[2]:
                                w_in = w < X_sizes[2]
                            else:
                                w_in = True
                            if not is_zero(h_in * w_in):
                                pool.append([h_in * w_in * input.value[bi][k][h_in * h]
                                             [w_in * w], h_in, w_in, h, w])
                    process(pool, bi, k, i, j,operation.intermediate[3],output.value,training)
        set_opid(op_id+1)  # record the input and output of the op
    return output

    
    

@buildingblock("avg_pool2d-forward")
def avg_pool2d(input, kernel_size, stride=None, padding=0,):
    op_id = get_opid()
    @backwardbuildingblock(get_program().globalbuildingblock[:-19]+"-avg_pool2d-backward")
    def propagate(dl_doutputs, operation):
        dl_dy, = dl_doutputs
        input = tensors[operation.inputs[0]]
        output = tensors[operation.outputs[0]]
        n_threads=8 if input.numel() > 2**20 else 1
        pool_size=reduce(operator.mul, operation.intermediate[1])
        N,  n_channels_in,inputs_h, inputs_w = input.shape
        _,  n_channels_out,output_h, output_w = output.shape
        strides=operation.intermediate[0]
        ksize=operation.intermediate[1]
        padding=operation.intermediate[2]
        batch=Array.create_from(regint.inc(N))
        get_tape().start_new_basicblock(name='')
        def process(pool, bi, k, i, j,nabla_Y,nabla_X,pool_size):
            part = nabla_Y[bi][k][i][j] * (1 / pool_size)
            for x, h_in, w_in, h, w in pool:
                hh = h * h_in
                ww = w * w_in
                res = h_in * w_in * part
                # get_program().protect_memory(True)
                nabla_X[bi][k][hh][ww] += res
                # get_program().protect_memory(False)
        Y_sizes = [N, output_h, output_w, n_channels_out]
        X_sizes = [N, inputs_h, inputs_w, n_channels_in]
        need_padding = [strides[i] * (Y_sizes[i] - 1) + ksize[i] >
                        X_sizes[i] for i in range(4)]
        @for_range_opt_multithread(n_threads, [N, n_channels_in])
        def _(l, k):
            bi = batch[l]
            @for_range_opt(Y_sizes[1])
            def _(i):
                h_base = strides[1] * i - padding[1]
                hs = [h_base + jj for jj in range(ksize[1])]
                if need_padding[1]:
                    h_ins = [(h < X_sizes[1]) * (h >= 0) for h in hs]
                else:
                    h_ins = [True] * ksize[1]

                @for_range_opt(Y_sizes[2])
                def _(j):
                    w_base = strides[2] * j - padding[1]
                    pool = []
                    ws = [w_base + jj for jj in range(ksize[2])]
                    if need_padding[2]:
                        w_ins = [(w < X_sizes[2]) * (w >= 0) for w in ws]
                    else:
                        w_ins = [True] * ksize[2]
                    for ii in range(ksize[1]):
                        h = hs[ii]
                        h_in = h_ins[ii]
                        for jj in range(ksize[2]):
                            w = ws[jj]
                            w_in = w_ins[jj]
                            if not is_zero(h_in * w_in):
                                pool.append([h_in * w_in * input.value[bi][k][h_in * h][w_in * w],
                                             h_in, w_in, h, w])
                    process(pool, bi, k, i, j, output.grad,input.grad,pool_size) 
    prepare = get_prepare()
    if prepare:
        if isinstance(kernel_size, int):
            kernel_size = (1,kernel_size, kernel_size,1)
        if isinstance(stride, int):
            stride = (1,stride, stride,1)
        if stride == None:
            stride = kernel_size
        padding = padding.upper() if isinstance(padding, str) else padding
        
        assert isinstance(input, Tensor)  ,"Invalid Input and weight"
        assert len(input.shape)==4,"Invalid Dimension input"

        if padding == 'SAME':
            output_shape = [int(math.ceil(input.shape[i] / strides[i])) for i in range(4)]
            padding = [0, 0]
        else:
            if padding == 'VALID':
                padding = 0
            if isinstance(padding, int):
                padding = [padding, padding]
            output_shape = [input.shape[0],input.shape[1]] + [
                (input.shape[2] + 2 * padding[0] - kernel_size[1]) //stride [1] + 1,
                (input.shape[3] + 2 * padding[1] - kernel_size[2]) //stride [2] + 1] 
             #out_shape.size:[Batch_size,H_out,W_out,out_channel]
             
        new_value=MultiArray(output_shape,input.value.value_type)
        output = Tensor(new_value, req_grad=input.req_grad)
        if input.req_grad:
            operation = Operation(inputs=[input.name], outputs=[output.name], propagate=propagate,
                                  intermediate=[stride, kernel_size,padding])
        else:
            operation = Operation(inputs=[input.name], outputs=[output.name], propagate=fake_propagate,
                                  intermediate=[stride, kernel_size,padding])
        gradient_operation.append(operation)
        operation_id = len(gradient_operation) - 1
        op_id_store[op_id] = operation_id
        set_opid(op_id+1)
    else:
        operation = gradient_operation[op_id_store[op_id]]
        input = tensors[operation.inputs[0]]
        output = tensors[operation.outputs[0]]
        strides=operation.intermediate[0]
        ksize=operation.intermediate[1]
        padding=operation.intermediate[2]
        n_threads=8 if input.numel() > 2**20 else 1
        N,  n_channels_in,inputs_h, inputs_w = input.shape
        _,  n_channels_out,output_h, output_w = output.shape
        
        # assert n_channels_in == n_channels_out
        padding_h, padding_w = (0, 0)
        _,stride_h, stride_w,_ = operation.intermediate[0]
        _,filter_h, filter_w,_ = operation.intermediate[1]
        
        pool_size=reduce(operator.mul,operation.intermediate[1])
        
        batch=Array.create_from(regint.inc(N))
        def process(pool, bi, k, i, j,pool_size,Y):
            Y[bi][k][i][j] = sum(x[0] for x in pool) * (1 / pool_size)
        
        Y_sizes =[N,output_h, output_w,n_channels_out]  
        X_sizes =[N,inputs_h, inputs_w,n_channels_in]
        need_padding = [strides[i] * (Y_sizes[i] - 1) + ksize[i] >
                        X_sizes[i] for i in range(4)]
        @for_range_opt_multithread(n_threads,[N, n_channels_in])
        def _(l, k):
            bi = batch[l]
            @for_range_opt(Y_sizes[1])
            def _(i):
                h_base = strides[1] * i - padding[1]
                hs = [h_base + jj for jj in range(ksize[1])]
                if need_padding[1]:
                    h_ins = [(h < X_sizes[1]) * (h >= 0) for h in hs]
                else:
                    h_ins = [True] * ksize[1]
                @for_range_opt(Y_sizes[2])
                def _(j):
                    w_base = strides[2] * j - padding[1]
                    pool = []
                    ws = [w_base + jj for jj in range(ksize[2])]
                    if need_padding[2]:
                        w_ins = [(w < X_sizes[2]) * (w >= 0) for w in ws]
                    else:
                        w_ins = [True] * ksize[2]
                    for ii in range(ksize[1]):
                        h = hs[ii]
                        h_in = h_ins[ii]
                        for jj in range(ksize[2]):
                            w = ws[jj]
                            w_in = w_ins[jj]
                            if not is_zero(h_in * w_in):
                                pool.append([h_in * w_in * input.value[bi][k][h_in*h][w_in * w],
                                             h_in, w_in, h, w])
                    process(pool, bi, k, i, j,pool_size,output.value)
        set_opid(op_id+1)
    return output  

@buildingblock("dropout-forward")
def dropout(input, p=0.5, training=False, inplace=False):  # todo
    op_id = get_opid()
    @backwardbuildingblock(get_program().globalbuildingblock[:-16]+"-dropout-backward")
    def propagate(dl_doutputs, operation):
        dl_dx, = dl_doutputs
        bin_value, = operation.intermediate
        dl_dself = dl_d[operation.inputs[0]]
        dl_dself[:] += 1 / (1 - p) * bin_value[:] * dl_dx[:]
            
    prepare = get_prepare()
    if prepare:
        assert isinstance(input, Tensor), "Invalid Input"
        if isinstance(input.value,Array):
            new_value = Array(input.sizes[0], input.value.value_type)
            bin_value = Array(input.sizes[0], input.value.value_type)
        else:
            new_value = MultiArray(input.sizes, input.value.value_type)
            bin_value = MultiArray(input.sizes, input.value.value_type)
        output = Tensor(new_value, req_grad=input.req_grad)
        if input.req_grad:
            operation = Operation(inputs=[input.name], outputs=[output.name], propagate=propagate, intermediate=[bin_value])
        else:
            operation = Operation(inputs=[input.name], outputs=[output.name], propagate=fake_propagate, intermediate=[bin_value])
        gradient_operation.append(operation)
        operation_id = len(gradient_operation) - 1
        op_id_store[op_id] = operation_id
        set_opid(op_id+1)
    else:
        operation = gradient_operation[op_id_store[op_id]]
        input = tensors[operation.inputs[0]]
        output = tensors[operation.outputs[0]]
        bin_value, = operation.intermediate
        if training:
            n_bits = -math.log(p, 2)
            assert n_bits == int(n_bits)
            n_bits = int(n_bits)
            
            B = util.tree_reduce(util.or_op, 
                    (sint.get_random_bit(size=input.value.total_size())
                        for i in range(n_bits)))
            bin_value.assign_vector(B)
            
            output.value.assign_vector(1 / (1 - p) *
                input.value.get_vector() * B.get_vector())
        else:
            output.value[:] = input.value[:]
        set_opid(op_id+1)  # record the input and output of the op
    return output

#wqruan: seems useless
# def one_hot(input, num_classes=-1):
#     # i think user should specify the num_classes, if not, we should calculate the max value in input.
#     """example:
#     one_hot(torch.tensor([0, 1, 2, 3, 4]), num_classes=8)
#     tensor([[1, 0, 0, 0, 0, 0, 0, 0],
#             [0, 1, 0, 0, 0, 0, 0, 0],
#             [0, 0, 1, 0, 0, 0, 0, 0],
#             [0, 0, 0, 1, 0, 0, 0, 0],
#             [0, 0, 0, 0, 1, 0, 0, 0]])"""
#     assert isinstance(input, Tensor), "input should be Tensor"
#     assert input.value.value_type == cint, "input should be cint"
#     x = input.value
#     in_sizes = x.sizes
#     b = reduce(operator.mul, in_sizes) if len(in_sizes) >= 2 else in_sizes[0]
#     output = MultiArray([*in_sizes, num_classes], x.value_type)

#     output.view(-1, num_classes)

#     for i in range(b):
#         output[i][x.get_vector()[i]] = 1

#     output.view(*in_sizes, num_classes)
#     return Tensor(output)

@buildingblock("normalize")
def normalize(input, p=2, dim=1, eps=1e-12, out=None):
    assert p == 2  # todo
    xp = input * input
    xpsum = xp.sum(dim=dim, keepdim=True)
    xpsumSqr = xpsum.invsqrt(eps=eps)
    return input * xpsumSqr
    

@buildingblock("batch_norm")
def batch_norm(input, running_mean, running_var, weight=None, bias=None, training=False, eps=1e-05, momentum=0.1):
    
    assert isinstance(input,Tensor) ,"Invalid input"
    # assert input.value.sizes[1] == running_mean.value.sizes[1], "Invalid input"
    # assert input.value.sizes[1] == running_var.value.sizes[1], "Invalid input"
    # assert input.value.sizes[1] == weight.value.sizes[1], "Invalid input"
    # assert input.value.sizes[1] == bias.value.sizes[1], "Invalid input"
    
    new_sizes = [(input.value.sizes[i] if i == 1 else 1) for i in range(len(input.value.sizes))]
    if isinstance(running_mean.value, Array):
        running_mean.value = running_mean.value.reshape(new_sizes)
    if isinstance(running_var.value, Array):
        running_var.value = running_var.value.reshape(new_sizes)
    if isinstance(weight.value, Array):
        weight.value = weight.value.reshape(new_sizes)
        weight.grad = weight.grad.reshape(new_sizes)
    if isinstance(bias.value, Array):
        bias.value = bias.value.reshape(new_sizes)
        bias.grad = bias.grad.reshape(new_sizes)
    
    if training:
        x_mean = input.mean(dim=[0,2,3], keepdim=True)
<<<<<<< HEAD
        x_var = input.var(dim=[0,2,3], keepdim=True, unbiased=True) 
=======
        x_var = input.var(dim=[0,2,3], keepdim=True, unbiased=True) #5s
>>>>>>> f17aaa29
        running_mean.value[:] = x_mean.value[:] * momentum + running_mean.value[:] * (1-momentum)
        running_var.value[:] = x_var.value[:] * momentum + running_var.value[:] * (1-momentum)
    else:
        x_mean = running_mean
        x_var = running_var
    x_var = x_var + eps # todo
    output = (input - x_mean) * x_var.invsqrt() #9s 5s 4s
    if weight is not None:
        output = output * weight
    if bias is not None:
        output = output + bias
    return output


@buildingblock("layer_norm")
def layer_norm(input, normalized_shape, weight=None, bias=None, eps=1e-05):
    
    assert isinstance(input,Tensor) ,"Invalid input"
    
    dim = []
    for i in range(len(normalized_shape)):
        assert normalized_shape[len(normalized_shape)-1-i] == input.sizes[len(input.sizes)-1-i] ,"Invalid normalized_shape"
        dim.append(len(input.sizes)-1-i)
    dim.reverse()
    
    x_mean = input.mean(dim=dim, keepdim=True)
    x_var = input.var(dim=dim, keepdim=True, unbiased=True) 
    
    x_var = x_var + eps
    output = (input - x_mean) * x_var.invsqrt() 
    if weight is not None:
        output = output * weight
    if bias is not None:
        output = output + bias
    return output


def cosine_similarity(x1, x2, dim=1, eps=1e-8):
    pass


def pdist(input, p=2):  # todo
    pass

@buildingblock("kl_div-forward")
def kl_div(input, target, log_target=False,reduction='mean'):
    op_id = get_opid()
    @backwardbuildingblock(get_program().globalbuildingblock[:-15]+"-kl_div-backward")
    def propagate(dl_doutputs, operation):
        input=tensors[operation.inputs[0]]
        inter=operation.intermediate
        if inter[-1]=='mean':
            dl_d[input.name][:]+=(-1/input.numel())*inter[0][:]
        elif inter[-1]=='batchmean':
            dl_d[input.name][:]+=(-1/input.sizes[0])*inter[0][:]
        else:
            dl_d[input.name][:]-=inter[0][:]
        
    prepare = get_prepare()
    if prepare:
        assert isinstance(input, Tensor) and isinstance(target, Tensor), "Invalid Input"
        assert len(input.sizes)==len(target.sizes),"Inequal dimension"
        assert reduction in ['mean','sum','batchmean'],"invalid reduction"
        if isinstance(input.value,Array):
            inter = Array(input.value.length, input.value.value_type)
        else:
            inter = MultiArray(input.value.sizes, input.value.value_type)
        new_value=Array(1, input.value.value_type)
        output = Tensor(new_value, req_grad=input.req_grad)
        if input.req_grad:
            operation = Operation(inputs=[input.name,target.name], outputs=[output.name], propagate=propagate, intermediate=[inter,reduction])
        else:
            operation = Operation(inputs=[input.name,target.name], outputs=[output.name], propagate=fake_propagate, intermediate=[inter,reduction])
        gradient_operation.append(operation)
        operation_id = len(gradient_operation) - 1
        op_id_store[op_id] = operation_id
        set_opid(op_id+1)
    else:
        operation = gradient_operation[op_id_store[op_id]]
        input = tensors[operation.inputs[0]]
        target= tensors[operation.inputs[1]]
        output = tensors[operation.outputs[0]]
        res=0
        if log_target:
            t=mpc_math.pow_fx(math.e,target.value[:])
            operation.intermediate[0].assign_vector(t)
            tmp=t*(target.value[:]-input.value[:])
            res=sum(tmp)
        else:
            tmp=mpc_math.log_fx(target.value[:],math.e)
            operation.intermediate[0].assign_vector(target.value[:])
            res=sum(target.value[:]*(tmp-input.value[:]))
        if reduction=='mean':
            output.value[0]=res/input.numel()
        elif reduction=='batchmean':
            output.value[0]=res/input.sizes[0]
        else:
            output.value[0]=res
        set_opid(op_id+1)  # record the input and output of the op
    return output



@buildingblock("l1_loss-forward")
def l1_loss(input, target,reduction='mean'):
    op_id = get_opid()
    @backwardbuildingblock(get_program().globalbuildingblock[:-16]+"-l1_loss-backward")
    def propagate(dl_doutputs, operation):
        input=tensors[operation.inputs[0]]
        if operation.intermediate[-1]=='mean':
            dl_d[operation.inputs[0]][:]+= (operation.intermediate[0][:]/input.numel())
        else:
            dl_d[operation.inputs[0]][:]+= operation.intermediate[0][:]
    prepare = get_prepare()
    if prepare:
        assert isinstance(input, Tensor) and isinstance(target, Tensor), "Invalid Input"
        assert len(input.sizes)==len(target.sizes),"Inequal dimension"
        assert reduction in ['mean','sum'],"invalid reduction"
        if isinstance(input.value,Array):
            inter = Array(input.value.length, input.value.value_type)
        else:
            inter = MultiArray(input.value.sizes, input.value.value_type)
        new_value=Array(1, input.value.value_type)
        output = Tensor(new_value, req_grad=input.req_grad)
        if input.req_grad:
            operation = Operation(inputs=[input.name,target.name], outputs=[output.name], propagate=propagate, intermediate=[inter,reduction])
        else:
            operation = Operation(inputs=[input.name,target.name], outputs=[output.name], propagate=fake_propagate, intermediate=[inter,reduction])
        gradient_operation.append(operation)
        operation_id = len(gradient_operation) - 1
        op_id_store[op_id] = operation_id
        set_opid(op_id+1)
    else:
        operation = gradient_operation[op_id_store[op_id]]
        input = tensors[operation.inputs[0]]
        target= tensors[operation.inputs[1]]
        output = tensors[operation.outputs[0]]
        
        larger = input.value[:]>target.value[:]
        less=input.value[:]<target.value[:]
        final=larger-less
        operation.intermediate[0].assign_vector(final)
        total=input.numel()
        Sum= sum( final * (input.value[:]-target.value[:]))
        if reduction=='sum':
            output.value[0]=Sum
        elif reduction=='mean' : #mean
            output.value[0]=Sum/total
        set_opid(op_id+1)  # record the input and output of the op
    return output


@buildingblock("nll_loss-forward")
def nll_loss(input, target, weight=None,reduction='mean'):
    op_id = get_opid()
    # backward
    @backwardbuildingblock(get_program().globalbuildingblock[:-17]+"-nll_loss-backward")
    def propagate(dl_doutputs, operation):
        if reduction=='mean':
            dl_d[input.name].assign_vector( ( inter[:] ) /input.sizes[0] )
        else:
            dl_d[input.name].assign_vector(inter[:] )
    # forward
    prepare = get_prepare()
    if prepare:
        assert target.sizes==input.sizes,"Dimension invalid"
        new_value = Array(1, input.value.value_type)
        output = Tensor(new_value, req_grad=input.req_grad)
        if isinstance(input.value,Array):
            inter = Array(input.value.length, input.value.value_type)
        else:
            inter = MultiArray(input.value.sizes, input.value.value_type)
    
        if input.req_grad:
            operation = Operation(inputs=[input.name], outputs=[output.name], propagate=propagate,intermediate=[inter])
        else:
            operation = Operation(inputs=[input.name], outputs=[output.name], propagate=fake_propagate,intermediate=[inter])
        gradient_operation.append(operation)
        operation_id = len(gradient_operation) - 1
        op_id_store[op_id] = operation_id
        set_opid(op_id+1)  # record the input and output of the op
    else:
        operation = gradient_operation[op_id_store[op_id]]
        input = tensors[operation.inputs[0]]
        output = tensors[operation.outputs[0]]
        leq=input.value[:]>=0
        tmp=(2*leq-1)*target.value[:]
        output.value[:]=sum( input.value[:]*tmp)
        operation.intermediate[0].assign_vector(tmp)
        
        if reduction == 'mean':
            output.value[:] *= 1 / input.sizes[0]
        else:
            assert reduction == 'sum' , 'reduction should be mean or sum'
        set_opid(op_id+1)  # record the input and output of the op
    return output

    


@buildingblock("mse_loss-forward")
def mse_loss(input, target, reduction='mean'):
    # op_id = get_opid()
    # backward
    # @backwardbuildingblock(get_program().globalbuildingblock[:-17]+"-mse_loss-backward")
    # def propagate(dl_doutputs, operation):
    #     dl_dx, = dl_doutputs
    #     dl_dself = dl_d[operation.inputs[0]]
        
    #     dx = input.value[:] - target.value[:]
    #     dl_dself[:] += 2 * dx * dl_dx[:]
        
    #     if reduction == 'mean':
    #         dl_dself[:] /= input.value.total_size()
        
    #     dl_dinputs = [dl_dself]
    #     return dl_dinputs
    # # forward
    # prepare = get_prepare()
    # if prepare:
    #     new_value = Array(1, input.value.value_type)
    #     output = Tensor(new_value, req_grad=input.req_grad)
    
    #     if input.req_grad:
    #         operation = Operation(inputs=[input.name], outputs=[output.name], propagate=propagate)
    #     else:
    #         operation = Operation(inputs=[input.name], outputs=[output.name], propagate=fake_propagate)
    #     gradient_operation.append(operation)
    #     operation_id = len(gradient_operation) - 1
    #     op_id_store[op_id] = operation_id
    #     set_opid(op_id+1)  # record the input and output of the op
    # else:
    #     operation = gradient_operation[op_id_store[op_id]]
    #     input = tensors[operation.inputs[0]]
    #     output = tensors[operation.outputs[0]]
    #     dx = input.value[:] - target.value[:]
    #     dx2 = dx * dx
    #     sumdx2 = sum(dx2)
        
    #     output.value[:] = sumdx2
    #     if reduction == 'mean':
    #         print(type(input.value.total_size()))
    #         output.value[:] *= 1 / input.value.total_size()
    #     else:
    #         assert reduction == 'sum' , 'reduction should be mean or sum'
    #     set_opid(op_id+1)  # record the input and output of the op
    # return output
    assert reduction == 'sum' or 'mean', 'reduction should be mean or sum'
    
    dx = input - target
    dx2 = dx * dx
    out = dx2.sum()
   
    if reduction == 'mean':
        out /= input.value.total_size()
    return out






def binary_cross_entropy(input, target, weight=None):
    pass


def cross_entropy(input, target, weight=None, reduction = 'mean'):
    tmp=log_softmax(input)
    return nll_loss(tmp,target,weight)

def gelu(input, approximate='none'):
    assert approximate == 'tanh', 'approximate of gelu must be tanh'
    factor = input + input * input * input * 0.044715
    factor *= np.sqrt(2.0/np.pi)
    factor = factor.tanh()
    factor += 1
    return factor * input * 0.5<|MERGE_RESOLUTION|>--- conflicted
+++ resolved
@@ -991,11 +991,7 @@
     
     if training:
         x_mean = input.mean(dim=[0,2,3], keepdim=True)
-<<<<<<< HEAD
-        x_var = input.var(dim=[0,2,3], keepdim=True, unbiased=True) 
-=======
         x_var = input.var(dim=[0,2,3], keepdim=True, unbiased=True) #5s
->>>>>>> f17aaa29
         running_mean.value[:] = x_mean.value[:] * momentum + running_mean.value[:] * (1-momentum)
         running_var.value[:] = x_var.value[:] * momentum + running_var.value[:] * (1-momentum)
     else:
