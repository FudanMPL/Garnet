"""
Module for math operations.

Implements trigonometric and logarithmic functions.

This has to imported explicitly.
"""


import math
import operator
from functools import reduce
from Compiler import floatingpoint
from Compiler import types
from Compiler import comparison
from Compiler import program
from Compiler import instructions_base
from Compiler import library, util

# polynomials as enumerated on Hart's book
##
# @private
p_3307 = [1.57079632679489000000000, -0.64596409750624600000000,
          0.07969262624616700000000, -0.00468175413531868000000,
          0.00016044118478735800000, -0.00000359884323520707000,
          0.00000005692172920657320, -0.00000000066880348849204,
          0.00000000000606691056085, -0.00000000000004375295071,
          0.00000000000000025002854]
##
# @private
p_3508 = [1.00000000000000000000, -0.50000000000000000000,
          0.04166666666666667129, -0.00138888888888888873,
          0.00002480158730158702, -0.00000027557319223933,
          0.00000000208767569817, -0.00000000001147074513,
          0.00000000000004779454, -0.00000000000000015612,
          0.00000000000000000040]
##
# @private
p_1045 = [math.log(2) ** i / math.factorial(i) for i in range(100)]

p_2508 = [-4.585323876456, 18.351352559641, -51.525644374262,
          111.76784165654, -174.170840774074, 191.731001033848,
          -145.61191979671, 72.650082977468, -21.447349196774,
          2.840799797315]

##
# @private
p_2524 = [-2.05466671951, -8.8626599391,
          +6.10585199015, +4.81147460989]
##
# @private
q_2524 = [+0.353553425277, +4.54517087629,
          +6.42784209029, +1]
##
# @private
p_5102 = [+21514.05962602441933193254468, +73597.43380288444240814980706,
          +100272.5618306302784970511863, +69439.29750032252337059765503,
          +25858.09739719099025716567793, +5038.63918550126655793779119,
          +460.1588804635351471161727227, +15.08767735870030987717455528,
          +0.07523052818757628444510729539]
##
# @private
q_5102 = [+21514.05962602441933193298234, +80768.78701155924885176713209,
          +122892.6789092784776298743322, +97323.20349053555680260434387,
          +42868.57652046408093184006664, +10401.13491566890057005103878,
          +1289.75056911611097141145955, +68.51937831018968013114024294,
          +1]
##
# @private
p_4737 = [-9338.550897341021522505385079, +43722.68009378241623148489754,
          -86008.12066370804865047446067, +92190.57592175496843898184959,
          -58360.27724533928122075635101, +22081.61324178027161353562222,
          -4805.541226761699661564427739, +542.2148323255220943742314911,
          -24.94928894422502466205102672, 0.2222361619461131578797029272]
##
# @private
q_4737 =[-9338.550897341021522505384935, +45279.10524333925315190231067,
         -92854.24688696401422824346529, +104687.2504366298224257408682,
         -70581.74909396877350961227976, +28972.22947326672977624954443,
         -7044.002024719172700685571406, +935.7104153502806086331621628,
         -56.83369358538071475796209327, 1]
##
# @private
p_4754 = [-6.90859801, +12.85564644, -5.94939208]

##
# @private
q_4754 = [-6.92529156, +14.20305096, -8.27925501, 1]

# all inputs are calcualted in radians hence we need some conversion.
pi = math.radians(180)
pi_over_2 = math.radians(90)

##
# truncates values regardless of the input type. (It always rounds down)
# @param x: coefficient to be truncated.
#
# @return truncated sint value of x
def trunc(x):
    if isinstance(x, types._fix):
        return x.v.right_shift(x.f, x.k, security=x.kappa, signed=True)
    elif type(x) is types.sfloat:
        v, p, z, s = floatingpoint.FLRound(x, 0)
        #return types.sfloat(v, p, z, s, x.err) 
        return types.sfloat(v, p, z, s) 
    return x


##
# loads integer to fractional type (sint)
# @param x: coefficient to be truncated.
#
# @return returns sfix, sfloat loaded value
def load_sint(x, l_type):
    if l_type is types.sfix:
        return types.sfix.from_sint(x)
    elif l_type is types.sfloat:
        return x
    return x


##
# evaluates a Polynomial to a given x in a privacy preserving manner.
# Inputs can be of any kind of register, secret or otherwise.
#
# @param p_c: Polynomial coefficients. (Array)
#
# @param x: Value to which the polynomial p_c is evaluated to.(register)
#
# @return the evaluation of the polynomial. return type depends on inputs.
def p_eval(p_c, x):
    degree = len(p_c) - 1
    if isinstance(x, types._fix):
        # ignore coefficients smaller than precision
        for c in reversed(p_c):
            if c < 2 ** -(x.f + 1):
                degree -= 1
            else:
                break
    pre_mults = floatingpoint.PreOpL(lambda a,b,_: a * b,
                                           [x] * degree)
    local_aggregation = 0
    # Evaluation of the Polynomial
    for i, pre_mult in zip(p_c[1:], pre_mults):
        local_aggregation += pre_mult.mul_no_reduce(x.coerce(i))
    return local_aggregation.reduce_after_mul() + p_c[0]


##
# reduces the input to [0,90) and returns whether the  reduced value is
# greater than \Pi and greater than Pi over 2
# @param x: value of any type to be reduced to the [0,90) interval
#
# @return w: reduced angle in either fixed or floating point .
#
# @return b1: \{0,1\} value. Returns one when reduction to 2*\pi
# is greater than \pi
#
# @return b2: \{0,1\} value. Returns one when reduction to
# \pi is greater than \pi/2.
def sTrigSub(x):
    # reduction to 2* \pi
    f = x * (1.0 / (2 * pi))
    f = trunc(f)
    y = x - (f) * x.coerce(2 * pi)
    # reduction to \pi
    b1 = y > pi
    w = b1.if_else(2 * pi - y, y)
    # reduction  to \pi/2
    b2 = w > pi_over_2
    w = b2.if_else(pi - w, w)
    # returns scaled angle and boolean flags
    return w, b1, b2

# kernel method calls -- they are built in a generic way


##
# Kernel sin. Returns  the sin of a given angle on the [0, \pi/2) interval and
# adjust the sign in case the angle was reduced on the [0,360) interval
#
# @param w: fractional value for an angle on the [0, \pi) interval.
#
# @return  returns the sin of w.
def ssin(w, s):
    # calculates the v of w for polynomial evaluation
    v = w * (1.0 / pi_over_2)
    v_2 = v ** 2
    # adjust sign according to the movement in the reduction
    # calculate the sin using polynomial evaluation
    local_sin = s.if_else(-v, v) * p_eval(p_3307, v_2)
    return local_sin


##
# Kernel cos. Returns  the cos of a given angle on the [0.pi/2)
# interval and adjust
# the sign in case the angle was reduced on the [0,360) interval.
#
# @param w: fractional value for an angle on the [0,\pi) interval.
#
# @param s: \{0,1\} value. Corresponding to b2. Returns 1 if the angle
# was reduced from an angle in the [\pi/2,\pi) interval.
#
# @return  returns the cos of w (sfix).
def scos(w, s):
    # calculates the v of the w.
    v = w
    v_2 = v ** 2
    # calculate the cos using polynomial evaluation
    tmp = p_eval(p_3508, v_2)
    # adjust sign according to the movement in the reduction
    local_cos = s.if_else(-tmp, tmp)
    return local_cos


# facade method calls --it is built in a generic way

@instructions_base.sfix_cisc
def sin(x):
    """
    Returns the sine of any given fractional value.

    :param x: fractional input (sfix, sfloat)

    :return: sin of :py:obj:`x` (sfix, sfloat)
    """
    # reduces the angle to the [0,\pi/2) interval.
    w, b1, b2 = sTrigSub(x)
    # returns the sin with sign correction
    return ssin(w, b1)


@instructions_base.sfix_cisc
def cos(x):
    """
    Returns the cosine of any given fractional value.

    :param x: fractional input (sfix, sfloat)

    :return: cos of :py:obj:`x` (sfix, sfloat)
    """
    # reduces the angle to the [0,\pi/2) interval.
    w, b1, b2 = sTrigSub(x)

    # returns the sin with sign correction
    return scos(w, b2)


@instructions_base.sfix_cisc
def tan(x):
    """
    Returns the tangent of any given fractional value.

    :param x: fractional input (sfix, sfloat)

    :return: tan of :py:obj:`x` (sfix, sfloat)
    """
    # reduces the angle to the [0,\pi/2) interval.
    w, b1, b2 = sTrigSub(x)
    # calculates the sin and the cos.
    local_sin = ssin(w, b1)
    local_cos = scos(w, b2)
    # obtains the local tan
    local_tan = local_sin/local_cos
    return local_tan


@types.vectorize
@instructions_base.sfix_cisc
def exp2_fx(a, zero_output=False, as19=False):
    """
    Power of two for fixed-point numbers.

    :param a: exponent for :math:`2^a` (sfix)
    :param zero_output: whether to output zero for very small values. If not, the result will be undefined.

    :return: :math:`2^a` if it is within the range. Undefined otherwise
    """
    def exp_from_parts(whole_exp, frac):
        class my_fix(type(a)):
            pass
        # improve precision
        my_fix.set_precision(a.k - 2, a.k)
        n_shift = a.k - 2 - a.f
        x = my_fix._new(frac.v << n_shift)
        # evaluates fractional part of a in p_1045
        e = p_eval(p_1045, x)
        g = a._new(whole_exp.TruncMul(e.v, 2 * a.k, n_shift,
                                           nearest=a.round_nearest), a.k, a.f)
        return g
    # how many bits to use from integer part
    n_int_bits = int(math.ceil(math.log(a.k - a.f, 2)))
    n_bits = a.f + n_int_bits
    sint = a.int_type
    if types.program.options.ring and not as19:
        intbitint = types.intbitint
        n_shift = int(types.program.options.ring) - a.k
        if types.program.use_split():
            from Compiler.GC.types import sbitvec
            if types.program.use_split() == 3:
                x = a.v.split_to_two_summands(a.k)
                bits = types._bitint.carry_lookahead_adder(x[0], x[1],
                                                           fewer_inv=False)
                # converting MSB first reduces the number of rounds
                s = sint.conv(bits[-1])
                lower_overflow = sint.conv(x[0][a.f]) + \
                                 sint.conv(x[0][a.f] ^ x[1][a.f] ^ bits[a.f])
                lower = a.v.raw_mod2m(a.f) - (lower_overflow << a.f)
            elif types.program.use_split() == 4:
                x = list(zip(*a.v.split_to_n_summands(a.k, 4)))
                bi = types._bitint
                red = bi.wallace_reduction
                sums1, carries1 = red(*x[:3], get_carry=False)
                sums2, carries2 = red(x[3], sums1, carries1, False)
                bits = bi.carry_lookahead_adder(sums2, carries2,
                                                fewer_inv=False)
                overflows = bi.full_adder(carries1[a.f], carries2[a.f],
                                        bits[a.f] ^ sums2[a.f] ^ carries2[a.f])
                overflows = reversed(list((sint.conv(x)
                                           for x in reversed(overflows))))
                lower_overflow = sint.bit_compose(sint.conv(x)
                                                  for x in overflows)
                s = sint.conv(bits[-1])
                lower = a.v.raw_mod2m(a.f) - (lower_overflow << a.f)
            else:
                bits = sbitvec(a.v, a.k)
                s = sint.conv(bits[-1])
                lower = sint.bit_compose(sint.conv(b) for b in bits[:a.f])
            higher_bits = bits[a.f:n_bits]
            bits_to_check = bits[n_bits:-1]
        else:
            if types.program.use_edabit():
                l = sint.get_edabit(a.f, True)
                u = sint.get_edabit(a.k - a.f, True)
                r_bits = l[1] + u[1]
                r = l[0] + (u[0] << a.f)
                lower_r = l[0]
            else:
                r_bits = [sint.get_random_bit() for i in range(a.k)]
                r = sint.bit_compose(r_bits)
                lower_r = sint.bit_compose(r_bits[:a.f])
            shifted = ((a.v - r) << n_shift).reveal(False)
            masked_bits = (shifted >> n_shift).bit_decompose(a.k)
            lower_overflow = comparison.CarryOutRaw(masked_bits[a.f-1::-1],
                                r_bits[a.f-1::-1])
            lower_masked = sint.bit_compose(masked_bits[:a.f])
            lower = lower_r + lower_masked - \
                    (sint.conv(lower_overflow) << (a.f))
            higher_bits = r_bits[0].bit_adder(r_bits[a.f:n_bits],
                                              masked_bits[a.f:n_bits],
                                              carry_in=lower_overflow,
                                              get_carry=True)
            carry = comparison.CarryOutLE(masked_bits[n_bits:-1],
                                          r_bits[n_bits:-1],
                                          higher_bits[-1])
            if zero_output:
                # should be for free
                highest_bits = r_bits[0].ripple_carry_adder(
                    masked_bits[n_bits:-1], [0] * (a.k - n_bits),
                    carry_in=higher_bits[-1])
                bits_to_check = [x.bit_xor(y)
                                 for x, y in zip(highest_bits[:-1],
                                                 r_bits[n_bits:-1])]
            # sign
            s = carry.bit_xor(sint.conv(r_bits[-1])).bit_xor(masked_bits[-1])
            del higher_bits[-1]
    else:
        bits = a.v.bit_decompose(a.k, maybe_mixed=True)
        lower = sint.bit_compose(bits[:a.f])
        higher_bits = bits[a.f:n_bits]
        s = a.bit_type.conv(bits[-1])
        bits_to_check = bits[n_bits:-1]
    if not as19:
        c = a._new(lower, k=a.k, f=a.f)
        assert(len(higher_bits) == n_bits - a.f)
        pow2_bits = [sint.conv(x) for x in higher_bits]
        d = floatingpoint.Pow2_from_bits(pow2_bits)
        g = exp_from_parts(d, c)
        small_result = a._new(g.v.round(a.f + 2 ** n_int_bits,
                                            2 ** n_int_bits, signed=False,
                                            nearest=a.round_nearest),
                                       k=a.k, f=a.f)
        if zero_output:
            t = sint.conv(floatingpoint.KOpL(lambda x, y: x.bit_and(y),
                                             bits_to_check))
            small_result = t.if_else(small_result, 0)
        return s.if_else(small_result, g)
    else:
        assert not zero_output
        # obtain absolute value of a
        s = a < 0
        a = s.if_else(-a, a)
        # isolates fractional part of number
        b = trunc(a)
        c = a - b
        # squares integer part of a
        d = b.pow2(a.k - a.f)
        g = exp_from_parts(d, c)
        return s.if_else(1 / g, g)
    

@types.vectorize
@instructions_base.sfix_cisc
def exp_fx(x,iter=8):
    n=1<<iter
    a=1+x/n
    for i in range(0,iter):
        a=a*a
    return a



def mux_exp(x, y, block_size=8):
    assert util.is_constant_float(x)
    from Compiler.GC.types import sbitvec, sbits
    bits = sbitvec.from_vec(y.v.bit_decompose(y.k, maybe_mixed=True)).v
    sign = bits[-1]
    m = math.log(2 ** (y.k - y.f - 1), x)
    del bits[int(math.ceil(math.log(m, 2))) + y.f:]
    parts = []
    for i in range(0, len(bits), block_size):
        one_hot = sbitvec.from_vec(bits[i:i + block_size]).demux().v
        exp = []
        try:
            for j in range(len(one_hot)):
                exp.append(types.cfix.int_rep(x ** (j * 2 ** (i - y.f)), y.f))
        except OverflowError:
            pass
        exp = list(filter(lambda x: x < 2 ** (y.k - 1), exp))
        bin_part = [0] * max(x.bit_length() for x in exp)
        for j in range(len(bin_part)):
            for k, (a, b) in enumerate(zip(one_hot, exp)):
                bin_part[j] ^= a if util.bit_decompose(b, len(bin_part))[j] \
                    else 0
            if util.is_zero(bin_part[j]):
                bin_part[j] = sbits.get_type(y.size)(0)
            if i == 0:
                bin_part[j] = sign.if_else(0, bin_part[j])
        parts.append(y._new(y.int_type(sbitvec.from_vec(bin_part))))
    return util.tree_reduce(operator.mul, parts)


@types.vectorize
@instructions_base.sfix_cisc
def log2_fx(x, use_division=True):
    """
    Returns the result of :math:`\log_2(x)` for any unbounded
    number. This is achieved by changing :py:obj:`x` into
    :math:`f \cdot 2^n` where f is bounded by :math:`[0.5, 1]`.  Then the
    polynomials are used to calculate :math:`\log_2(f)`, which is then
    just added to :math:`n`.

    :param x: input for :math:`\log_2` (sfix, sint).

    :return: (sfix) the value of :math:`\log_2(x)`

    """
    if isinstance(x, types._fix):
        # transforms sfix to f*2^n, where f is [o.5,1] bounded
        # obtain number bounded by [0,5 and 1] by transforming input to sfloat
        v, p, z, s = floatingpoint.Int2FL(x.v, x.k, x.f, x.kappa)
        p -= x.f
        vlen = x.f
        v = x._new(v, k=x.k, f=x.f)
    elif isinstance(x, types._register):
        return log2_fx(types.sfix(x), use_division)
    else:
        d = types.sfloat(x)
        v, p, vlen = d.v, d.p, d.vlen
        w = x.coerce(1.0 / (2 ** (vlen)))
        v *= w
    # isolates mantisa of d, now the n can be also substituted by the
    # secret shared p from d in the expresion above.
    # polynomials for the  log_2 evaluation of f are calculated
    if use_division:
        P = p_eval(p_2524, v)
        Q = p_eval(q_2524, v)
        approx = P / Q
    else:
        approx = p_eval(p_2508, v)
    # the log is returned by adding the result of the division plus p.
    a = approx + (vlen + p)
    return a  # *(1-(f.z))*(1-f.s)*(1-f.error)

# @types.vectorize
# @instructions_base.sfix_cisc
# def log_fx(x):
#     return log2_fx(x,False)*0.4343



def pow_fx(x, y):
    """
    Returns the value of the expression :math:`x^y` where both inputs
    are secret shared. It uses  :py:func:`log2_fx` together with
    :py:func:`exp2_fx` to calculate the expression :math:`2^{y \log_2(x)}`.

    :param x: (sfix) secret shared base.

    :param y: (sfix, clear types) secret shared exponent.

    :return: :math:`x^y` (sfix) if positive and in range
    """
    log2_x =0
    # obtains log2(x)
    if (type(x) == int or type(x) == float):
        log2_x = math.log(x,2)
    else:
        log2_x = log2_fx(x)
    # obtains y * log2(x)
    exp = y * log2_x
    # returns 2^(y*log2(x))
    return exp2_fx(exp)


def log_fx(x, b):
    """
    Returns the value of the expression :math:`\log_b(x)` where
    :py:obj:`x` is secret shared. It uses :py:func:`log2_fx` to
    calculate the expression :math:`\log_b(2) \cdot \log_2(x)`.

    :param x: (sfix, sint) secret shared coefficient for log.

    :param b: (float) base for log operation.

    :return: (sfix) the value of :math:`log_b(x)`.

    """
    # calculates logb(2)
    logb_2 = math.log(2, b)
    # returns  logb(2) * log2(x)
    return logb_2 * log2_fx(x)


##
# Returns the absolute value of a fix point number.
# The method is also applicable to sfloat,
# however, more efficient mechanisms can be devised.
#
# @param x: (sfix)
#
# @return (sfix) unsigned
def abs_fx(x):
    s = x < 0
    return (1 - 2 * s) * x


##
# Floors the input and stores the value into a sflix register
# @param x: coefficient to be floored.
#
# @return floored sint value of x
def floor_fx(x):
    return load_sint(floatingpoint.Trunc(x.v, x.k, x.f, x.kappa), type(x))


### sqrt methods


##
# obtains the most significative bit (MSB) 
# of a given input. The size of the vector
# is tuned to the needs of sqrt. 
# @param b: number from which you obtain the
# most significative bit.
# @param k:  number of bits for which
# an output of size (k+1) if even
#  is going to be produced.
# @return z: index array for MSB of size
# k or K+1 if even.
def MSB(b, k):
    # calculation of z
    # x in order 0 - k

    x_order = b.bit_decompose(k)
    x = [0] * k
    # x i now inverted
    for i in range(k - 1, -1, -1):
        x[k - 1 - i] = x_order[i]
    # y is inverted for PReOR and then restored
    y_order = floatingpoint.PreOR(x)

    # y in order (restored in orginal order
    y = [0] * k
    for i in range(k - 1, -1, -1):
        y[k - 1 - i] = y_order[i]

    # obtain z
    z = [0] * (k + 1 - k % 2)
    for i in range(k - 1):
        z[i] = y[i] - y[i + 1]
    z[k - 1] = y[k - 1]

    return z


##
# Similar to norm_SQ, saves rounds by not 
# calculating v and c. 
#
# @param b: sint input to be normalized. 
# @param k: bitsize of the input, by definition
# its value is either sfix.k or program.bit_lengthh 
# @return m_odd: the parity of  most signficative bit index m
# @return m: index of most significative bit
# @return w: 2^m/2 or 2^ (m-1) /2
def norm_simplified_SQ(b, k):
    z = MSB(b, k)
    # construct m
    #m = types.sint(0)
    m_odd = 0
    for i in range(k):
        #m = m + (i + 1) * z[i]
        # determine the parity of the input
        if (i % 2 == 0):
            m_odd = m_odd + z[i]

    # construct w,
    k_over_2 = k // 2 + 1
    w_array = [0] * (k_over_2)
    w_array[0] = z[0]
    for i in range(1, k_over_2):
        w_array[i] = z[2 * i - 1] + z[2 * i]

    # w aggregation
    w = b.bit_compose(w_array)

    # return computed values
    #return m_odd, m, w
    return m_odd, None, w


##
# Obtains the sqrt using  our custom mechanism
# for any sfix input value. 
# no restrictions on the size of f. 
#
#  @param x: secret shared input from which the sqrt
# is calucalted,
#
# @return g: approximated sqrt
def sqrt_simplified_fx(x):
    # fix theta (number of iterations)
    theta = 6

    # process to use 2^(m/2) approximation
    m_odd, m, w = norm_simplified_SQ(x.v, x.k)
    # process to set up the precision and allocate correct 2**f
    if x.f % 2 == 1:
        m_odd =  (1 - 2 * m_odd) + m_odd
        w = m_odd.if_else(w, 2 * w)
    # map number to use sfix format and instantiate the number
    w = x._new(w << ((x.f - (x.f % 2)) // 2), k=x.k, f=x.f)
    # obtains correct 2 ** (m/2)
    w = (w * (2 ** (1/2.0)) - w) * m_odd + w
    # produce x/ 2^(m/2)
    y_0 = 1 / w

    # from this point on it sufices to work sfix-wise
    g_0 = (y_0 * x)
    h_0 = y_0 * 0.5
    gh_0 = g_0 * h_0

    ## initialization
    g = g_0
    h = h_0
    gh = gh_0

    for i in range(1, theta - 2):
        r = (3 / 2.0) - gh
        g = g * r
        h = h * r
        gh = g * h

    # newton
    r = (3 / 2.0) - gh
    h = h * r
    H = 4 * (h * h)

    if not x.round_nearest or (2 * f < k - 1):
        H = (h < 2 ** (-x.f / 2) / 2).if_else(0, H)

    H = H * x
    H = (3) - H
    H = h * H
    g = H * x
    g = g

    return g


##
# Calculates the normSQ of a number
# @param x: number from which the norm is going to be extracted
# @param k: bitsize of x
#
# @return c: where c = x*v where c is bounded by 2^{k-1} and 2^k
# @return v: where v = 2^k-m
# @return m: where m = MSB
# @return w: where w = 2^{m/2} if m is oeven and 2^{m-1 / 2} otherwise
def norm_SQ(b, k): 
    # calculation of z
    # x in order 0 - k
    z = MSB(b,k)
    # now reverse bits of z[i] to generate v
    v = types.sint(0)
    for i in range(k):
        v += (2**(k - i - 1)) * z[i]
    c = b * v
  
    # construct m
    m = types.sint(0)
    for i in range(k):
        m = m + (i+1) * z[i]

    # construct w, changes from what is on the paper
    # and the documentation
    k_over_2= k/2+1#int(math.ceil((k/2.0)))+1
    w_array = [0]*(k_over_2 )
    w_array[0] = z[0]
    for i in range(1, k_over_2):
        w_array[i] = z[2 * i - 1] + z[2 * i]

    w = types.sint(0)
    for i in range(k_over_2):
        w += (2 ** i) * w_array[i]

    # return computed values
    return c, v, m, w


##
# Given f and k, returns a linear approximation of 1/x^{1/2}
# escalated by s^f.
# Method only works for sfix inputs. It uses the normSQ.
# the method is an implementation of [Liedel2012]
# @param x: number from which the approximation is caluclated
# @param k: bitsize of x
# @param f: precision of the input f
#
# @return c: Some approximation of  (1/x^{1/2} * 2^f) *K
# where K is close to 1
def lin_app_SQ(b, k, f):

    alpha = types.cfix((-0.8099868542) * 2 ** (k))
    beta = types.cfix(1.787727479 * 2 ** (2 * k))

    # obtain normSQ parameters
    c, v, m, W = norm_SQ(types.sint(b), k)

    # c is now escalated
    w = alpha * load_sint(c,types.sfix) + beta  # equation before b and reduction by order of k


    # m even or odd determination
    m_bit = types.sint()
    comparison.Mod2(m_bit, m, int(math.ceil(math.log(k, 2))), w.kappa, False)
    m = load_sint(m_bit, types.sfix)

    # w times v  this way both terms have 2^3k and can be symplified
    w = w * v
    factor = 1.0 / (2 ** (3.0 * k - 2 * f))
    w = w * factor  # w escalated to 3k -2 * f
    # normalization factor W* 1/2 ^{f/2}
    w = w * W * types.cfix(1.0 / (2 ** (f / 2.0)))
    # now we need to  elminate an additional root of 2 in case m was odd
    sqr_2 = types.cfix((2 ** (1 / 2.0)))
    w = (1 - m) * w + sqr_2 * w * m

    return w


##
# Given bitsize k and precision f, it calulates the square root of x.
# @param x: number from which the norm is going to be extracted
# @param k: bitsize of x.
# @param f: precision of x.
#
# @return g: square root of de-scaled input x
def sqrt_fx(x_l, k, f):
    factor = 1.0 / (2.0 ** f)

    x = load_sint(x_l, types.sfix) * factor

    theta = int(math.ceil(math.log(k/5.4)))

    y_0 = lin_app_SQ(x_l,k,f) #cfix(1.0/ (cx ** (1/2.0))) # lin_app_SQ(x_l,5,2)

    y_0 = y_0 * factor #*((1.0/(2.0 ** f)))
    g_0 = y_0 * x


    #g = mpc_math.load_sint(mpc_math.trunc(g_0),types.sfix)
    h_0 = y_0 *(0.5)
    gh_0 = g_0 * h_0

    ##initialization
    g= g_0
    h= h_0
    gh =gh_0

    for i in range(1,theta-2): #to implement \in [1,\theta-2]
        r = (3/2.0) - gh
        g = g * r
        h = h * r
        gh = g * h

    # newton
    r =  (3/2.0) - gh
    h = h * r
    H = 4 * (h * h)
    H = H * x
    H = (3) - H
    H = h * H
    g = H * x
    g = g #* (0.5)

    return g


@types.vectorize
@instructions_base.sfix_cisc
def sqrt(x, k=None, f=None):
    """
    Returns the square root (sfix) of any given fractional
    value as long as it can be rounded to a integral value
    with :py:obj:`f` bits of decimal precision.

    :param x: fractional input (sfix).

    :return:  square root of :py:obj:`x` (sfix).
    """
    if k is None:
        k = x.k
    if f is None:
        f = x.f
    if (3 *k -2 * f >= f):
        return sqrt_simplified_fx(x)
        # raise OverflowError("bound for precision violated: 3 * k - 2 * f <  x.f ")
    else:
        param = trunc(x *(2 ** (f)))
        return sqrt_fx(param ,k ,f)


@instructions_base.sfix_cisc
def atan(x):
    """
    Returns the arctangent (sfix) of any given fractional value.

    :param x: fractional input (sfix).

    :return:  arctan of :py:obj:`x` (sfix).
    """
    # obtain absolute value of x
    s = x < 0
    x_abs  = s.if_else(-x, x)
    # angle isolation
    b = x_abs > 1
    v = 1 / x_abs
    v = b.if_else(v, x_abs)
    v_2 =v*v

    # range of polynomial coefficients
    m = max(sum(p_5102), sum(q_5102))
    scale = m / (2 ** (x.k - x.f - 1) - 1)
    P = p_eval([c / scale for c in p_5102], v_2)
    Q = p_eval([c / scale for c in q_5102], v_2)

    # padding
    y = v * (P / Q)
    y_pi_over_two =  pi_over_2 - y

    # sign correction
    y = b.if_else(y_pi_over_two, y)
    y = s.if_else(-y, y)

    return y


def asin(x):
    """
    Returns the arcsine (sfix) of any given fractional value.

    :param x: fractional input (sfix). valid interval is :math:`-1 \le x \le 1`

    :return:  arcsin of :py:obj:`x` (sfix).
    """
    # Square x
    x_2 = x*x
    # trignometric identities
    sqrt_l = sqrt(1- (x_2))
    x_sqrt_l =x / sqrt_l
    return atan(x_sqrt_l)


def acos(x):
    """
    Returns the arccosine (sfix) of any given fractional value.

    :param x: fractional input (sfix). :math:`-1 \le x \le 1`

    :return:  arccos of :py:obj:`x` (sfix).
    """
    y = asin(x)
    return pi_over_2 - y


def tanh(x):
    """
    Hyperbolic tangent. For efficiency, accuracy is diminished
    around :math:`\pm \log(k - f - 2) / 2` where :math:`k` and
    :math:`f` denote the fixed-point parameters.
    """
    limit = math.log(2 ** (x.k - x.f - 2)) / 2
    s = x < -limit
    t = x > limit
    y = pow_fx(math.e, 2 * x)
    return s.if_else(-1, t.if_else(1, (y - 1) / (y + 1)))


# next functions due to https://dl.acm.org/doi/10.1145/3411501.3419427

def Sep(x):
    b = floatingpoint.PreOR(list(reversed(x.v.bit_decompose(x.k, maybe_mixed=True))))
    t = x.v * (1 + x.v.bit_compose(b_i.bit_not() for b_i in b[-2 * x.f + 1:]))
    u = types.sfix._new(t.right_shift(x.f, 2 * x.k, signed=False))
    b += [b[0].long_one()]
    return u, [b[i + 1] - b[i] for i in reversed(range(x.k))]

def SqrtComp(z, old=False):
    f = types.sfix.f
    k = len(z)
    if isinstance(z[0], types.sint):
        return types.sfix._new(sum(z[i] * types.cfix(
            2 ** (-(i - f + 1) / 2)).v for i in range(k)))
    k_prime = k // 2
    f_prime = f // 2
    c1 = types.sfix(2 ** ((f + 1) / 2 + 1))
    c0 = types.sfix(2 ** (f / 2 + 1))
    a = [z[2 * i].bit_or(z[2 * i + 1]) for i in range(k_prime)]
    tmp = types.sfix._new(types.sint.bit_compose(reversed(a[:2 * f_prime])))
    if old:
        b = sum(types.sint.conv(zi).if_else(i, 0) for i, zi in enumerate(z)) % 2
    else:
        b = util.tree_reduce(lambda x, y: x.bit_xor(y), z[::2])
    return types.sint.conv(b).if_else(c1, c0) * tmp

@types.vectorize
def InvertSqrt(x, old=False):
    """
    Reciprocal square root approximation by `Lu et al.
    <https://dl.acm.org/doi/10.1145/3411501.3419427>`_
    """
    u, z = Sep(x)
    c = 3.14736 + u * (4.63887 * u - 5.77789)
    return c * SqrtComp(z, old=old)

@types.vectorize
def ltz(x):
    return x<0

<<<<<<< HEAD
# def argmax(x):
#     len=x.length
#     len2=(int)(len*(len-1)/2)
#     temp=type(x[0]).Array(len2)
#     count=0
#     for i in range(len-1):
#         for j in range(i+1,len):
#             temp[count]=x[i]-x[j]
#             count=count+1
#     temp2=ltz(temp.get_vector())
#     count=0
#     acc=type(x[0]).Array(len)
#     for i in range(len-1):
#         for j in range(i+1,len):
#             acc[i]=acc[i]+temp2[count]
#             acc[j]=acc[j]+1-temp2[count]
#             count=count+1
#         acc[i]=acc[i]-1
#     acc[len-1]=acc[len-1]-1
#     return ltz(acc.get_vector())
#
# def max(x):
#     arg=argmax(x)
#     return type(x[0]).dot_product(x,arg)
#
# def logsum(x):
#     maximum=max(x)
#     l=len(x)
#     for i in range(l):
#         x[i]=x[i]-maximum
#     temp=exp_fx(x.get_vector())
#     acc=0
#     for i in range(l):
#         acc=acc+temp[i]
#     return log_fx(acc,math.e)+maximum
    
def argmax_opted(x):
    len=x.length
    len2=(int)(len*(len-1)/2)
    temp=type(x[0]).Array(len2)
    count=0
    for i in range(len-1):
        for j in range(i+1,len):
            temp[count]=x[i]-x[j]
            count=count+1
    temp2=ltz(temp.get_vector())
    count=0
    acc=type(x[0]).Array(len)
    for i in range(len-1):
        for j in range(i+1,len):
            acc[i]=acc[i]+temp2[count]
            acc[j]=acc[j]+1-temp2[count]
            count=count+1
        acc[i]=acc[i]-1
    acc[len-1]=acc[len-1]-1
    return ltz(acc.get_vector())

def max_opted(x):
    arg=argmax_opted(x)
    return type(x[0]).dot_product(x,arg)
=======

>>>>>>> 412a0dcc

def logsum(x):
    maximum=max_opted(x)
    l=len(x)
    for i in range(l):
        x[i]=x[i]-maximum
    temp=exp_fx(x.get_vector())
    acc=0
    for i in range(l):
        acc=acc+temp[i]
    return log_fx(acc,math.e)+maximum
<<<<<<< HEAD
=======
    
def argmax(x):
    len=x.size
    print(len)
    len2=(int)(len*(len-1)/2)
    temp_input=type(x[0]).Array(len)
    temp=type(x[0]).Array(len2)
    @library.for_range(len-1)
    def _(i):
        @library.for_range(i+1, len)
        def _(j):
            count = (2*len - 2 - i) * i /2
            temp[count]=temp_input[i]-temp_input[j]
            count=count+1
    temp[:]= temp[:] < 0
    acc=type(x[0]).Array(len)
    @library.for_range(len-1)
    def _(i):
        @library.for_range(i+1, len)
        def _(j):
            count = (2*len - 2 - i) * i /2
            acc[i]=acc[i]+temp[count]
            acc[j]=acc[j]+1-temp[count]
            count=count+1
        acc[i]=acc[i]-1
    acc[len-1]=acc[len-1]-1
    temp.delete()
    res = acc[:] < 0
    acc.delete()
    temp_input.delete()
    return res

def slow_max(x):
    arg=argmax(x)
    return type(x[0]).dot_product(x,arg)
>>>>>>> 412a0dcc







<|MERGE_RESOLUTION|>--- conflicted
+++ resolved
@@ -960,7 +960,6 @@
 def ltz(x):
     return x<0
 
-<<<<<<< HEAD
 # def argmax(x):
 #     len=x.length
 #     len2=(int)(len*(len-1)/2)
@@ -1021,9 +1020,6 @@
 def max_opted(x):
     arg=argmax_opted(x)
     return type(x[0]).dot_product(x,arg)
-=======
-
->>>>>>> 412a0dcc
 
 def logsum(x):
     maximum=max_opted(x)
@@ -1035,8 +1031,6 @@
     for i in range(l):
         acc=acc+temp[i]
     return log_fx(acc,math.e)+maximum
-<<<<<<< HEAD
-=======
     
 def argmax(x):
     len=x.size
@@ -1072,11 +1066,10 @@
 def slow_max(x):
     arg=argmax(x)
     return type(x[0]).dot_product(x,arg)
->>>>>>> 412a0dcc
-
-
-
-
-
-
-
+
+
+
+
+
+
+
