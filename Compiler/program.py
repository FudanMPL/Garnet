"""
This module contains the building blocks of the compiler such as code
blocks and registers. Most relevant is the central :py:class:`Program`
object that holds various properties of the computation.
"""

import inspect
import itertools
import math
import os
import profile
import re
import sys
from Compiler.cost_config import get_cost_config
from collections import defaultdict, deque
from functools import reduce
from Compiler.profiling_visualization import plot_cost
import Compiler.instructions
import Compiler.instructions_base
import Compiler.instructions_base as inst_base
from Compiler.config import REG_MAX, USER_MEM, COST
from Compiler.exceptions import CompilerError
from Compiler.instructions_base import RegType
import time
from . import allocator as al
from . import util

data_types = dict(
    triple=0,
    square=1,
    bit=2,
    inverse=3,
    dabit=4,
    mixed=5,
)

field_types = dict(
    modp=0,
    gf2n=1,
    bit=2,
)


class defaults:
    debug = False
    verbose = False
    outfile = None
    ring = 0
    field = 0
    binary = 0
    garbled = False
    prime = None
    galois = 40
    budget = 100
    mixed = False
    edabit = False
    invperm = False
    split = None
    cisc = False
    comparison = None
    merge_opens = True
    preserve_mem_order = False
    max_parallel_open = 0
    dead_code_elimination = False
    noreallocate = False
    asmoutfile = None
    stop = False
    insecure = False
    keep_cisc = False


class Program(object):
    """A program consists of a list of tapes representing the whole
    computation.

    When compiling an :file:`.mpc` file, the single instances is
    available as :py:obj:`program` in order. When compiling directly
    from Python code, an instance has to be created before running any
    instructions.
    """

    def __init__(self, args, options=defaults, name=None):
        from .non_linear import KnownPrime, Prime

        self.options = options
        self.verbose = options.verbose
        self.args = args
        self.name = name
        self.init_names(args)
        self._security = 40
        
        self.c_security = 128
        self.prime = None
        self.tapes = []
        self._protect_memory = False
        self.globalbuildingblock = "initial"
        self.buildingblock_store = defaultdict(lambda: -1)
        self.buildingblock_cost_store = defaultdict(lambda: -1)
        
        self.cost_config = None     
        if sum(x != 0 for x in (options.ring, options.field, options.binary)) > 1:
            raise CompilerError("can only use one out of -B, -R, -F")
        if options.prime and (options.ring or options.binary):
            raise CompilerError("can only use one out of -B, -R, -p")
        if options.ring:
            self.set_ring_size(int(options.ring))
        else:
            self.bit_length = int(options.binary) or int(options.field)
            if options.prime:
                self.prime = int(options.prime)
                max_bit_length = int(options.prime).bit_length() - 2
                if self.bit_length > max_bit_length:
                    raise CompilerError(
                        "integer bit length can be maximal %s" % max_bit_length
                    )
                self.bit_length = self.bit_length or max_bit_length
                self.non_linear = KnownPrime(self.prime)
            else:
                self.non_linear = Prime(self.security)
                if not self.bit_length:
                    self.bit_length = 64
        print("Default bit length:", self.bit_length)
        print("Default security parameter:", self.security)
        self.galois_length = int(options.galois)
        self.protocol = options.protocol

        self.n_parties = options.n_parties
        self.cost_config = get_cost_config(self.protocol)
        self.kappa_s = self.bit_length
        self.cost_config.init(self)
        self.is_profiling = options.profiling
        if self.verbose:
            print("Galois length:", self.galois_length)
        self.tape_counter = 0
        self._curr_tape = None
        self.DEBUG = options.debug
        self.allocated_mem = RegType.create_dict(lambda: USER_MEM)
        self.free_mem_blocks = defaultdict(al.BlockAllocator)
        self.allocated_mem_blocks = {}
        self.saved = 0
        self.req_num = None
        self.tape_stack = []
        self.n_threads = 1
        self.public_input_file = None
        self.types = {}
        self.budget = int(self.options.budget)
        self.to_merge = [
            Compiler.instructions.asm_open_class,
            Compiler.instructions.gasm_open_class,
            Compiler.instructions.muls_class,
            Compiler.instructions.gmuls_class,
            Compiler.instructions.mulrs_class,
            Compiler.instructions.gmulrs,
            Compiler.instructions.dotprods_class,
            Compiler.instructions.gdotprods_class,
            Compiler.instructions.asm_input_class,
            Compiler.instructions.gasm_input_class,
            Compiler.instructions.inputfix_class,
            Compiler.instructions.inputfloat_class,
            Compiler.instructions.inputmixed_class,
            Compiler.instructions.trunc_pr_class,
            Compiler.instructions_base.Mergeable,
            Compiler.instructions.csd_class,
        ]
        import Compiler.GC.instructions as gc

        self.to_merge += [
            gc.ldmsdi,
            gc.stmsdi,
            gc.ldmsd,
            gc.stmsd,
            gc.stmsdci,
            gc.andrs,
            gc.ands,
            gc.inputb,
            gc.inputbvec,
            gc.reveal,
        ]
        self.use_trunc_pr = False
        """ Setting whether to use special probabilistic truncation. """
        self.use_dabit = options.mixed
        """ Setting whether to use daBits for non-linear functionality. """
        self._edabit = options.edabit
        """ Whether to use the low-level INVPERM instruction (only implemented with the assumption of a semi-honest two-party environment)"""
        self._invperm = options.invperm
        self._split = False
        if options.split:
            self.use_split(int(options.split))
        self._square = False
        self._always_raw = False
        self._linear_rounds = False
        self.warn_about_mem = [True]
        self.relevant_opts = set()
        self.n_running_threads = None
        self.input_files = {}
        Program.prog = self
        from . import comparison, instructions, instructions_base, types

        instructions.program = self
        instructions_base.program = self
        types.program = self
        comparison.program = self
        comparison.set_variant(options)
        
    def get_cost(self, name):
        return self.cost_config.get_cost(name)
        
    def get_args(self):
        return self.args

    def max_par_tapes(self):
        """Upper bound on number of tapes that will be run in parallel.
        (Excludes empty tapes)"""
        return self.n_threads

    def init_names(self, args):
        # ignore path to file - source must be in Programs/Source
        if "Programs" in os.listdir(os.getcwd()):
            # compile prog in ./Programs/Source directory
            self.programs_dir = os.getcwd() + "/Programs"
        else:
            # assume source is in main SPDZ directory
            self.programs_dir = sys.path[0] + "/Programs"
        if self.verbose:
            print("Compiling program in", self.programs_dir)

        # create extra directories if needed
        for dirname in ["Public-Input", "Bytecode", "Schedules"]:
            if not os.path.exists(self.programs_dir + "/" + dirname):
                os.mkdir(self.programs_dir + "/" + dirname)

        if self.name is None:
            self.name = args[0].split("/")[-1]
            if self.name.endswith(".mpc"):
                self.name = self.name[:-4]

            if os.path.exists(args[0]):
                self.infile = args[0]
            else:
                self.infile = self.programs_dir + "/Source/" + self.name + ".mpc"
        """
        self.name is input file name (minus extension) + any optional arguments.
        Used to generate output filenames
        """
        if self.options.outfile:
            self.name = self.options.outfile + "-" + self.name
        else:
            self.name = self.name
        if len(args) > 1:
            self.name += "-" + "-".join(re.sub("/", "_", arg) for arg in args[1:])

    def set_ring_size(self, ring_size):
        from .non_linear import Ring

        for tape in self.tapes:
            prev = tape.req_bit_length["p"]
            if prev and prev != ring_size:
                raise CompilerError("cannot have different ring sizes")
        self.bit_length = ring_size - 1
        self.non_linear = Ring(ring_size)
        self.options.ring = str(ring_size)

    def new_tape(self, function, args=[], name=None, single_thread=False):
        """
        Create a new tape from a function. See
        :py:func:`~Compiler.library.multithread` and
        :py:func:`~Compiler.library.for_range_opt_multithread` for
        easier-to-use higher-level functionality. The following runs
        two threads defined by two different functions::

            def f():
                ...
            def g():
                ...
            tapes = [program.new_tape(x) for x in (f, g)]
            thread_numbers = program.run_tapes(tapes)
            program.join_tapes(threads_numbers)

        :param function: Python function defining the thread
        :param args: arguments to the function
        :param name: name used for files
        :param single_thread: Boolean indicating whether tape will
            never be run in parallel to itself
        :returns: tape handle

        """
        if name is None:
            name = function.__name__
        name = "%s-%s" % (self.name, name)
        # make sure there is a current tape
        self.curr_tape
        tape_index = len(self.tapes)
        self.tape_stack.append(self.curr_tape)
        self.curr_tape = Tape(name, self)
        self.curr_tape.singular = single_thread
        self.tapes.append(self.curr_tape)
        function(*args)
        self.finalize_tape(self.curr_tape)
        if self.tape_stack:
            self.curr_tape = self.tape_stack.pop()
        return tape_index

    def run_tape(self, tape_index, arg):
        return self.run_tapes([[tape_index, arg]])[0]

    def run_tapes(self, args):
        """Run tapes in parallel. See :py:func:`new_tape` for an example.

        :param args: list of tape handles or tuples of tape handle and extra
            argument (for :py:func:`~Compiler.library.get_arg`)
        :returns: list of thread numbers
        """
        if not self.curr_tape.singular:
            raise CompilerError(
                "Compiler does not support " "recursive spawning of threads"
            )
        args = [list(util.tuplify(arg)) for arg in args]
        singular_tapes = set()
        for arg in args:
            if self.tapes[arg[0]].singular:
                if arg[0] in singular_tapes:
                    raise CompilerError("cannot run singular tape in parallel")
                singular_tapes.add(arg[0])
            assert len(arg)
            assert len(arg) <= 2
            if len(arg) == 1:
                arg += [0]
        thread_numbers = []
        while len(thread_numbers) < len(args):
            free_threads = self.curr_tape.free_threads
            if free_threads:
                thread_numbers.append(min(free_threads))
                free_threads.remove(thread_numbers[-1])
            else:
                thread_numbers.append(self.n_threads)
                self.n_threads += 1
        self.curr_tape.start_new_basicblock(name="pre-run_tape")
        Compiler.instructions.run_tape(
            *sum(([x] + list(y) for x, y in zip(thread_numbers, args)), [])
        )
        self.curr_tape.start_new_basicblock(name="post-run_tape")
        #could rounds of one thread for multithread
        def aggregator(node_list):
            if len(node_list) == 0:
                return self.tapes[0].ReqNum()
            res = node_list[0]
            for i in range(1, len(node_list)):
                tmp_node = node_list[i]
                for name, count in list(tmp_node.items()):
                    if name == ('online', 'round') or name == ('offline', 'round'):
                        continue
                    res[name] += count
            return res
        child = self.tapes[0].ReqChild(aggregator, self.curr_tape.req_node)
        for arg in args:
            child.nodes.append(self.tapes[arg[0]].req_tree)
        self.curr_tape.req_node.children.append(child)
        # count all rounds for multithread
        # for arg in args:
        #     self.curr_tape.req_node.children.append(self.tapes[arg[0]].req_tree)        
        return thread_numbers

    def join_tape(self, thread_number):
        self.join_tapes([thread_number])

    def join_tapes(self, thread_numbers):
        """Wait for completion of tapes.  See :py:func:`new_tape` for an example.

        :param thread_numbers: list of thread numbers
        """
        self.curr_tape.start_new_basicblock(name="pre-join_tape")
        for thread_number in thread_numbers:
            Compiler.instructions.join_tape(thread_number)
            self.curr_tape.free_threads.add(thread_number)
        self.curr_tape.start_new_basicblock(name="post-join_tape")

    def update_req(self, tape):
        if self.req_num is None:
            self.req_num = tape.req_num
        else:
            self.req_num += tape.req_num

    def write_bytes(self):

        """Write all non-empty threads and schedule to files."""

        nonempty_tapes = [t for t in self.tapes]

        sch_filename = self.programs_dir + "/Schedules/%s.sch" % self.name
        sch_file = open(sch_filename, "w")
        print("Writing to", sch_filename)
        sch_file.write(str(self.max_par_tapes()) + "\n")
        sch_file.write(str(len(nonempty_tapes)) + "\n")
        sch_file.write(" ".join("%s:%d" % (tape.name, len(tape))
                                for tape in nonempty_tapes) + "\n")
        sch_file.write("1 0\n")
        sch_file.write("0\n")
        sch_file.write(" ".join(sys.argv) + "\n")
        req = max(x.req_bit_length["p"] for x in self.tapes)
        if self.options.ring:
            sch_file.write("R:%s" % self.options.ring)
        elif self.options.prime:
            sch_file.write("p:%s" % self.options.prime)
        else:
            sch_file.write("lgp:%s" % req)
        sch_file.write("\n")
        sch_file.write("opts: %s\n" % " ".join(self.relevant_opts))
        for tape in self.tapes:
            tape.write_bytes()

    def finalize_tape(self, tape):
        if not tape.purged:
            tape.optimize(self.options)
            tape.write_bytes()
            if self.options.asmoutfile:
                tape.write_str(self.options.asmoutfile + "-" + tape.name)
            tape.purge()

    @property
    def curr_tape(self):
        """The tape that is currently running."""
        if self._curr_tape is None:
            assert not self.tapes
            self._curr_tape = Tape(self.name, self)
            self.tapes.append(self._curr_tape)
        return self._curr_tape

    @curr_tape.setter
    def curr_tape(self, value):
        self._curr_tape = value

    @property
    def curr_block(self):
        """The basic block that is currently being created."""
        return self.curr_tape.active_basicblock

    def malloc(self, size, mem_type, reg_type=None, creator_tape=None):
        """Allocate memory from the top"""
        if not isinstance(size, int):
            raise CompilerError("size must be known at compile time")
        if size == 0:
            return
        if isinstance(mem_type, type):
            try:
                size *= math.ceil(mem_type.n / mem_type.unit)
            except AttributeError:
                pass
            self.types[mem_type.reg_type] = mem_type
            mem_type = mem_type.reg_type
        elif reg_type is not None:
            self.types[mem_type] = reg_type
        single_size = None
        if not (creator_tape or self.curr_tape).singular:
            if self.n_running_threads:
                single_size = size
                size *= self.n_running_threads
            else:
                raise CompilerError("cannot allocate memory " "outside main thread")
        blocks = self.free_mem_blocks[mem_type]
        addr = blocks.pop(size)
        
        if addr is not None:
            self.saved += size
        else:
            addr = self.allocated_mem[mem_type]
            self.allocated_mem[mem_type] += size
            if len(str(addr)) != len(str(addr + size)) and self.verbose:
                print("Memory of type '%s' now of size %d" % (mem_type, addr + size))
            if addr + size >= 2**64:
                raise CompilerError("allocation exceeded for type '%s'" % mem_type)
        self.allocated_mem_blocks[addr, mem_type] = size
        if single_size:
            from .library import get_thread_number, runtime_error_if

            tn = get_thread_number()
            runtime_error_if(tn > self.n_running_threads, "malloc")
            return addr + single_size * (tn - 1)
        else:
            return addr

    def free(self, addr, mem_type):
        """Free memory"""
        if self.curr_block.alloc_pool is not self.curr_tape.basicblocks[0].alloc_pool:
            raise CompilerError("Cannot free memory within function block")
        size = self.allocated_mem_blocks.pop((addr, mem_type))
        self.free_mem_blocks[mem_type].push(addr, size)

    def finalize(self):
        # optimize the tapes
        for tape in self.tapes:
            tape.optimize(self.options)

        #insert profiling module here
        # for key, value in self.buildingblock_store.items():
        #     print(key)
        #     for i in range(0, len(value)):
        #         print(len(value[i])) 
        start_time = time.time()
        
        profiling_res = self.curr_tape.req_node.aggregate_profiling()
        
        if self.is_profiling:
            plot_cost(profiling_res, self.name, self.protocol)                    
            for key, value in profiling_res.items():
                print(key)
                for x in value.pretty():
                    if "online" in x or  "offline" in x:
                        print(x)
                        
        end_time = time.time()
        print('profiling time: ' + str(end_time - start_time)) 
        
        if self.tapes:
            self.update_req(self.curr_tape)
        # self.req_num = self.curr_tape.req_node.aggregate()
        # finalize the memory
        self.finalize_memory()

        self.write_bytes()
        if self.options.asmoutfile:
            for tape in self.tapes:
                tape.write_str(self.options.asmoutfile + "-" + tape.name)



    def finalize_memory(self):
        self.curr_tape.start_new_basicblock(None, "memory-usage")
        # reset register counter to 0
        if not self.options.noreallocate:
            self.curr_tape.init_registers()
        for mem_type, size in sorted(self.allocated_mem.items()):
            if size and (not self.options.garbled or \
                         mem_type not in ('s', 'sg', 'c', 'cg')):
                # print "Memory of type '%s' of size %d" % (mem_type, size)
                if mem_type in self.types:
                    self.types[mem_type].load_mem(size - 1, mem_type)
                else:
                    from Compiler.types import _get_type

                    _get_type(mem_type).load_mem(size - 1, mem_type)
        if self.verbose:
            if self.saved:
                print("Saved %s memory units through reallocation" % self.saved)

    def public_input(self, x):
        """Append a value to the public input file."""
        if self.public_input_file is None:
            self.public_input_file = open(
                self.programs_dir + "/Public-Input/%s" % self.name, "w"
            )
        self.public_input_file.write("%s\n" % str(x))

    def set_bit_length(self, bit_length):
        """Change the integer bit length for non-linear functions."""
        self.bit_length = bit_length
        print("Changed bit length for comparisons etc. to", bit_length)

    def set_security(self, security):
        self._security = security
        self.non_linear.set_security(security)
        print("Changed statistical security for comparison etc. to", security)

    @property
    def security(self):
        """The statistical security parameter for non-linear
        functions."""
        return self._security

    @security.setter
    def security(self, security):
        self.set_security(security)

    def optimize_for_gc(self):
        import Compiler.GC.instructions as gc
        self.to_merge += [gc.xors]

    def get_tape_counter(self):
        res = self.tape_counter
        self.tape_counter += 1
        return res

    @property
    def use_trunc_pr(self):
        if not self._use_trunc_pr:
            self.relevant_opts.add("trunc_pr")
        return self._use_trunc_pr

    @use_trunc_pr.setter
    def use_trunc_pr(self, change):
        self._use_trunc_pr = change

    def use_edabit(self, change=None):
        """Setting whether to use edaBits for non-linear
        functionality (default: false).

        :param change: change setting if not :py:obj:`None`
        :returns: setting if :py:obj:`change` is :py:obj:`None`
        """
        if change is None:
            if not self._edabit:
                self.relevant_opts.add("edabit")
            return self._edabit
        else:
            self._edabit = change

    def use_invperm(self, change=None):
        """ Set whether to use the low-level INVPERM instruction to inverse a permutation (see sint.inverse_permutation). The INVPERM instruction assumes a semi-honest two-party environment. If false, a general protocol implemented in the high-level language is used.

        :param change: change setting if not :py:obj:`None`
        :returns: setting if :py:obj:`change` is :py:obj:`None`
        """
        if change is None:
            if not self._invperm:
                self.relevant_opts.add("invperm")
            return self._invperm
        else:
            self._invperm = change


    def use_edabit_for(self, *args):
        return True

    def use_split(self, change=None):
        """Setting whether to use local arithmetic-binary share
        conversion for non-linear functionality (default: false).

        :param change: change setting if not :py:obj:`None`
        :returns: setting if :py:obj:`change` is :py:obj:`None`
        """
        if change is None:
            if not self._split:
                self.relevant_opts.add("split")
            return self._split
        else:
            if change and not self.options.ring:
                raise CompilerError("splitting only supported for rings")
            assert change > 1 or change is False
            self._split = change

    def use_square(self, change=None):
        """Setting whether to use preprocessed square tuples
        (default: false).

        :param change: change setting if not :py:obj:`None`
        :returns: setting if :py:obj:`change` is :py:obj:`None`
        """
        if change is None:
            return self._square
        else:
            self._square = change

    def always_raw(self, change=None):
        if change is None:
            return self._always_raw
        else:
            self._always_raw = change

    def linear_rounds(self, change=None):
        if change is None:
            return self._linear_rounds
        else:
            self._linear_rounds = change

    def options_from_args(self):
        """Set a number of options from the command-line arguments."""
        if "trunc_pr" in self.args:
            self.use_trunc_pr = True
        if "signed_trunc_pr" in self.args:
            self.use_trunc_pr = -1
        if "split" in self.args or "split3" in self.args:
            self.use_split(3)
        for arg in self.args:
            m = re.match("split([0-9]+)", arg)
            if m:
                self.use_split(int(m.group(1)))
        if "raw" in self.args:
            self.always_raw(True)
        if "edabit" in self.args:
            self.use_edabit(True)
        if "invperm" in self.args:
            self.use_invperm(True)
        if "linear_rounds" in self.args:
            self.linear_rounds(True)

    def disable_memory_warnings(self):
        self.warn_about_mem.append(False)
        self.curr_block.warn_about_mem = False
        
    def protect_memory(self, status):
        """ Enable or disable memory protection. """
        self._protect_memory = status
        
    @staticmethod
    def read_tapes(schedule):
        m = re.search(r"([^/]*)\.mpc", schedule)
        if m:
            schedule = m.group(1)
        if not os.path.exists(schedule):
            schedule = "Programs/Schedules/%s.sch" % schedule

        try:
            lines = open(schedule).readlines()
        except FileNotFoundError:
            print(
                "%s not found, have you compiled the program?" % schedule,
                file=sys.stderr,
            )
            sys.exit(1)

        for tapename in lines[2].split(" "):
            yield tapename.strip()


class Tape:
    """A tape contains a list of basic blocks, onto which instructions are added."""

    def __init__(self, name, program):
        """Set prime p and the initial instructions and registers."""
        self.program = program
        name += "-%d" % program.get_tape_counter()
        self.init_names(name)
        self.init_registers()
        self.req_tree = self.ReqNode(name)
        self.req_node = self.req_tree
        self.req_num = None
        self.basicblocks = []
        self.purged = False
        self.block_counter = 0
        self.active_basicblock = None
        self.start_new_basicblock()
        self._is_empty = False
        self.merge_opens = True
        self.if_states = []
        self.req_bit_length = defaultdict(lambda: 0)
        self.function_basicblocks = {}
        self.functions = []
        self.singular = True
        self.free_threads = set()
        self.loop_breaks = []
        self.warned_about_mem = False
    class BasicBlock(object):
        def __init__(self, parent, name, scope, exit_condition=None):
            self.parent = parent
            self.instructions = []
            self.name = name
            self.open_queue = []
            self.exit_condition = exit_condition
            self.exit_block = None
            self.previous_block = None
            self.label = None
            self.scope = scope
            self.children = []
            if scope is not None:
                scope.children.append(self)
                self.alloc_pool = scope.alloc_pool
            else:
                self.alloc_pool = al.AllocPool()
            self.purged = False
            self.n_rounds = 0
            self.n_to_merge = 0
            self.rounds = Tape.ReqNum()
            self.warn_about_mem = parent.program.warn_about_mem[-1]

        def __len__(self):
            return len(self.instructions)

        def new_reg(self, reg_type, size=None):
            return self.parent.new_reg(reg_type, size=size)

        def set_return(self, previous_block, sub_block):
            self.previous_block = previous_block
            self.sub_block = sub_block

        def adjust_return(self):
            offset = self.sub_block.get_offset(self)
            self.previous_block.return_address_store.args[1] = offset

        def set_exit(self, condition, exit_true=None):
            """Sets the block which we start from next, depending on the condition.

            (Default is to go to next block in the list)
            """
            self.exit_condition = condition
            self.exit_block = exit_true
            for reg in condition.get_used():
                reg.can_eliminate = False
                
            
        def add_jump(self):
            """Add the jump for this block's exit condition to list of
            instructions (must be done after merging)"""
            self.instructions.append(self.exit_condition)

        def get_offset(self, next_block):
            return next_block.offset - (self.offset + len(self.instructions))

        def adjust_jump(self):
            """Set the correct relative jump offset"""
            offset = self.get_offset(self.exit_block)
            self.exit_condition.set_relative_jump(offset)

        def purge(self, retain_usage=True):
            def relevant(inst):
                req_node = Tape.ReqNode("")
                req_node.num = Tape.ReqNum()
                inst.add_usage(req_node)
                return req_node.num != {}

            if retain_usage:
                self.usage_instructions = list(filter(relevant, self.instructions))
            else:
                self.usage_instructions = []
            if len(self.usage_instructions) > 1000:
                print("Retaining %d instructions" % len(self.usage_instructions))
            del self.instructions
            self.purged = True

        def add_usage(self, req_node):
            if self.purged:
                instructions = self.usage_instructions
            else:
                instructions = self.instructions
            for inst in instructions:
                inst.add_usage(req_node)
            if req_node.key == "default":
                req_node.num["all", "round"] += self.n_rounds
                req_node.num["all", "inv"] += self.n_to_merge
                req_node.num += self.rounds
            else:
                req_node.buildingblock_cost_store[req_node.key]["all", "round"] += self.n_rounds
                req_node.buildingblock_cost_store[req_node.key]["all", "inv"] += self.n_to_merge
                req_node.buildingblock_cost_store[req_node.key] += self.rounds

        def expand_cisc(self):
            new_instructions = []
            if self.parent.program.options.keep_cisc is not None:
<<<<<<< HEAD
                skip = ["LTZ","MTS"]
=======
                skip = [ "Trunc", "LTZ"]
>>>>>>> 412a0dcc
                skip += self.parent.program.options.keep_cisc.split(",")
            else:
                skip = []
            for inst in self.instructions:
                new_inst, n_rounds = inst.expand_merged(skip)
                new_instructions.extend(new_inst)
                self.n_rounds += n_rounds
            self.instructions = new_instructions
            
        def __str__(self):
            return self.name

    def is_empty(self):
        """Returns True if the list of basic blocks is empty.

        Note: False is returned even when tape only contains basic
        blocks with no instructions. However, these are removed when
        optimize is called."""
        if not self.purged:
            self._is_empty = len(self.basicblocks) == 0
        return self._is_empty

    def start_new_basicblock(self, scope=False, name=""):
        # use False because None means no scope
        if scope is False:
            scope = self.active_basicblock
        suffix = "%s-%d" % (name, self.block_counter)
        self.block_counter += 1
        sub = self.BasicBlock(self, self.name + "-" + suffix, scope)
        self.basicblocks.append(sub)
        self.active_basicblock = sub
        self.req_node.add_block(sub)
        sub.label = self.program.globalbuildingblock

    def init_registers(self):
        self.reg_counter = RegType.create_dict(lambda: 0)

    def init_names(self, name):
        self.name = name
        self.outfile = self.program.programs_dir + "/Bytecode/" + self.name + ".bc"

    def __len__(self):
        if self.purged:
            return self.size
        else:
            return sum(len(block) for block in self.basicblocks)

    def purge(self):
        self.size = len(self)
        for block in self.basicblocks:
            block.purge()
        self._is_empty = len(self.basicblocks) == 0
        del self.basicblocks
        del self.active_basicblock
        self.purged = True

    def unpurged(function):
        def wrapper(self, *args, **kwargs):
            if self.purged:
                return
            return function(self, *args, **kwargs)

        return wrapper

    @unpurged
    def optimize(self, options):
        if len(self.basicblocks) == 0:
            print("Tape %s is empty" % self.name)
            return
        if self.if_states:
            print("Tracebacks for open blocks:")
            for state in self.if_states:
                try:
                    print(util.format_trace(state.caller))
                except AttributeError:
                    pass
            print()
            raise CompilerError("Unclosed if/else blocks, see tracebacks above")

        if self.program.verbose:
            print(
                "Processing tape", self.name, "with %d blocks" % len(self.basicblocks)
            )

        for block in self.basicblocks:
            al.determine_scope(block, options)
        print("Processing basic block",  time.asctime())
        # merge open instructions
        # need to do this if there are several blocks
        if (options.merge_opens and self.merge_opens) or options.dead_code_elimination:
            for i, block in enumerate(self.basicblocks):
                if len(block.instructions) > 0 and self.program.verbose:
                    print(
                        "Processing basic block %s, %d/%d, %d instructions"
                        % (
                            block.name,
                            i,
                            len(self.basicblocks),
                            len(block.instructions),
                        )
                    )
                # the next call is necessary for allocation later even without merging
                merger = al.Merger(block, options, tuple(self.program.to_merge))
                if options.dead_code_elimination:
                    if len(block.instructions) > 1000000:
                        print("Eliminate dead code...")
                    merger.eliminate_dead_code()
                if options.merge_opens and self.merge_opens:
                    if len(block.instructions) == 0:
                        block.used_from_scope = util.set_by_id()
                        continue
                    if len(block.instructions) > 1000000:
                        print("Merging instructions...")
                    numrounds = merger.longest_paths_merge()
                    block.n_rounds = numrounds
                    block.n_to_merge = len(merger.open_nodes)
                    if options.verbose:
                        block.rounds = merger.req_num
                    if merger.counter and self.program.verbose:
                        print(
                            "Block requires",
                            ", ".join(
                                "%d %s" % (y, x.__name__)
                                for x, y in list(merger.counter.items())
                            ),
                        )
                    if merger.counter and self.program.verbose:
                        print(
                            "Block requires %s rounds"
                            % ", ".join(
                                "%d %s" % (y, x.__name__)
                                for x, y in list(merger.rounds.items())
                            )
                        )
                # free memory
                merger = None
                if options.dead_code_elimination:
                    block.instructions = [
                        x for x in block.instructions if x is not None
                    ]
        if not (options.merge_opens and self.merge_opens):
            print("Not merging instructions in tape %s" % self.name)

        if options.cisc:
            self.expand_cisc()

        # add jumps
        offset = 0
        for block in self.basicblocks:
            if block.exit_condition is not None:
                block.add_jump()
            block.offset = offset
            offset += len(block.instructions)
        for block in self.basicblocks:
            if block.exit_block is not None:
                block.adjust_jump()
            if block.previous_block is not None:
                block.adjust_return()

        # now remove any empty blocks (must be done after setting jumps)
        self.basicblocks = [x for x in self.basicblocks if len(x.instructions) != 0]
<<<<<<< HEAD

        # for x in self.basicblocks:
        #     print(x.instructions)
        
        
=======
>>>>>>> 412a0dcc
        # allocate registers
        reg_counts = self.count_regs()
        if options.noreallocate:
            if self.program.verbose:
                print("Tape register usage:", dict(reg_counts))
        else:
            if self.program.verbose:
                print("Tape register usage before re-allocation:", dict(reg_counts))
                print(
                    "modp: %d clear, %d secret"
                    % (reg_counts[RegType.ClearModp], reg_counts[RegType.SecretModp])
                )
                print(
                    "GF2N: %d clear, %d secret"
                    % (reg_counts[RegType.ClearGF2N], reg_counts[RegType.SecretGF2N])
                )
                print("Re-allocating...")
            allocator = al.StraightlineAllocator(REG_MAX, self.program)

            def alloc(block):
                allocator.update_usage(block.alloc_pool)
                for reg in sorted(
                    block.used_from_scope, key=lambda x: (x.reg_type, x.i)
                ):
                    allocator.alloc_reg(reg, block.alloc_pool)

            def alloc_loop(block):
                left = deque([block])
                while left:
                    block = left.popleft()
                    alloc(block)
                    for child in block.children:
                        left.append(child)
                        
            allocator.old_pool = None
            for i, block in enumerate(reversed(self.basicblocks)):
                if len(block.instructions) > 1000000:
                    print(
                        "Allocating %s, %d/%d" % (block.name, i, len(self.basicblocks))
                    )
                if block.exit_condition is not None:
                    jump = block.exit_condition.get_relative_jump()
                    if (
                        isinstance(jump, int)
                        and jump < 0
                        and block.exit_block.scope is not None
                    ):
                        alloc_loop(block.exit_block.scope)
                usage = allocator.max_usage.copy()
                allocator.process(block.instructions, block.alloc_pool)
                if self.program.verbose and usage != allocator.max_usage:
                    print("Allocated registers in %s " % block.name, end="")
                    for t, n in allocator.max_usage.items():
                        if n > usage[t]:
                            print("%s:%d " % (t, n - usage[t]), end="")
                    print()
            allocator.finalize(options)
            # if self.program.verbose:
            #     print("Tape register usage:", dict(allocator.usage))
        # offline data requirements
        if self.program.verbose:
            print("Compile offline data requirements...")
        self.req_num = self.req_tree.aggregate()
        if self.program.verbose:
            print("Tape requires", self.req_num)
        for req, num in sorted(self.req_num.items()):
            if num == float("inf") or num >= 2**32:
                num = -1
            if req[1] in data_types:
                self.basicblocks[-1].instructions.append(
                    Compiler.instructions.use(
                        field_types[req[0]], data_types[req[1]], num, add_to_prog=False
                    )
                )
            elif req[1] == "input":
                self.basicblocks[-1].instructions.append(
                    Compiler.instructions.use_inp(
                        field_types[req[0]], req[2], num, add_to_prog=False
                    )
                )
            elif req[0] == "modp":
                self.basicblocks[-1].instructions.append(
                    Compiler.instructions.use_prep(req[1], num, add_to_prog=False)
                )
            elif req[0] == "gf2n":
                self.basicblocks[-1].instructions.append(
                    Compiler.instructions.guse_prep(req[1], num, add_to_prog=False)
                )
            elif req[0] == "edabit":
                self.basicblocks[-1].instructions.append(
                    Compiler.instructions.use_edabit(
                        False, req[1], num, add_to_prog=False
                    )
                )
            elif req[0] == "sedabit":
                self.basicblocks[-1].instructions.append(
                    Compiler.instructions.use_edabit(
                        True, req[1], num, add_to_prog=False
                    )
                )
            elif req[0] == "matmul":
                self.basicblocks[-1].instructions.append(
                    Compiler.instructions.use_matmul(*req[1], num, add_to_prog=False)
                )

        if not self.is_empty():
            # bit length requirement
            for x in ("p", "2"):
                if self.req_bit_length[x]:
                    bl = self.req_bit_length[x]
                    if self.program.options.ring:
                        bl = -int(self.program.options.ring)
                    self.basicblocks[-1].instructions.append(
                        Compiler.instructions.reqbl(bl, add_to_prog=False)
                    )
            if self.program.verbose:
                print("Tape requires prime bit length", self.req_bit_length["p"])
                print("Tape requires galois bit length", self.req_bit_length["2"])

    @unpurged
    def expand_cisc(self):
        for block in self.basicblocks:
            block.expand_cisc()

    @unpurged
    def _get_instructions(self):
        return itertools.chain.from_iterable(b.instructions for b in self.basicblocks)

    @unpurged
    def get_encoding(self):
        """Get the encoding of the program, in human-readable format."""
        return [i.get_encoding() for i in self._get_instructions() if i is not None]

    @unpurged
    def get_bytes(self):
        """Get the byte encoding of the program as an actual string of bytes."""
        return b"".join(
            i.get_bytes() for i in self._get_instructions() if i is not None
        )

    @unpurged
    def write_encoding(self, filename):
        """Write the readable encoding to a file."""
        print("Writing to", filename)
        f = open(filename, "w")
        for line in self.get_encoding():
            f.write(str(line) + "\n")
        f.close()

    @unpurged
    def write_str(self, filename):
        """Write the sequence of instructions to a file."""
        print("Writing to", filename)
        f = open(filename, "w")
        n = 0
        for block in self.basicblocks:
            if block.instructions:
                f.write("# %s\n" % block.name)
                for line in block.instructions:
                    f.write("%s # %d\n" % (line, n))
                    n += 1
        f.close()

    @unpurged
    def write_bytes(self, filename=None):
        """Write the program's byte encoding to a file."""
        if filename is None:
            filename = self.outfile
        if not filename.endswith(".bc"):
            filename += ".bc"
        if "Bytecode" not in filename:
            filename = self.program.programs_dir + "/Bytecode/" + filename
        print("Writing to", filename)
        f = open(filename, "wb")

        # temp = self._get_instructions()
        # s = set()
        # count = 0
        # for k in temp:
        #     if k.code == 0xa6:
        #         count = count + len(k.args)
        #     s.add(k.code)
        # s = list(s)
        # s.sort()
        # # print("\n".join(hex(k) for k in s))
        # print(count)
        for i in self._get_instructions():
            if i is not None:
                f.write(i.get_bytes())
        f.close()


    def new_reg(self, reg_type, size=None):
        return self.Register(reg_type, self, size=size)

    def count_regs(self, reg_type=None):
        if reg_type is None:
            return self.reg_counter
        else:
            return self.reg_counter[reg_type]

    def __str__(self):
        return self.name

    class ReqNum(defaultdict):
        def __init__(self, init={}):
            super(Tape.ReqNum, self).__init__(lambda: 0, init)

        def __add__(self, other):
            res = Tape.ReqNum()
            for i, count in list(self.items()):
                res[i] += count
            for i, count in list(other.items()):
                res[i] += count
            return res

        def __mul__(self, other):
            res = Tape.ReqNum()
            for i in self:
                res[i] = other * self[i]
            return res

        __rmul__ = __mul__

        def set_all(self, value):
            if Program.prog.options.verbose and \
               value == float("inf") and self["all", "inv"] > 0:
                print("Going to unknown from %s" % self)
            res = Tape.ReqNum()
            for i in self:
                res[i] = value
            return res

        def max(self, other):
            res = Tape.ReqNum()
            for i in self:
                res[i] = max(self[i], other[i])
            for i in other:
                res[i] = max(self[i], other[i])
            return res

        def cost(self):
            return sum(
                num * COST[req[0]][req[1]]
                for req, num in list(self.items())
                if req[1] != "input" and req[0] != "edabit"
            )

        def pretty(self):
            def t(x):
                return "integer" if x == "modp" else x

            res = []
            for req, num in self.items():
                domain = t(req[0])
                if num < 0:
                    num = float('inf')
                n = "%12.0f" % num
                if req[1] == "input":
                    res += ["%s %s inputs from player %d" % (n, domain, req[2])]
                elif domain.endswith("edabit"):
                    if domain == "sedabit":
                        eda = "strict edabits"
                    else:
                        eda = "loose edabits"
                    res += ["%s %s of length %d" % (n, eda, req[1])]
                elif domain == "matmul":
                    res += [
                        "%s matrix multiplications (%dx%d * %dx%d)"
                        % (n, req[1][0], req[1][1], req[1][1], req[1][2])
                    ]
                elif req[0] != "all":
                    res += ["%s %s %s" % (n, domain, req[1])]
            if self["all", "round"]:
                res += ["% 12.0f virtual machine rounds" % self["all", "round"]]
            return res

        def __str__(self):
            return ", ".join(self.pretty())

        def __repr__(self):
            return repr(dict(self))

    class ReqNode(object):
        __slots__ = ["num", "children", "name", "blocks", "buildingblock_cost_store", "key", "profiled"]

        def __init__(self, name):
            self.children = []
            self.name = name
            self.blocks = []
            self.buildingblock_cost_store = defaultdict(lambda: -1)
            self.key = "default"
            self.profiled = False

        def aggregate(self, *args):
            self.num = Tape.ReqNum()
            for block in self.blocks:
                block.add_usage(self)
            res = reduce(
                lambda x, y: x + y.aggregate(self.name), self.children, self.num
            )
            return res

        def aggregate_profiling(self, *args):
            # if self.profiled:
            #     return self.buildingblock_cost_store
            # if not self.profiled:
            #     for block in self.blocks:
            #         self.key = block.label
            #         if  self.buildingblock_cost_store[self.key] == -1:
            #             self.buildingblock_cost_store[self.key] = Tape.ReqNum()
            #         block.add_usage(self)    
            #     self.profiled = True
            self.buildingblock_cost_store = defaultdict(lambda: -1)
            for block in self.blocks:
                self.key = block.label
                if  self.buildingblock_cost_store[self.key] == -1:
                    self.buildingblock_cost_store[self.key] = Tape.ReqNum()
                block.add_usage(self)    
            def cost_store_add(x, y):
                tmpRes = y.aggregate_profiling(self.name)    
                for key, value in tmpRes.items():
                      if x[key] == -1:
                        x[key] =Tape.ReqNum()
                      x[key] = x[key] + value
            res =  self.buildingblock_cost_store
            for child in self.children:
                cost_store_add(res, child)
            self.key = "default"
            return res

        def increment(self, data_type, num=1):
            # self.num[data_type] += num
            if self.key == "default":
                self.num[data_type] += num
            else:
                self.buildingblock_cost_store[self.key][data_type] += num

        def add_block(self, block):
            self.blocks.append(block)

    class ReqChild(object):
        __slots__ = ["aggregator", "nodes", "parent", "profiled"]

        def __init__(self, aggregator, parent):
            self.aggregator = aggregator
            self.nodes = []
            self.parent = parent
            self.profiled = False

        def aggregate(self, name):
            res = self.aggregator([node.aggregate() for node in self.nodes])
            try:
                n_reps = self.aggregator([1])
                n_rounds = res["all", "round"]
                n_invs = res["all", "inv"]
                if (n_invs / n_rounds) * 1000 < n_reps:
                    print(
                        self.nodes[0].blocks[0].name,
                        "blowing up rounds: ",
                        "(%d / %d) ** 3 < %d" % (n_rounds, n_reps, n_invs),
                    )
            except Exception:
                pass
            return res
        
        def aggregate_profiling(self, name):
            res = defaultdict(lambda: -1)
            cost_store = defaultdict(lambda: -1)
            for node in self.nodes:
                tmpRes = node.aggregate_profiling() 
                for key, value in tmpRes.items():
                    if cost_store[key] == -1:
                        cost_store[key] = []
                    cost_store[key].append(value)
            for key, value in cost_store.items():
                res[key] = self.aggregator(value)          
            return res

        def add_node(self, tape, name):
            new_node = Tape.ReqNode(name)
            self.nodes.append(new_node)
            tape.req_node = new_node

    def open_scope(self, aggregator, scope=False, name=""):
        child = self.ReqChild(aggregator, self.req_node)
        self.req_node.children.append(child)
        child.add_node(self, "%s-%d" % (name, len(self.basicblocks)))
        self.start_new_basicblock(name=name)
        return child

    def close_scope(self, outer_scope, parent_req_node, name):
        self.req_node = parent_req_node
        self.start_new_basicblock(outer_scope, name)

    def require_bit_length(self, bit_length, t="p"):
        if t == "p":
            if self.program.prime:
                if bit_length >= self.program.prime.bit_length() - 1:
                    raise CompilerError(
                        "required bit length %d too much for %d"
                        % (bit_length, self.program.prime)
                    )
            self.req_bit_length[t] = max(bit_length + 1, self.req_bit_length[t])
        else:
            self.req_bit_length[t] = max(bit_length, self.req_bit_length)

    @staticmethod
    def read_instructions(tapename):
        tape = open("Programs/Bytecode/%s.bc" % tapename, "rb")
        while tape.peek():
            yield inst_base.ParsedInstruction(tape)

    class _no_truth(object):
        __slots__ = []

        def __bool__(self):
            raise CompilerError(
                "Cannot derive truth value from register, "
                "consider using 'compile.py -l'"
            )

    class Register(_no_truth):
        """
        Class for creating new registers. The register's index is automatically assigned
        based on the block's  reg_counter dictionary.
        """

        __slots__ = [
            "reg_type",
            "program",
            "absolute_i",
            "relative_i",
            "size",
            "vector",
            "vectorbase",
            "caller",
            "can_eliminate",
            "duplicates",
        ]
        maximum_size = 2 ** (64 - inst_base.Instruction.code_length) - 1

        def __init__(self, reg_type, program, size=None, i=None):
            """Creates a new register.
            reg_type must be one of those defined in RegType."""
            if Compiler.instructions_base.get_global_instruction_type() == "gf2n":
                if reg_type == RegType.ClearModp:
                    reg_type = RegType.ClearGF2N
                elif reg_type == RegType.SecretModp:
                    reg_type = RegType.SecretGF2N
            self.reg_type = reg_type
            self.program = program
            if size is None:
                size = Compiler.instructions_base.get_global_vector_size()
            if size is not None and size > self.maximum_size:
                raise CompilerError("vector too large: %d" % size)
            self.size = size
            self.vectorbase = self
            self.relative_i = 0
            if i is not None:
                self.i = i
            elif size is not None:
                self.i = program.reg_counter[reg_type]
                program.reg_counter[reg_type] += size
            else:
                self.i = float("inf")
            self.vector = []
            self.can_eliminate = True
            self.duplicates = util.set_by_id([self])
            if Program.prog.DEBUG:
                self.caller = [frame[1:] for frame in inspect.stack()[1:]]
            else:
                self.caller = None

        @property
        def i(self):
            return self.vectorbase.absolute_i + self.relative_i

        @i.setter
        def i(self, value):
            self.vectorbase.absolute_i = value - self.relative_i

        def set_size(self, size):
            if self.size == size:
                return
            else:
                raise CompilerError(
                    "Mismatch of instruction and register size:"
                    " %s != %s" % (self.size, size)
                )

        def set_vectorbase(self, vectorbase):
            if self.vectorbase is not self:
                raise CompilerError("Cannot assign one register" "to several vectors")
            self.relative_i = self.i - vectorbase.i
            self.vectorbase = vectorbase

        def _new_by_number(self, i, size=1):
            return Tape.Register(self.reg_type, self.program, size=size, i=i)

        def get_vector(self, base=0, size=None):
            if size is None:
                size = self.size
            if base == 0 and size == self.size:
                return self
            if size == 1:
                return self[base]
            res = self._new_by_number(self.i + base, size=size)
            res.set_vectorbase(self)
            self.create_vector_elements()
            res.vector = self.vector[base : base + size]
            return res

        def create_vector_elements(self):
            if self.vector:
                return
            elif self.size == 1:
                self.vector = [self]
                return
            self.vector = []
            for i in range(self.size):
                reg = self._new_by_number(self.i + i)
                reg.set_vectorbase(self)
                self.vector.append(reg)

        def get_all(self):
            return self.vector or [self]

        def __getitem__(self, index):
            if self.size == 1 and index == 0:
                return self
            if not self.vector:
                self.create_vector_elements()
            return self.vector[index]

        def __len__(self):
            return self.size

        def copy(self):
            return Tape.Register(self.reg_type, Program.prog.curr_tape)

        def link(self, other):
            self.duplicates |= other.duplicates
            for dup in self.duplicates:
                dup.duplicates = self.duplicates

        def update(self, other):
            """
            Update register. Useful in loops like
            :py:func:`~Compiler.library.for_range`.

            :param other: any convertible type

            """
            other = type(self)(other)
            if self.program != other.program:
                raise CompilerError(
                    'cannot update register with one from another thread')
            # if other.block in [x.block for x in self.duplicates]:
            #         self.program.start_new_basicblock()
            self.link(other)

        @property
        def is_gf2n(self):
            return (
                self.reg_type == RegType.ClearGF2N
                or self.reg_type == RegType.SecretGF2N
            )

        @property
        def is_clear(self):
            return (
                self.reg_type == RegType.ClearModp
                or self.reg_type == RegType.ClearGF2N
                or self.reg_type == RegType.ClearInt
            )

        def __str__(self):
            return self.reg_type + str(self.i)

        __repr__ = __str__<|MERGE_RESOLUTION|>--- conflicted
+++ resolved
@@ -834,11 +834,7 @@
         def expand_cisc(self):
             new_instructions = []
             if self.parent.program.options.keep_cisc is not None:
-<<<<<<< HEAD
-                skip = ["LTZ","MTS"]
-=======
-                skip = [ "Trunc", "LTZ"]
->>>>>>> 412a0dcc
+                skip = [ "Trunc", "LTZ","MTS"]
                 skip += self.parent.program.options.keep_cisc.split(",")
             else:
                 skip = []
@@ -1000,14 +996,11 @@
 
         # now remove any empty blocks (must be done after setting jumps)
         self.basicblocks = [x for x in self.basicblocks if len(x.instructions) != 0]
-<<<<<<< HEAD
 
         # for x in self.basicblocks:
         #     print(x.instructions)
         
         
-=======
->>>>>>> 412a0dcc
         # allocate registers
         reg_counts = self.count_regs()
         if options.noreallocate:
