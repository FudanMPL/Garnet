--- conflicted
+++ resolved
@@ -153,15 +153,12 @@
     ACCEPTCLIENTCONNECTION = 0x6d,
     CLOSECLIENTCONNECTION = 0x6e,
     READCLIENTPUBLICKEY = 0x6f,
-<<<<<<< HEAD
-    
+
     INPUTMIXEDREGSTRING = 0xF7,
     INPUTMIXEDSTRING = 0xFf,
     
     
-=======
-    INPUTMIXEDSTRING=0xF7,
->>>>>>> 8d89f46a
+
     # Bitwise logic
     ANDC = 0x70,
     XORC = 0x71,
