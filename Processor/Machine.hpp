--- conflicted
+++ resolved
@@ -210,15 +210,10 @@
   Mp.minimum_size(SINT, CINT, progs[i], threadname);
   Mi.minimum_size(NONE, INT, progs[i], threadname);
 #ifdef BIG_DOMAIN_FOR_RSS
-<<<<<<< HEAD
   if (this->Mp_2 != NULL){
       delete this->Mp_2;
       this->Mp_2 = NULL;
   }
-=======
-  if (this->Mp_2 != NULL)
-    delete this->Mp_2;
->>>>>>> 412a0dcc
   this->Mp_2 = new Memory<Rep3Share128>();
   this->Mp_2->template assign_S<sint>(Mp.get_S());
   this->Mp_2->template assign_C<sint>(Mp.get_C());
