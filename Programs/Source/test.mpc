@buildingblock("test")
def test(actual, expected):

<<<<<<< HEAD
    # you can reveal a number in order to print it

    actual = actual.reveal()
    print_ln('expected %s, got %s', expected, actual)



a = sint(1)
b = sint(2)
c=a>b
d=a<b
test(a > b, 1)
test(a < b, 1)
=======
from sorting import radix_sort
a = sint.Array(3)
a[0] = 1
a[1] = 3
a[2] = 2
radix_sort(a, a, 4)
print_ln("a = %s",a.reveal())
b = sint.Array(3)
b[0] = 1
b[1] = 3
b[2] = 2
c = a.get_vector() > b.get_vector()
print_ln("c = %s",c.reveal())
>>>>>>> bff0e991
<|MERGE_RESOLUTION|>--- conflicted
+++ resolved
@@ -1,7 +1,6 @@
 @buildingblock("test")
 def test(actual, expected):
 
-<<<<<<< HEAD
     # you can reveal a number in order to print it
 
     actual = actual.reveal()
@@ -15,7 +14,6 @@
 d=a<b
 test(a > b, 1)
 test(a < b, 1)
-=======
 from sorting import radix_sort
 a = sint.Array(3)
 a[0] = 1
@@ -28,5 +26,4 @@
 b[1] = 3
 b[2] = 2
 c = a.get_vector() > b.get_vector()
-print_ln("c = %s",c.reveal())
->>>>>>> bff0e991
+print_ln("c = %s",c.reveal())