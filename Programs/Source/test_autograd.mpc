from tensor import Tensor,autograd_function
import tensor
program.options_from_args()
<<<<<<< HEAD

@autograd_function
=======
ROW=3
COL=3
LENGTH=10

>>>>>>> 3f50ede2
def test_mul():
    i, j = 3, 3
    x = MultiArray([i, j], sfix)
    x.assign_all(1)
    x.print_reveal_nested()
    y = MultiArray([i, j], sfix)
    y.assign_all(5)
    y.print_reveal_nested()
    input1 = Tensor(x)
    input2 = Tensor(y)

    input3 = input1 *input2

    tensor.train()
    tensor.reset_op_id()

    input3 = input1 *input2

    input3.backward()
    input1.grad.print_reveal_nested()
    input2.grad.print_reveal_nested()

@autograd_function
def test_abs():
    i, j = 3, 3
    x = MultiArray([i, j], sfix)
    for i in range(0,3):
        for  j in range(0,3):
            x[i][j] = sfix(i-j)
    x.print_reveal_nested()
    input1 = Tensor(x)

    input2 = input1.abs()
    

    tensor.train()
    tensor.reset_op_id()

    input2 = input1.abs()
    input2.value.print_reveal_nested()
    input2.backward()
    
    input1.grad.print_reveal_nested()

@autograd_function
def test_exp():
    i, j = 3, 3
    x = MultiArray([i, j], sfix)
    for i in range(0,3):
        for  j in range(0,3):
            x[i][j] = sfix(i+j)
    x.print_reveal_nested()
    input1 = Tensor(x)

    input2 = input1.exp()

    tensor.train()
    tensor.reset_op_id()

    input2 = input1.exp()
    input2.backward()
    input2.value.print_reveal_nested()
    input1.grad.print_reveal_nested()

@autograd_function
def test_log():
    i, j = 3, 3
    x = MultiArray([i, j], sfix)
    for i in range(0,3):
        for  j in range(0,3):
            x[i][j] = sfix(i+j)
    x.print_reveal_nested()
    input1 = Tensor(x)

    input2 = input1.log()

    tensor.train()
    tensor.reset_op_id()

    input2 = input1.log()
    input2.backward()
    input2.value.print_reveal_nested()
    input1.grad.print_reveal_nested()

<<<<<<< HEAD
@autograd_function
def test_pow(pow):
    i, j = 3, 3
    x = MultiArray([i, j], sfix)
    for i in range(0,3):
        for  j in range(0,3):
            x[i][j] = sfix(i+j)
    x.print_reveal_nested()
    input1 = Tensor(x)

    input2 = input1.pow(pow)

    tensor.train()
    tensor.reset_op_id()

    input2 = input1.pow(pow)
    input2.backward()
    input2.value.print_reveal_nested()
    input1.grad.print_reveal_nested()

@autograd_function
def test_sum():
    i, j = 3, 3
    x = MultiArray([i, j], sfix)
    for i in range(0,3):
        for  j in range(0,3):
            x[i][j] = sfix(i+j)
    x.print_reveal_nested()
    input1 = Tensor(x)

    input2 = input1.sum()

    tensor.train()
    tensor.reset_op_id()

    input2 = input1.sum()
    input2.backward()
    input2.value.print_reveal_nested()
    input1.grad.print_reveal_nested()

@autograd_function
def test_mean():
    i, j = 3, 3
    x = MultiArray([i, j], sfix)
    for i in range(0,3):
        for  j in range(0,3):
=======
def test_sin():
    xArray = Array(LENGTH,sfix)
    for i in range(0,LENGTH):
        xArray[i]=sfix(i)
    test_single_operation('sin',xArray)
    xMultiArray = MultiArray([ROW, COL], sfix)
    for i in range(0,ROW):
        for  j in range(0,COL):
>>>>>>> 3f50ede2
            x[i][j] = sfix(i+j)
    test_single_operation('sin',xMultiArray)

    

def test_single_operation(func,Value):
    Value.print_reveal_nested()
    input = Tensor(Value)
    output = getattr(input, func)() #
    tensor.train()
    tensor.reset_op_id()
<<<<<<< HEAD

    input2 = input1.mean()
    input2.backward()
    input2.value.print_reveal_nested()
    input1.grad.print_reveal_nested()


test_mul()
test_abs()
test_exp()
test_log()
test_pow(3)
test_sum()
#test_mean()
=======
    output = getattr(input, func)()
    output.backward()
    output.value.print_reveal_nested()
    input.grad.print_reveal_nested()
    tensor.reset_op_id()
    tensor.reset_operation()

#test_mul()
#test_abs()
#test_exp()
#test_log()
test_sin()
>>>>>>> 3f50ede2
<|MERGE_RESOLUTION|>--- conflicted
+++ resolved
@@ -1,15 +1,8 @@
 from tensor import Tensor,autograd_function
 import tensor
 program.options_from_args()
-<<<<<<< HEAD
 
 @autograd_function
-=======
-ROW=3
-COL=3
-LENGTH=10
-
->>>>>>> 3f50ede2
 def test_mul():
     i, j = 3, 3
     x = MultiArray([i, j], sfix)
@@ -94,7 +87,6 @@
     input2.value.print_reveal_nested()
     input1.grad.print_reveal_nested()
 
-<<<<<<< HEAD
 @autograd_function
 def test_pow(pow):
     i, j = 3, 3
@@ -140,30 +132,6 @@
     i, j = 3, 3
     x = MultiArray([i, j], sfix)
     for i in range(0,3):
-        for  j in range(0,3):
-=======
-def test_sin():
-    xArray = Array(LENGTH,sfix)
-    for i in range(0,LENGTH):
-        xArray[i]=sfix(i)
-    test_single_operation('sin',xArray)
-    xMultiArray = MultiArray([ROW, COL], sfix)
-    for i in range(0,ROW):
-        for  j in range(0,COL):
->>>>>>> 3f50ede2
-            x[i][j] = sfix(i+j)
-    test_single_operation('sin',xMultiArray)
-
-    
-
-def test_single_operation(func,Value):
-    Value.print_reveal_nested()
-    input = Tensor(Value)
-    output = getattr(input, func)() #
-    tensor.train()
-    tensor.reset_op_id()
-<<<<<<< HEAD
-
     input2 = input1.mean()
     input2.backward()
     input2.value.print_reveal_nested()
@@ -176,18 +144,4 @@
 test_log()
 test_pow(3)
 test_sum()
-#test_mean()
-=======
-    output = getattr(input, func)()
-    output.backward()
-    output.value.print_reveal_nested()
-    input.grad.print_reveal_nested()
-    tensor.reset_op_id()
-    tensor.reset_operation()
-
-#test_mul()
-#test_abs()
-#test_exp()
-#test_log()
-test_sin()
->>>>>>> 3f50ede2
+#test_mean()