--- conflicted
+++ resolved
@@ -30,13 +30,13 @@
 
 @autograd_function
 def test_add():
-    print_ln('test_add')
-    print_ln('test_add')
-    i, j = 3, 3
-    x = MultiArray([i, j], sfix)
-    x.assign_all(2)
-    x.print_reveal_nested()
-    y = MultiArray([i, 1], sfix)
+    print_ln('test_add_input: ')
+    i, j = 3, 3
+    x = MultiArray([i, j], sfix)
+    for i in range(0, i*j):
+        x.assign_vector(regint(i), i)
+    x.print_reveal_nested()
+    y = Array(1, sfix)
     y.assign_all(5)
     y.print_reveal_nested()
     input1 = Tensor(x, req_grad = True)
@@ -47,9 +47,11 @@
     tensor.train()
     tensor.reset_op_id()
 
+    print_ln('test_add_output: ')
     input3 = input1 +input2
     input3.value.print_reveal_nested()
     input3.backward()
+    print_ln('test_add_backward: ')
     input1.grad.print_reveal_nested()
     input2.grad.print_reveal_nested()
 
@@ -345,9 +347,8 @@
     input2.value.print_reveal_nested()
     input1.grad.print_reveal_nested()
 
-<<<<<<< HEAD
 #test_mul()
-#test_add()
+test_add()
 #test_sub()
 
 #test_abs()
@@ -357,7 +358,6 @@
 #test_sum()
 #test_mean()
 
-=======
 def test_getitem():
     i, j = 3, 3
     x = MultiArray([i, j], sfix)
@@ -367,8 +367,7 @@
     x.print_reveal_nested()
     x[0].print_reveal_nested()
     
-test_getitem()
->>>>>>> b240d14a
+#test_getitem()
 #test_abs()
 #test_exp()
 #test_log()
@@ -383,16 +382,4 @@
 #test_mulc()
 #test_divc()
 
-#test_neg()
-
-from tensor import matrix_reconst
-x = MultiArray([2, 2, 3, 3], sfix)
-x.assign_all(1)
-y = MultiArray([3, 3], sfix)
-for i in range(0,3):
-    for  j in range(0,3):
-        y[i][j] = sfix(i*3+j)
-y.print_reveal_nested()
-
-x = matrix_reconst(x, y.sizes)
-x.print_reveal_nested()+#test_neg()