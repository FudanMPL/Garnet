--- conflicted
+++ resolved
@@ -355,9 +355,4 @@
 #test_mulc()
 #test_divc()
 
-<<<<<<< HEAD
-
-test_neg()
-=======
-#test_neg()
->>>>>>> e7df0212
+#test_neg()